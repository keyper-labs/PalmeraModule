// SPDX-License-Identifier: LGPL-3.0-only
pragma solidity ^0.8.15;

import {Enum} from "@safe-contracts/common/Enum.sol";
import {GnosisSafeMath} from "@safe-contracts/external/GnosisSafeMath.sol";
import {IGnosisSafe, IGnosisSafeProxy} from "./GnosisSafeInterfaces.sol";
import {Auth, Authority} from "@solmate/auth/Auth.sol";
import {RolesAuthority} from "@solmate/auth/authorities/RolesAuthority.sol";
import {Constants} from "./Constants.sol";
import {DenyHelper, Address} from "./DenyHelper.sol";
import {console} from "forge-std/console.sol";
import {KeyperRoles} from "./KeyperRoles.sol";

contract KeyperModule is Auth, Constants, DenyHelper {
    using GnosisSafeMath for uint256;
    using Address for address;
    /// @dev Definition of Safe module

    string public constant NAME = "Keyper Module";
    string public constant VERSION = "0.2.0";
    /// @dev Control Nonce of the module
    uint256 public nonce;
    /// @dev Safe contracts
    address public immutable masterCopy;
    address public immutable proxyFactory;
    address internal constant SENTINEL_OWNERS = address(0x1);
    /// @dev RoleAuthority
    address public rolesAuthority;
    /// @devStruct for Group

    struct Group {
        string name;
        address admin;
        address safe;
        address[] childs;
        address parent;
    }
    /// @dev Orgs -> Groups

    mapping(address => mapping(address => Group)) public groups;
    /// @dev Orgs info
    mapping(address => Group) public orgs;
    /// @dev Events

    event OrganisationCreated(address indexed org, string name);

    event GroupCreated(
        address indexed org,
        address indexed group,
        string name,
        address indexed admin,
        address parent
    );

    event GroupRemoved(
        address indexed org,
        address indexed groupRemoved,
        address indexed caller,
        address parent,
        string name
    );

    event TxOnBehalfExecuted(
        address indexed org,
        address indexed executor,
        address indexed target,
        bool result
    );

    event ModuleEnabled(address indexed safe, address indexed module);

    /// @dev Errors
    error OrgNotRegistered();
    error GroupNotRegistered();
    error ParentNotRegistered();
    error AdminNotRegistered();
    error NotAuthorized();
    error NotAuthorizedExecOnBehalf();
    error NotAuthorizedAsNotAnAdmin();
    error OwnerNotFound();
    error OwnerAlreadyExists();
    error CreateSafeProxyFailed();
    error InvalidThreshold();
    error TxExecutionModuleFaild();
    error ChildAlreadyExist();
    error InvalidGnosisSafe();
    error ChildNotFound();

    /// @dev Modifier for Validate if Org Exist or Not
    modifier OrgRegistered(address org) {
        if (org == address(0) || orgs[org].safe == address(0)) {
            revert OrgNotRegistered();
        }
        _;
    }

    /// @dev Modifier for Validate ifthe address is a Gnosis Safe Multisig Wallet
    modifier IsGnosisSafe(address safe) {
        if (safe == address(0) || !isSafe(safe)) {
            revert InvalidGnosisSafe();
        }
        _;
    }

    constructor(
        address masterCopyAddress,
        address proxyFactoryAddress,
        address authority
    ) Auth(address(0), Authority(authority)) {
        if (
            masterCopyAddress == address(0) || proxyFactoryAddress == address(0)
                || authority == address(0)
        ) revert ZeroAddressProvided();

        // if (
        //     !masterCopyAddress.isContract() || !proxyFactoryAddress.isContract()
        // ) revert InvalidAddressProvided();

        masterCopy = masterCopyAddress;
        proxyFactory = proxyFactoryAddress;
        rolesAuthority = authority;
    }

    function createSafeProxy(address[] memory owners, uint256 threshold)
        external
        returns (address safe)
    {
        bytes memory internalEnableModuleData = abi.encodeWithSignature(
            "internalEnableModule(address)", address(this)
        );

        bytes memory data = abi.encodeWithSignature(
            "setup(address[],uint256,address,bytes,address,address,uint256,address)",
            owners,
            threshold,
            this,
            internalEnableModuleData,
            FALLBACK_HANDLER,
            address(0x0),
            uint256(0),
            payable(address(0x0))
        );

        IGnosisSafeProxy gnosisSafeProxy = IGnosisSafeProxy(proxyFactory);
        try gnosisSafeProxy.createProxy(masterCopy, data) returns (
            address newSafe
        ) {
            return newSafe;
        } catch {
            revert CreateSafeProxyFailed();
        }
    }

    /// @notice Calls execTransaction of the safe with custom checks on owners rights
    /// @param org Organisation
    /// @param targetSafe Safe target address
    /// @param to data
    function execTransactionOnBehalf(
        address org,
        address targetSafe,
        address to,
        uint256 value,
        bytes calldata data,
        Enum.Operation operation,
        bytes memory signatures
    ) external payable Denied(to) returns (bool result) {
        if (org == address(0) || targetSafe == address(0) || to == address(0)) {
            revert ZeroAddressProvided();
        }
        if (!isSafe(targetSafe)) {
            revert InvalidGnosisSafe();
        }
        address caller = _msgSender();
        /// Check caller is an admin of the target safe
        if (!isAdmin(caller, targetSafe) && !isParent(org, caller, targetSafe))
        {
            revert NotAuthorizedExecOnBehalf();
        }

        bytes memory keyperTxHashData = encodeTransactionData(
            /// Keyper Info
            caller,
            targetSafe,
            /// Transaction info
            to,
            value,
            data,
            operation,
            /// Signature info
            nonce
        );
        /// Increase nonce and execute transaction.
        nonce++;
        /// TODO not sure about caller => Maybe just check admin address

        /// Init safe interface to get parent owners/threshold
        IGnosisSafe gnosisAdminSafe = IGnosisSafe(caller);
        gnosisAdminSafe.checkSignatures(
            keccak256(keyperTxHashData), keyperTxHashData, signatures
        );
        /// Execute transaction from target safe
        IGnosisSafe gnosisTargetSafe = IGnosisSafe(targetSafe);
        result = gnosisTargetSafe.execTransactionFromModule(
            to, value, data, operation
        );

        emit TxOnBehalfExecuted(org, caller, targetSafe, result);
    }

    function internalEnableModule(address module)
        external
        validAddress(module)
    {
        this.enableModule(module);
    }

    /// @dev Non-executed code, function called by the new safe
    function enableModule(address module) external validAddress(module) {
        emit ModuleEnabled(address(this), module);
    }

    /// @notice This function will allow UserAdmin to add owner and set a threshold without passing by normal multisig check
    /// @dev For instance role
    function addOwnerWithThreshold(
        address owner,
        uint256 threshold,
        address targetSafe
    ) public requiresAuth Denied(owner) IsGnosisSafe(targetSafe) {
        /// Check _msgSender() is an user admin of the target safe
        if (!isUserAdmin(targetSafe, _msgSender())) {
            revert NotAuthorizedAsNotAnAdmin();
        }

        /// If the owner is already an owner
        if (isSafeOwner(IGnosisSafe(targetSafe), owner)) {
            revert OwnerAlreadyExists();
        }

        /// if threshold is invalid
        if (
            threshold < 1
                || threshold > (IGnosisSafe(targetSafe).getOwners().length.add(1))
        ) {
            revert InvalidThreshold();
        }

        bytes memory data = abi.encodeWithSelector(
            IGnosisSafe.addOwnerWithThreshold.selector, owner, threshold
        );
        IGnosisSafe gnosisTargetSafe = IGnosisSafe(targetSafe);
        /// Execute transaction from target safe
        bool result = gnosisTargetSafe.execTransactionFromModule(
            targetSafe, uint256(0), data, Enum.Operation.Call
        );
        if (!result) revert TxExecutionModuleFaild();
    }

    /// @notice This function will allow UserAdmin to remove an owner
    /// @dev For instance role
    function removeOwner(
        address prevOwner,
        address owner,
        uint256 threshold,
        address targetSafe
    ) public requiresAuth IsGnosisSafe(targetSafe) {
        /// Check _msgSender() is an user admin of the target safe
        if (!isUserAdmin(targetSafe, _msgSender())) {
            revert NotAuthorizedAsNotAnAdmin();
        }

        /// if Owner Not found
        if (!isSafeOwner(IGnosisSafe(targetSafe), owner)) {
            revert OwnerNotFound();
        }

        IGnosisSafe gnosisTargetSafe = IGnosisSafe(targetSafe);

        bytes memory data = abi.encodeWithSelector(
            IGnosisSafe.removeOwner.selector, prevOwner, owner, threshold
        );

        /// Execute transaction from target safe
        bool result = gnosisTargetSafe.execTransactionFromModule(
            targetSafe, uint256(0), data, Enum.Operation.Call
        );
        if (!result) revert TxExecutionModuleFaild();
    }

    /// @notice Give user admin role
    /// @dev Call must come from the safe
    /// @param user User that will have the Admin role
    function setUserAdmin(address user, bool enabled)
        external
        validAddress(user)
        requiresAuth
    {
        RolesAuthority authority = RolesAuthority(rolesAuthority);
        authority.setUserRole(user, ADMIN_ADD_OWNERS_ROLE, enabled);
        authority.setUserRole(user, ADMIN_REMOVE_OWNERS_ROLE, enabled);
        /// Update user admin on org
        Group storage org = orgs[_msgSender()];
        org.admin = user;
    }

    function getOrg(address _org)
        public
        view
        OrgRegistered(_org)
        returns (string memory, address, address, address[] memory, address)
    {
        return (
            orgs[_org].name,
            orgs[_org].admin,
            orgs[_org].safe,
            orgs[_org].childs,
            orgs[_org].parent
        );
    }

    /// @notice Register an organisatin
    /// @dev Call has to be done from a safe transaction
    /// @param name of the org
    function registerOrg(string memory name)
        public
        IsGnosisSafe(_msgSender())
    {
        address caller = _msgSender();
        Group storage rootOrg = orgs[caller];
        rootOrg.admin = caller;
        rootOrg.name = name;
        rootOrg.safe = caller;

        /// Set org role to set admin role
        RolesAuthority authority = RolesAuthority(rolesAuthority);
        authority.setUserRole(caller, SAFE_SET_ROLE, true);

        authority.setRoleCapability(
            SAFE_SET_ROLE, address(this), SET_USER_ADMIN, true
        );

        emit OrganisationCreated(caller, name);
    }

    /// @notice Add a group to an organisation/group
    /// @dev Call coming from the group safe
    /// @param org address of the organisation
    /// @param parent address of the parent
    /// @param name name of the group
    /// TODO: how avoid any safe adding in the org or group?
    function addGroup(address org, address parent, string memory name)
        public
        OrgRegistered(org)
        validAddress(parent)
        Denied(parent)
        IsGnosisSafe(_msgSender())
    {
        address caller = _msgSender();
        if (isChild(org, parent, caller)) revert ChildAlreadyExist();
        Group storage newGroup = groups[org][caller];
        /// Add to org root
        if (parent == org) {
            ///  By default Admin of the new group is the admin of the org
            newGroup.admin = orgs[org].admin;
            Group storage parentOrg = orgs[org];
            parentOrg.childs.push(caller);
        }
        /// Add to group
        else {
            /// By default Admin of the new group is the admin of the parent (TODO check this)
            newGroup.admin = groups[org][parent].admin;
            Group storage parentGroup = groups[org][parent];
            parentGroup.childs.push(caller);
        }
        newGroup.parent = parent;
        newGroup.safe = caller;
        newGroup.name = name;
        emit GroupCreated(org, caller, name, newGroup.admin, parent);
    }

    /// @notice Remove group and reasign all child to the parent
    /// @dev All actions will be driven based on the caller of the method, and args
    /// @param org address of the organisation
    /// @param group address of the group to be removed
    /// TODO: Add auth/permissions for the caller
    function removeGroup(address org, address group)
        public
        OrgRegistered(org)
        validAddress(group)
        IsGnosisSafe(_msgSender())
    {
        address caller = _msgSender();
<<<<<<< HEAD
        if (!isChild(org, parent, child)) revert ChildNotFound();
        /// create a local variable to storage parent Name, and asign into the logic
        /// the value depend on use case
        Group storage parentOrg = orgs[org];
        Group storage parentGroup =
            parent == org ? groups[org][child] : groups[org][parent];
        /// Remove to group from org root
        /// Create instance of Org and Remove child of Org, in this use case
        /// the child is a Group of the Org, and a parent into the group mapping
        if (parent == org) {
            /// Validate only the Admin of Root Org can remove childs(Groups in this case)
            if (caller != parentOrg.admin) revert NotAuthorized();
            if (parentOrg.admin == child) revert NotAuthorizedAsNotAnAdmin();
            for (uint256 i = 0; i < parentOrg.childs.length; i++) {
                if (parentOrg.childs[i] == child) {
                    parentOrg.childs[i] =
                        parentOrg.childs[parentOrg.childs.length - 1];
                    parentOrg.childs.pop();
                    break;
                }
            }
        } else {
            /// Remove child from parent
            /// Validate only the admin of the Org or Group can remove childs
            if ((caller != parentGroup.admin) && (caller != parentOrg.admin)) {
                revert NotAuthorized();
            }
            if (parentGroup.admin == child) revert NotAuthorizedAsNotAnAdmin();
            for (uint256 i = 0; i < parentGroup.childs.length; i++) {
                if (parentGroup.childs[i] == child) {
                    parentGroup.childs[i] =
                        parentGroup.childs[parentGroup.childs.length - 1];
                    parentGroup.childs.pop();
                    break;
                }
            }
        }
        /// Define Array of Childs
        address[] memory childs = parentGroup.childs;
        /// Remove parent from child reassign to superior parent
        for (uint256 i = 0; i < childs.length; i++) {
            Group storage ChildGroup = groups[org][childs[i]];
            ChildGroup.parent = parent == org ? org : parentGroup.parent;
        }
        // storage the parentName before to delete the Group
        emit GroupRemoved(org, caller, parent, parentGroup.name, child);
        delete groups[org][child];
=======
        Group memory _group = groups[org][group];
        if (_group.safe == address(0)) revert GroupNotRegistered();

        // Parent is either an org or a group
        Group storage parent =
            _group.parent == org ? orgs[org] : groups[org][_group.parent];

        /// Remove child from parent
        for (uint256 i = 0; i < parent.childs.length; i++) {
            if (parent.childs[i] == group) {
                parent.childs[i] = parent.childs[parent.childs.length - 1];
                parent.childs.pop();
                break;
            }
        }
        // Handle child from removed group
        for (uint256 i = 0; i < _group.childs.length; i++) {
            // Add removed group child to parent
            parent.childs.push(_group.childs[i]);
            Group storage childrenGroup = groups[org][_group.childs[i]];
            // Update children group parent reference
            childrenGroup.parent = parent.safe;
        }

        // Store the name before to delete the Group
        emit GroupRemoved(org, group, caller, parent.safe, _group.name);
        delete groups[org][group];
>>>>>>> c0db9472
    }

    /// @notice Get all the information about a group
    function getGroupInfo(address org, address group)
        public
        view
        OrgRegistered(org)
        validAddress(group)
        returns (string memory, address, address, address[] memory, address)
    {
        address groupSafe = groups[org][group].safe;
        // TODO: This should be removed since we already have modifier that works avoiding address(0)
        if (groupSafe == address(0)) revert OrgNotRegistered();
        return (
            groups[org][group].name,
            groups[org][group].admin,
            groups[org][group].safe,
            groups[org][group].childs,
            groups[org][group].parent
        );
    }

    /// @notice check if the organisation is registered
    /// @param org address
    function isOrgRegistered(address org) public view returns (bool) {
        if (orgs[org].safe == address(0)) return false;
        return true;
    }

    /// @notice Check if child address is part of the group within an organisation
    function isChild(address org, address parent, address child)
        public
        view
        returns (bool)
    {
        /// Check within orgs first if parent is an organisation
        if (org == parent) {
            Group memory organisation = orgs[org];
            for (uint256 i = 0; i < organisation.childs.length; i++) {
                if (organisation.childs[i] == child) return true;
            }
            return false;
        }
        /// Check within groups of the org
        if (groups[org][parent].safe == address(0)) {
            revert ParentNotRegistered();
        }
        Group memory group = groups[org][parent];
        for (uint256 i = 0; i < group.childs.length; i++) {
            if (group.childs[i] == child) return true;
        }
        return false;
    }

    /// @notice Check if an org is admin of the group
    function isAdmin(address org, address group) public view returns (bool) {
        if (orgs[org].safe == address(0)) return false;
        /// Check group admin
        Group memory _group = groups[org][group];
        if (_group.admin == org) {
            return true;
        }
        return false;
    }

    /// @notice Check if a user is an admin of the org
    function isUserAdmin(address org, address user)
        public
        view
        returns (bool)
    {
        Group memory _org = orgs[org];
        if (_org.admin == user) {
            return true;
        }
        return false;
    }

    /// @notice Check if the group is a parent of another group
    function isParent(address org, address parent, address child)
        public
        view
        returns (bool)
    {
        Group memory childGroup = groups[org][child];
        address curentParent = childGroup.parent;
        /// TODO: probably more efficient to just create a parents mapping instead of this iterations
        while (curentParent != address(0)) {
            if (curentParent == parent) return true;
            childGroup = groups[org][curentParent];
            curentParent = childGroup.parent;
        }
        return false;
    }

    /// @notice Method to validate if a provided address is a contract
    /// @param gnosisAddress Address used to initialize KeyperModule
    /// @return bool
    function isContract(address gnosisAddress) public view returns (bool) {
        bool addrToCheck = gnosisAddress.isContract();
        if (addrToCheck) return true;
        else return false;
    }

    /// @notice Method to Validate if address is a Gnosis Safe Multisig Wallet
    /// @dev This method is used to validate if the address is a Gnosis Safe Multisig Wallet
    /// @param safe Address to validate
    /// @return bool
    function isSafe(address safe) public view returns (bool) {
        /// Check if the address is a Gnosis Safe Multisig Wallet
        if (safe.isContract()) {
            /// Check if the address is a Gnosis Safe Multisig Wallet
            bytes memory payload = abi.encodeWithSignature("getThreshold()");
            (bool success, bytes memory returnData) = safe.staticcall(payload);
            if (!success) return false;
            /// Check if the address is a Gnosis Safe Multisig Wallet
            uint256 threshold = abi.decode(returnData, (uint256));
            if (threshold == 0) return false;
            return true;
        } else {
            return false;
        }
    }

    function domainSeparator() public view returns (bytes32) {
        return keccak256(
            abi.encode(DOMAIN_SEPARATOR_TYPEHASH, getChainId(), this)
        );
    }

    /// @dev Returns the chain id used by this contract.
    function getChainId() public view returns (uint256) {
        uint256 id;
        /// solhint-disable-next-line no-inline-assembly
        assembly {
            id := chainid()
        }
        return id;
    }

    function encodeTransactionData(
        address org,
        address safe,
        address to,
        uint256 value,
        bytes calldata data,
        Enum.Operation operation,
        uint256 _nonce
    ) public view returns (bytes memory) {
        bytes32 keyperTxHash = keccak256(
            abi.encode(
                KEYPER_TX_TYPEHASH,
                org,
                safe,
                to,
                value,
                keccak256(data),
                operation,
                _nonce
            )
        );
        return abi.encodePacked(
            bytes1(0x19), bytes1(0x01), domainSeparator(), keyperTxHash
        );
    }

    function getTransactionHash(
        address org,
        address safe,
        address to,
        uint256 value,
        bytes calldata data,
        Enum.Operation operation,
        uint256 _nonce
    ) public view returns (bytes32) {
        return keccak256(
            encodeTransactionData(org, safe, to, value, data, operation, _nonce)
        );
    }

    /// @notice Check if the signer is an owner of the safe
    /// @dev Call has to be done from a safe transaction
    /// @param gnosisSafe GnosisSafe interface
    /// @param signer Address of the signer to verify
    function isSafeOwner(IGnosisSafe gnosisSafe, address signer)
        private
        view
        returns (bool)
    {
        address[] memory safeOwners = gnosisSafe.getOwners();
        for (uint256 i = 0; i < safeOwners.length; i++) {
            if (safeOwners[i] == signer) {
                return true;
            }
        }
        return false;
    }
}<|MERGE_RESOLUTION|>--- conflicted
+++ resolved
@@ -389,55 +389,6 @@
         IsGnosisSafe(_msgSender())
     {
         address caller = _msgSender();
-<<<<<<< HEAD
-        if (!isChild(org, parent, child)) revert ChildNotFound();
-        /// create a local variable to storage parent Name, and asign into the logic
-        /// the value depend on use case
-        Group storage parentOrg = orgs[org];
-        Group storage parentGroup =
-            parent == org ? groups[org][child] : groups[org][parent];
-        /// Remove to group from org root
-        /// Create instance of Org and Remove child of Org, in this use case
-        /// the child is a Group of the Org, and a parent into the group mapping
-        if (parent == org) {
-            /// Validate only the Admin of Root Org can remove childs(Groups in this case)
-            if (caller != parentOrg.admin) revert NotAuthorized();
-            if (parentOrg.admin == child) revert NotAuthorizedAsNotAnAdmin();
-            for (uint256 i = 0; i < parentOrg.childs.length; i++) {
-                if (parentOrg.childs[i] == child) {
-                    parentOrg.childs[i] =
-                        parentOrg.childs[parentOrg.childs.length - 1];
-                    parentOrg.childs.pop();
-                    break;
-                }
-            }
-        } else {
-            /// Remove child from parent
-            /// Validate only the admin of the Org or Group can remove childs
-            if ((caller != parentGroup.admin) && (caller != parentOrg.admin)) {
-                revert NotAuthorized();
-            }
-            if (parentGroup.admin == child) revert NotAuthorizedAsNotAnAdmin();
-            for (uint256 i = 0; i < parentGroup.childs.length; i++) {
-                if (parentGroup.childs[i] == child) {
-                    parentGroup.childs[i] =
-                        parentGroup.childs[parentGroup.childs.length - 1];
-                    parentGroup.childs.pop();
-                    break;
-                }
-            }
-        }
-        /// Define Array of Childs
-        address[] memory childs = parentGroup.childs;
-        /// Remove parent from child reassign to superior parent
-        for (uint256 i = 0; i < childs.length; i++) {
-            Group storage ChildGroup = groups[org][childs[i]];
-            ChildGroup.parent = parent == org ? org : parentGroup.parent;
-        }
-        // storage the parentName before to delete the Group
-        emit GroupRemoved(org, caller, parent, parentGroup.name, child);
-        delete groups[org][child];
-=======
         Group memory _group = groups[org][group];
         if (_group.safe == address(0)) revert GroupNotRegistered();
 
@@ -465,7 +416,6 @@
         // Store the name before to delete the Group
         emit GroupRemoved(org, group, caller, parent.safe, _group.name);
         delete groups[org][group];
->>>>>>> c0db9472
     }
 
     /// @notice Get all the information about a group
