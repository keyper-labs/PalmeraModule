// SPDX-License-Identifier: LGPL-3.0-only
pragma solidity ^0.8.15;

import {Enum} from "@safe-contracts/common/Enum.sol";
import {GnosisSafeMath} from "@safe-contracts/external/GnosisSafeMath.sol";
import {IGnosisSafe, IGnosisSafeProxy} from "./GnosisSafeInterfaces.sol";
import {Auth, Authority} from "@solmate/auth/Auth.sol";
import {RolesAuthority} from "@solmate/auth/authorities/RolesAuthority.sol";
import {Constants} from "./Constants.sol";
import {DenyHelper, Address} from "./DenyHelper.sol";
import {console} from "forge-std/console.sol";
import {KeyperRoles} from "./KeyperRoles.sol";
import {ReentrancyGuard} from "@openzeppelin/security/ReentrancyGuard.sol";

contract KeyperModule is Auth, ReentrancyGuard, Constants, DenyHelper {
    using GnosisSafeMath for uint256;
    using Address for address;
    /// @dev Definition of Safe module

    string public constant NAME = "Keyper Module";
    string public constant VERSION = "0.2.0";
    /// @dev Control Nonce of the module
    uint256 public nonce;
    /// @dev Safe contracts
    address public immutable masterCopy;
    address public immutable proxyFactory;
    address internal constant SENTINEL_OWNERS = address(0x1);
    /// @dev RoleAuthority
    address public rolesAuthority;
    /// @devStruct for Group

    struct Group {
        string name;
        address lead;
        address safe;
        address[] child;
        address superSafe;
    }
    /// @dev Orgs -> Groups

    mapping(address => mapping(address => Group)) public groups;
    /// @dev Orgs info
    mapping(address => Group) public orgs;
    /// @dev Events

    event OrganisationCreated(address indexed org, string name);

    event GroupCreated(
        address indexed org,
        address indexed group,
        string name,
        address indexed lead,
        address superSafe
    );

    event GroupRemoved(
        address indexed org,
        address indexed groupRemoved,
        address indexed caller,
        address superSafe,
        string name
    );

    event TxOnBehalfExecuted(
        address indexed org,
        address indexed executor,
        address indexed target,
        bool result
    );

    event ModuleEnabled(address indexed safe, address indexed module);

    /// @dev Errors
    error OrgNotRegistered();
    error GroupNotRegistered();
    error SuperSafeNotRegistered();
    error LeadNotRegistered();
    error NotAuthorized();
    error NotAuthorizedRemoveGroupFromOtherOrg();
    error NotAuthorizedRemoveNonChildrenGroup();
    error NotAuthorizedExecOnBehalf();
    error NotAuthorizedAsNotSafeLead();
    error OwnerNotFound();
    error OwnerAlreadyExists();
    error CreateSafeProxyFailed();
    error InvalidThreshold();
    error TxExecutionModuleFaild();
    error ChildAlreadyExist();
    error InvalidGnosisSafe();
    error ChildNotFound();
    error SetRoleForbidden(Role role);

    /// @dev Modifier for Validate if Org Exist or Not
    modifier OrgRegistered(address org) {
        if (org == address(0) || orgs[org].safe == address(0)) {
            revert OrgNotRegistered();
        }
        _;
    }

    /// @dev Modifier for Validate ifthe address is a Gnosis Safe Multisig Wallet
    modifier IsGnosisSafe(address safe) {
        if (safe == address(0) || !isSafe(safe)) {
            revert InvalidGnosisSafe();
        }
        _;
    }

    constructor(
        address masterCopyAddress,
        address proxyFactoryAddress,
        address authority
    ) Auth(address(0), Authority(authority)) {
        if (
            masterCopyAddress == address(0) || proxyFactoryAddress == address(0)
                || authority == address(0)
        ) revert ZeroAddressProvided();

        if (
            !masterCopyAddress.isContract() || !proxyFactoryAddress.isContract()
        ) revert InvalidAddressProvided();

        masterCopy = masterCopyAddress;
        proxyFactory = proxyFactoryAddress;
        rolesAuthority = authority;
    }

    function createSafeProxy(address[] memory owners, uint256 threshold)
        external
        returns (address safe)
    {
        bytes memory internalEnableModuleData = abi.encodeWithSignature(
            "internalEnableModule(address)", address(this)
        );

        bytes memory data = abi.encodeWithSignature(
            "setup(address[],uint256,address,bytes,address,address,uint256,address)",
            owners,
            threshold,
            this,
            internalEnableModuleData,
            FALLBACK_HANDLER,
            address(0x0),
            uint256(0),
            payable(address(0x0))
        );

        IGnosisSafeProxy gnosisSafeProxy = IGnosisSafeProxy(proxyFactory);
        try gnosisSafeProxy.createProxy(masterCopy, data) returns (
            address newSafe
        ) {
            return newSafe;
        } catch {
            revert CreateSafeProxyFailed();
        }
    }

    /// @notice Calls execTransaction of the safe with custom checks on owners rights
    /// @param org Organisation
    /// @param targetSafe Safe target address
    /// @param to data
    function execTransactionOnBehalf(
        address org,
        address targetSafe,
        address to,
        uint256 value,
        bytes calldata data,
        Enum.Operation operation,
        bytes memory signatures
    ) external payable Denied(to) nonReentrant() returns (bool result) {
        if (org == address(0) || targetSafe == address(0) || to == address(0)) {
            revert ZeroAddressProvided();
        }
        if (!isSafe(targetSafe)) {
            revert InvalidGnosisSafe();
        }
        address caller = _msgSender();
        /// Check caller is a lead of the target safe
        if (
            !isSafeLead(org, caller, targetSafe)
                && !isSuperSafe(org, caller, targetSafe)
        ) {
            revert NotAuthorizedExecOnBehalf();
        }

        bytes memory keyperTxHashData = encodeTransactionData(
            /// Keyper Info
            caller,
            targetSafe,
            /// Transaction info
            to,
            value,
            data,
            operation,
            /// Signature info
            nonce
        );
        /// Increase nonce and execute transaction.
        nonce++;
        // If caller is a safe then check caller safe signatures.
        if (isSafe(caller)) {
            IGnosisSafe gnosisLeadSafe = IGnosisSafe(caller);
            gnosisLeadSafe.checkSignatures(
                keccak256(keyperTxHashData), keyperTxHashData, signatures
            );
        } else {
            // Caller is EAO (lead) : that has the rights over the target safe
            if (!isSafeLead(org, targetSafe, caller)) {
                revert NotAuthorizedAsNotSafeLead();
            }
        }

        /// Execute transaction from target safe
        IGnosisSafe gnosisTargetSafe = IGnosisSafe(targetSafe);
        result = gnosisTargetSafe.execTransactionFromModule(
            to, value, data, operation
        );

        emit TxOnBehalfExecuted(org, caller, targetSafe, result);
    }

    function internalEnableModule(address module)
        external
        validAddress(module)
    {
        this.enableModule(module);
    }

    /// @dev Non-executed code, function called by the new safe
    function enableModule(address module) external validAddress(module) {
        emit ModuleEnabled(address(this), module);
    }

    /// @notice This function will allow Safe Lead & Safe Lead mody only roles to to add owner and set a threshold without passing by normal multisig check
    /// @dev For instance role
    function addOwnerWithThreshold(
        address owner,
        uint256 threshold,
        address targetSafe,
        address org
    ) public OrgRegistered(org) requiresAuth IsGnosisSafe(targetSafe) {
        /// Check _msgSender() is an user lead of the target safe
        if (!isSafeLead(org, targetSafe, _msgSender())) {
            revert NotAuthorizedAsNotSafeLead();
        }

        /// If the owner is already an owner
        if (isSafeOwner(IGnosisSafe(targetSafe), owner)) {
            revert OwnerAlreadyExists();
        }

        /// if threshold is invalid
        if (
            threshold < 1
                || threshold > (IGnosisSafe(targetSafe).getOwners().length.add(1))
        ) {
            revert InvalidThreshold();
        }

        bytes memory data = abi.encodeWithSelector(
            IGnosisSafe.addOwnerWithThreshold.selector, owner, threshold
        );
        IGnosisSafe gnosisTargetSafe = IGnosisSafe(targetSafe);
        /// Execute transaction from target safe
        bool result = gnosisTargetSafe.execTransactionFromModule(
            targetSafe, uint256(0), data, Enum.Operation.Call
        );
        if (!result) revert TxExecutionModuleFaild();
    }

    /// @notice This function will allow UserLead to remove an owner
    /// @dev For instance role
    function removeOwner(
        address prevOwner,
        address owner,
        uint256 threshold,
        address targetSafe,
        address org
    ) public requiresAuth IsGnosisSafe(targetSafe) {
        if (
            prevOwner == address(0) || targetSafe == address(0)
                || owner == address(0) || org == address(0)
        ) revert ZeroAddressProvided();
        /// Check _msgSender() is an user lead of the target safe
        if (!isSafeLead(org, targetSafe, _msgSender())) {
            revert NotAuthorizedAsNotSafeLead();
        }

        /// if Owner Not found
        if (!isSafeOwner(IGnosisSafe(targetSafe), owner)) {
            revert OwnerNotFound();
        }

        IGnosisSafe gnosisTargetSafe = IGnosisSafe(targetSafe);

        bytes memory data = abi.encodeWithSelector(
            IGnosisSafe.removeOwner.selector, prevOwner, owner, threshold
        );

        /// Execute transaction from target safe
        bool result = gnosisTargetSafe.execTransactionFromModule(
            targetSafe, uint256(0), data, Enum.Operation.Call
        );
        if (!result) revert TxExecutionModuleFaild();
    }

    /// @notice Give user roles
    /// @dev Call must come from the root safe
    /// @param role Role to be assigned
    /// @param user User that will have specific role
    /// @param group Safe group which will have the user permissions on
    function setRole(Role role, address user, address group, bool enabled)
        external
        validAddress(user)
        requiresAuth
    {
        /// Check if group is part of the caller org
        if (groups[_msgSender()][group].safe == address(0)) {
            revert SuperSafeNotRegistered();
        }
        if (role == Role.ROOT_SAFE || role == Role.SUPER_SAFE) {
            revert SetRoleForbidden(role);
        }
        if (
            role == Role.SAFE_LEAD || role == Role.SAFE_LEAD_EXEC_ON_BEHALF_ONLY
                || role == Role.SAFE_LEAD_MODIFY_OWNERS_ONLY
        ) {
            /// Update group/org lead
            Group storage safeGroup = (_msgSender() == group)
                ? orgs[_msgSender()]
                : groups[_msgSender()][group];
            safeGroup.lead = user;
        }
        RolesAuthority authority = RolesAuthority(rolesAuthority);
        authority.setUserRole(user, uint8(role), enabled);
    }

    function getOrg(address _org)
        public
        view
        OrgRegistered(_org)
        returns (string memory, address, address, address[] memory, address)
    {
        return (
            orgs[_org].name,
            orgs[_org].lead,
            orgs[_org].safe,
            orgs[_org].child,
            orgs[_org].superSafe
        );
    }

    /// @notice Register an organisatin
    /// @dev Call has to be done from a safe transaction
    /// @param name of the org
    function registerOrg(string memory name)
        public
        IsGnosisSafe(_msgSender())
    {
        address caller = _msgSender();
        Group storage rootOrg = orgs[caller];
        rootOrg.lead = caller;
        rootOrg.name = name;
        rootOrg.safe = caller;

        /// Assign SUPER_SAFE Role + SAFE_ROOT Role
        RolesAuthority authority = RolesAuthority(rolesAuthority);
        authority.setUserRole(caller, uint8(Role.ROOT_SAFE), true);
        authority.setUserRole(caller, uint8(Role.SUPER_SAFE), true);

        emit OrganisationCreated(caller, name);
    }

    /// @notice Add a group to an organisation/group
    /// @dev Call coming from the group safe
    /// @param org address of the organisation
    /// @param superSafe address of the superSafe
    /// @param name name of the group
    /// TODO: how avoid any safe adding in the org or group?
<<<<<<< HEAD
    function addGroup(address org, address superSafe, string memory name)
=======
    function addGroup(address org, address parent, string memory name)
>>>>>>> 28c11845
        public
        OrgRegistered(org)
        validAddress(superSafe)
        IsGnosisSafe(_msgSender())
    {
        address caller = _msgSender();
        if (isChild(org, superSafe, caller)) revert ChildAlreadyExist();
        Group storage newGroup = groups[org][caller];
        /// Add to org root/group
        Group storage superSafeOrgGroup =
            (superSafe == org) ? orgs[org] : groups[org][superSafe];
        superSafeOrgGroup.child.push(caller);
        newGroup.superSafe = superSafe;
        newGroup.safe = caller;
        newGroup.name = name;
        /// Give Role SuperSafe
        RolesAuthority authority = RolesAuthority(rolesAuthority);
        authority.setUserRole(caller, uint8(Role.SUPER_SAFE), true);

        emit GroupCreated(org, caller, name, newGroup.lead, superSafe);
    }

    /// @notice Remove group and reasign all child to the superSafe
    /// @dev All actions will be driven based on the caller of the method, and args
    /// @param org address of the organisation
    /// @param group address of the group to be removed
    function removeGroup(address org, address group)
        public
        OrgRegistered(org)
        validAddress(group)
        IsGnosisSafe(_msgSender())
        requiresAuth
    {
        address caller = _msgSender();
        // RootSafe usecase : Check if the group is part of caller's org
        if (caller == org) {
            if (groups[caller][group].safe == address(0)) {
                revert NotAuthorizedRemoveGroupFromOtherOrg();
            }
        } else {
            // SuperSafe usecase : Check caller is superSafe of the group
            if (!isSuperSafe(org, caller, group)) {
                revert NotAuthorizedRemoveNonChildrenGroup();
            }
        }

        Group memory _group = groups[org][group];
        if (_group.safe == address(0)) revert GroupNotRegistered();

        // superSafe is either an org or a group
        Group storage superSafe =
            _group.superSafe == org ? orgs[org] : groups[org][_group.superSafe];

        /// Remove child from superSafe
        for (uint256 i = 0; i < superSafe.child.length; i++) {
            if (superSafe.child[i] == group) {
                superSafe.child[i] = superSafe.child[superSafe.child.length - 1];
                superSafe.child.pop();
                break;
            }
        }
        // Handle child from removed group
        for (uint256 i = 0; i < _group.child.length; i++) {
            // Add removed group child to superSafe
            superSafe.child.push(_group.child[i]);
            Group storage childrenGroup = groups[org][_group.child[i]];
            // Update children group superSafe reference
            childrenGroup.superSafe = superSafe.safe;
        }

        // Revoke roles to group
        RolesAuthority authority = RolesAuthority(rolesAuthority);
        authority.setUserRole(group, uint8(Role.SUPER_SAFE), false);
        // Disable safe lead role
        disableSafeLeadRoles(_group.superSafe);

        // Store the name before to delete the Group
        emit GroupRemoved(org, group, caller, superSafe.safe, _group.name);
        delete groups[org][group];
    }

    /// @notice Get all the information about a group
    function getGroupInfo(address org, address group)
        public
        view
        OrgRegistered(org)
        validAddress(group)
        returns (string memory, address, address, address[] memory, address)
    {
        address groupSafe = groups[org][group].safe;
        // TODO: This should be removed since we already have modifier that works avoiding address(0)
        if (groupSafe == address(0)) revert OrgNotRegistered();
        return (
            groups[org][group].name,
            groups[org][group].lead,
            groups[org][group].safe,
            groups[org][group].child,
            groups[org][group].superSafe
        );
    }

    /// @notice check if the organisation is registered
    /// @param org address
    function isOrgRegistered(address org) public view returns (bool) {
        if (orgs[org].safe == address(0)) return false;
        return true;
    }

    /// @notice Check if child address is part of the group within an organisation
    function isChild(address org, address superSafe, address child)
        public
        view
        returns (bool)
    {
        /// Check within orgs first if superSafe is an organisation
        if (org == superSafe) {
            Group memory organisation = orgs[org];
            for (uint256 i = 0; i < organisation.child.length; i++) {
                if (organisation.child[i] == child) return true;
            }
            return false;
        }
        /// Check within groups of the org
        if (groups[org][superSafe].safe == address(0)) {
            revert SuperSafeNotRegistered();
        }
        Group memory group = groups[org][superSafe];
        for (uint256 i = 0; i < group.child.length; i++) {
            if (group.child[i] == child) return true;
        }
        return false;
    }

    /// @notice Check if a user is an safe lead of a group/org
    /// @param org address of the organisation
    /// @param group address of the group
    /// @param user address of the user that is a lead or not
    function isSafeLead(address org, address group, address user)
        public
        view
        returns (bool)
    {
        Group memory _group = (org == group) ? orgs[org] : groups[org][group];
        if (_group.safe == address(0)) revert GroupNotRegistered();
        if (_group.lead == user) {
            return true;
        }
        return false;
    }

    /// @notice Check if the group is a superSafe of another group
    /// @param org address of the organisation
    /// @param superSafe address of the superSafe
    /// @param child address of the child group
    function isSuperSafe(address org, address superSafe, address child)
        public
        view
        returns (bool)
    {
        Group memory childGroup = groups[org][child];
        address curentsuperSafe = childGroup.superSafe;
        /// TODO: probably more efficient to just create a superSafes mapping instead of this iterations
        while (curentsuperSafe != address(0)) {
            if (curentsuperSafe == superSafe) return true;
            childGroup = groups[org][curentsuperSafe];
            curentsuperSafe = childGroup.superSafe;
        }
        return false;
    }

    /// @notice Method to validate if a provided address is a contract
    /// @param gnosisAddress Address used to initialize KeyperModule
    /// @return bool
    function isContract(address gnosisAddress) public view returns (bool) {
        bool addrToCheck = gnosisAddress.isContract();
        if (addrToCheck) return true;
        else return false;
    }

    /// @notice Method to Validate if address is a Gnosis Safe Multisig Wallet
    /// @dev This method is used to validate if the address is a Gnosis Safe Multisig Wallet
    /// @param safe Address to validate
    /// @return bool
    function isSafe(address safe) public view returns (bool) {
        /// Check if the address is a Gnosis Safe Multisig Wallet
        if (safe.isContract()) {
            /// Check if the address is a Gnosis Safe Multisig Wallet
            bytes memory payload = abi.encodeWithSignature("getThreshold()");
            (bool success, bytes memory returnData) = safe.staticcall(payload);
            if (!success) return false;
            /// Check if the address is a Gnosis Safe Multisig Wallet
            uint256 threshold = abi.decode(returnData, (uint256));
            if (threshold == 0) return false;
            return true;
        } else {
            return false;
        }
    }

    function domainSeparator() public view returns (bytes32) {
        return keccak256(
            abi.encode(DOMAIN_SEPARATOR_TYPEHASH, getChainId(), this)
        );
    }

    /// @dev Returns the chain id used by this contract.
    function getChainId() public view returns (uint256) {
        uint256 id;
        // solhint-disable-next-line no-inline-assembly
        assembly {
            id := chainid()
        }
        return id;
    }

    function encodeTransactionData(
        address org,
        address safe,
        address to,
        uint256 value,
        bytes calldata data,
        Enum.Operation operation,
        uint256 _nonce
    ) public view returns (bytes memory) {
        bytes32 keyperTxHash = keccak256(
            abi.encode(
                KEYPER_TX_TYPEHASH,
                org,
                safe,
                to,
                value,
                keccak256(data),
                operation,
                _nonce
            )
        );
        return abi.encodePacked(
            bytes1(0x19), bytes1(0x01), domainSeparator(), keyperTxHash
        );
    }

    function getTransactionHash(
        address org,
        address safe,
        address to,
        uint256 value,
        bytes calldata data,
        Enum.Operation operation,
        uint256 _nonce
    ) public view returns (bytes32) {
        return keccak256(
            encodeTransactionData(org, safe, to, value, data, operation, _nonce)
        );
    }

    /// @notice Check if the signer is an owner of the safe
    /// @dev Call has to be done from a safe transaction
    /// @param gnosisSafe GnosisSafe interface
    /// @param signer Address of the signer to verify
    function isSafeOwner(IGnosisSafe gnosisSafe, address signer)
        private
        view
        returns (bool)
    {
        address[] memory safeOwners = gnosisSafe.getOwners();
        for (uint256 i = 0; i < safeOwners.length; i++) {
            if (safeOwners[i] == signer) {
                return true;
            }
        }
        return false;
    }

    /// @notice disable safe lead roles
    /// @dev Associated roles: SAFE_LEAD || SAFE_LEAD_EXEC_ON_BEHALF_ONLY || SAFE_LEAD_MODIFY_OWNERS_ONLY
    /// @param user Address of the user to disable roles
    function disableSafeLeadRoles(address user) private {
        RolesAuthority authority = RolesAuthority(rolesAuthority);
        if (authority.doesUserHaveRole(user, uint8(Role.SAFE_LEAD))) {
            authority.setUserRole(user, uint8(Role.SUPER_SAFE), false);
        } else if (
            authority.doesUserHaveRole(
                user, uint8(Role.SAFE_LEAD_EXEC_ON_BEHALF_ONLY)
            )
        ) {
            authority.setUserRole(
                user, uint8(Role.SAFE_LEAD_EXEC_ON_BEHALF_ONLY), false
            );
        } else if (
            authority.doesUserHaveRole(
                user, uint8(Role.SAFE_LEAD_MODIFY_OWNERS_ONLY)
            )
        ) {
            authority.setUserRole(
                user, uint8(Role.SAFE_LEAD_MODIFY_OWNERS_ONLY), false
            );
        }
    }
}<|MERGE_RESOLUTION|>--- conflicted
+++ resolved
@@ -377,11 +377,7 @@
     /// @param superSafe address of the superSafe
     /// @param name name of the group
     /// TODO: how avoid any safe adding in the org or group?
-<<<<<<< HEAD
     function addGroup(address org, address superSafe, string memory name)
-=======
-    function addGroup(address org, address parent, string memory name)
->>>>>>> 28c11845
         public
         OrgRegistered(org)
         validAddress(superSafe)
@@ -550,15 +546,6 @@
             curentsuperSafe = childGroup.superSafe;
         }
         return false;
-    }
-
-    /// @notice Method to validate if a provided address is a contract
-    /// @param gnosisAddress Address used to initialize KeyperModule
-    /// @return bool
-    function isContract(address gnosisAddress) public view returns (bool) {
-        bool addrToCheck = gnosisAddress.isContract();
-        if (addrToCheck) return true;
-        else return false;
     }
 
     /// @notice Method to Validate if address is a Gnosis Safe Multisig Wallet
