--- conflicted
+++ resolved
@@ -291,19 +291,11 @@
         uint256 threshold,
         address targetSafe,
         address org
-<<<<<<< HEAD
     ) external requiresAuth IsGnosisSafe(targetSafe) {
-        if (
-            prevOwner == address(0) || targetSafe == address(0)
-                || owner == address(0) || org == address(0)
-        ) revert ZeroAddressProvided();
-=======
-    ) public requiresAuth IsGnosisSafe(targetSafe) {
         if (prevOwner == address(0) || owner == address(0) || org == address(0))
         {
             revert ZeroAddressProvided();
         }
->>>>>>> be756c1e
         /// Check _msgSender() is an user lead of the target safe
         if (!isSafeLead(org, targetSafe, _msgSender())) {
             revert NotAuthorizedAsNotSafeLead();
@@ -473,7 +465,6 @@
         delete groups[org][group];
     }
 
-<<<<<<< HEAD
     // List of the Methods of DenyHelpers override
 
     /// @dev Funtion to Add Wallet to the List based on Approach of Safe Contract - Owner Manager
@@ -586,7 +577,8 @@
             orgs[_org].child,
             orgs[_org].superSafe
         );
-=======
+    }
+    
     /// @notice update parent of a group
     /// @dev Update the parent of a group with a new parent, Call must come from the root safe
     /// @param group address of the group to be updated
@@ -635,7 +627,6 @@
             groups[caller][newSuper].child.push(group);
         }
         emit GroupSuperUpdated(caller, group, caller, newSuper);
->>>>>>> be756c1e
     }
 
     /// @notice Get all the information about a group
