--- conflicted
+++ resolved
@@ -167,11 +167,7 @@
         bytes calldata data,
         Enum.Operation operation,
         bytes memory signatures
-<<<<<<< HEAD
     ) external payable Denied(to) nonReentrant() returns (bool result) {
-=======
-    ) external payable Denied(to) requiresAuth returns (bool result) {
->>>>>>> e334dd00
         if (org == address(0) || targetSafe == address(0) || to == address(0)) {
             revert ZeroAddressProvided();
         }
@@ -381,11 +377,7 @@
     /// @param superSafe address of the superSafe
     /// @param name name of the group
     /// TODO: how avoid any safe adding in the org or group?
-<<<<<<< HEAD
-    function addGroup(address org, address parent, string memory name)
-=======
     function addGroup(address org, address superSafe, string memory name)
->>>>>>> e334dd00
         public
         OrgRegistered(org)
         validAddress(superSafe)
@@ -420,34 +412,6 @@
         requiresAuth
     {
         address caller = _msgSender();
-<<<<<<< HEAD
-        if (!isChild(org, parent, child)) revert ChildNotFound();
-        /// create a local variable to storage parent Name, and asign into the logic
-        /// the value depend on use case
-        Group storage parentOrg = orgs[org];
-        Group storage parentGroup =
-            parent == org ? groups[org][child] : groups[org][parent];
-        /// Remove to group from org root
-        /// Create instance of Org and Remove child of Org, in this use case
-        /// the child is a Group of the Org, and a parent into the group mapping
-        if (parent == org) {
-            /// Validate only the Admin of Root Org can remove childs(Groups in this case)
-            if (caller != parentOrg.admin) revert NotAuthorized();
-            if (parentOrg.admin == child) revert NotAuthorizedAsNotAnAdmin();
-            for (uint256 i = 0; i < parentOrg.childs.length; i++) {
-                if (parentOrg.childs[i] == child) {
-                    parentOrg.childs[i] =
-                        parentOrg.childs[parentOrg.childs.length - 1];
-                    parentOrg.childs.pop();
-                    break;
-                }
-            }
-        } else {
-            /// Remove child from parent
-            /// Validate only the admin of the Org or Group can remove childs
-            if ((caller != parentGroup.admin) && (caller != parentOrg.admin)) {
-                revert NotAuthorized();
-=======
         // RootSafe usecase : Check if the group is part of caller's org
         if (caller == org) {
             if (groups[caller][group].safe == address(0)) {
@@ -457,7 +421,6 @@
             // SuperSafe usecase : Check caller is superSafe of the group
             if (!isSuperSafe(org, caller, group)) {
                 revert NotAuthorizedRemoveNonChildrenGroup();
->>>>>>> e334dd00
             }
         }
 
@@ -476,18 +439,6 @@
                 break;
             }
         }
-<<<<<<< HEAD
-        /// Define Array of Childs
-        address[] memory childs = parentGroup.childs;
-        /// Remove parent from child reassign to superior parent
-        for (uint256 i = 0; i < childs.length; i++) {
-            Group storage ChildGroup = groups[org][childs[i]];
-            ChildGroup.parent = parent == org ? org : parentGroup.parent;
-        }
-        // storage the parentName before to delete the Group
-        emit GroupRemoved(org, caller, parent, parentGroup.name, child);
-        delete groups[org][child];
-=======
         // Handle child from removed group
         for (uint256 i = 0; i < _group.child.length; i++) {
             // Add removed group child to superSafe
@@ -506,7 +457,6 @@
         // Store the name before to delete the Group
         emit GroupRemoved(org, group, caller, superSafe.safe, _group.name);
         delete groups[org][group];
->>>>>>> e334dd00
     }
 
     /// @notice Get all the information about a group
