--- conflicted
+++ resolved
@@ -11,12 +11,8 @@
 import {console} from "forge-std/console.sol";
 import {KeyperRoles} from "./KeyperRoles.sol";
 
-<<<<<<< HEAD
-contract KeyperModule is Auth, Constants {
+contract KeyperModule is Auth, Constants, BlacklistHelper {
     using GnosisSafeMath for uint256;
-=======
-contract KeyperModule is Auth, Constants, BlacklistHelper {
->>>>>>> 5d849a4a
     /// @dev Definition of Safe module
 
     string public constant NAME = "Keyper Module";
@@ -73,10 +69,7 @@
     error NotAuthorizedExecOnBehalf();
     error NotAuthorizedAsNotAnAdmin();
     error OwnerNotFound();
-<<<<<<< HEAD
     error OwnerAlreadyExists();
-=======
->>>>>>> 5d849a4a
     error CreateSafeProxyFailed();
     error ZeroAddress();
     error InvalidThreshold();
@@ -301,10 +294,7 @@
     function getOrg(address _org)
         public
         view
-<<<<<<< HEAD
         OrgRegistered(_org)
-=======
->>>>>>> 5d849a4a
         returns (string memory, address, address, address)
     {
         return (
@@ -342,7 +332,6 @@
     /// @param org address of the organisation
     /// @param parent address of the parent
     /// @param name name of the group
-<<<<<<< HEAD
     function addGroup(address org, address parent, string memory name)
         public
         OrgRegistered(org)
@@ -351,12 +340,6 @@
         address caller = _msgSender();
         Group storage newGroup = groups[org][caller];
         /// Add to org root
-=======
-    function addGroup(address org, address parent, string memory name) public {
-        if (orgs[org].safe == address(0)) revert OrgNotRegistered();
-        Group storage newGroup = groups[org][msg.sender];
-        // Add to org root
->>>>>>> 5d849a4a
         if (parent == org) {
             ///  By default Admin of the new group is the admin of the org
             newGroup.admin = orgs[org].admin;
@@ -368,12 +351,8 @@
             if (groups[org][parent].safe == address(0)) {
                 revert ParentNotRegistered();
             }
-<<<<<<< HEAD
 
             /// By default Admin of the new group is the admin of the parent (TODO check this)
-=======
-            // By default Admin of the new group is the admin of the parent (TODO check this)
->>>>>>> 5d849a4a
             newGroup.admin = groups[org][parent].admin;
             Group storage parentGroup = groups[org][parent];
             parentGroup.childs.push(caller);
@@ -388,11 +367,8 @@
     function getGroupInfo(address org, address group)
         public
         view
-<<<<<<< HEAD
         OrgRegistered(org)
         validAddress(group)
-=======
->>>>>>> 5d849a4a
         returns (string memory, address, address, address)
     {
         address groupSafe = groups[org][group].safe;
@@ -418,23 +394,14 @@
         view
         returns (bool)
     {
-<<<<<<< HEAD
         /// Check within orgs first if parent is an organisation
-=======
-        if (orgs[org].safe == address(0)) revert OrgNotRegistered();
-        // Check within orgs first if parent is an organisation
->>>>>>> 5d849a4a
         if (org == parent) {
             Group memory organisation = orgs[org];
             for (uint256 i = 0; i < organisation.childs.length; i++) {
                 if (organisation.childs[i] == child) return true;
             }
         }
-<<<<<<< HEAD
         /// Check within groups of the org
-=======
-        // Check within groups of the org
->>>>>>> 5d849a4a
         if (groups[org][parent].safe == address(0)) {
             revert ParentNotRegistered();
         }
@@ -462,10 +429,7 @@
         view
         returns (bool)
     {
-<<<<<<< HEAD
         /// TODO: Check if this logic is working well
-=======
->>>>>>> 5d849a4a
         Group memory _org = orgs[org];
         if (_org.admin == user) {
             return true;
@@ -490,65 +454,6 @@
         return false;
     }
 
-<<<<<<< HEAD
-=======
-    /// @notice Calls execTransaction of the safe with custom checks on owners rights
-    /// @param org Organisation
-    /// @param targetSafe Safe target address
-    /// @param to data
-    function execTransactionOnBehalf(
-        address org,
-        address targetSafe,
-        address to,
-        uint256 value,
-        bytes calldata data,
-        Enum.Operation operation,
-        bytes memory signatures
-    ) external payable returns (bool success) {
-        // Check msg.sender is an admin of the target safe
-        if (
-            !isAdmin(msg.sender, targetSafe)
-                && !isParent(org, msg.sender, targetSafe)
-        ) {
-            // Check if it a then parent
-            revert NotAuthorizedExecOnBehalf();
-        }
-
-        bytes32 txHash;
-        // Use scope here to limit variable lifetime and prevent `stack too deep` errors
-        {
-            bytes memory keyperTxHashData = encodeTransactionData(
-                // Keyper Info
-                msg.sender,
-                targetSafe,
-                // Transaction info
-                to,
-                value,
-                data,
-                operation,
-                // Signature info
-                nonce
-            );
-            // Increase nonce and execute transaction.
-            nonce++;
-            txHash = keccak256(keyperTxHashData);
-            // TODO not sure about msg.sender => Maybe just check admin address
-            // Init safe interface to get parent owners/threshold
-            IGnosisSafe gnosisAdminSafe = IGnosisSafe(msg.sender);
-            gnosisAdminSafe.checkSignatures(
-                txHash, keyperTxHashData, signatures
-            );
-            // Execute transaction from target safe
-            IGnosisSafe gnosisTargetSafe = IGnosisSafe(targetSafe);
-            bool result = gnosisTargetSafe.execTransactionFromModule(
-                to, value, data, operation
-            );
-            emit TxOnBehalfExecuted(org, msg.sender, targetSafe, result);
-            return result;
-        }
-    }
-
->>>>>>> 5d849a4a
     function domainSeparator() public view returns (bytes32) {
         return keccak256(
             abi.encode(DOMAIN_SEPARATOR_TYPEHASH, getChainId(), this)
@@ -602,53 +507,6 @@
     ) public view returns (bytes32) {
         return keccak256(
             encodeTransactionData(org, safe, to, value, data, operation, _nonce)
-<<<<<<< HEAD
-=======
-        );
-    }
-
-    function internalEnableModule(address module) external {
-        this.enableModule(module);
-    }
-
-    // Non-executed code, function called by the new safe
-    function enableModule(address module) external {
-        emit ModuleEnabled(address(this), module);
-    }
-
-    // ROLES AUTH FUNCTIONS
-
-    /// @notice Give user admin role
-    /// @dev Call must come from the safe
-    /// @param user User that will have the Admin role
-    function setUserAdmin(address user, bool enabled) public requiresAuth {
-        RolesAuthority authority = RolesAuthority(rolesAuthority);
-        authority.setUserRole(user, ADMIN_ADD_OWNERS_ROLE, enabled);
-        authority.setUserRole(user, ADMIN_REMOVE_OWNERS_ROLE, enabled);
-        // Update user admin on org
-        Group storage org = orgs[msg.sender];
-        org.admin = user;
-    }
-
-    /// @notice This function will allow UserAdmin to add owner and set a threshold without passing by normal multisig check
-    /// @dev For instance role
-    function addOwnerWithThreshold(
-        address owner,
-        uint256 threshold,
-        address targetSafe
-    ) public requiresAuth {
-        // Check msg.sender is an user admin of the target safe
-        if (!isUserAdmin(targetSafe, msg.sender)) {
-            revert NotAuthorizedAsNotAnAdmin();
-        }
-        bytes memory data = abi.encodeWithSelector(
-            IGnosisSafe.addOwnerWithThreshold.selector, owner, threshold
-        );
-        IGnosisSafe gnosisTargetSafe = IGnosisSafe(targetSafe);
-        // Execute transaction from target safe
-        bool result = gnosisTargetSafe.execTransactionFromModule(
-            targetSafe, uint256(0), data, Enum.Operation.Call
->>>>>>> 5d849a4a
         );
     }
 
@@ -667,20 +525,6 @@
                 return true;
             }
         }
-<<<<<<< HEAD
         return false;
-=======
-
-        IGnosisSafe gnosisTargetSafe = IGnosisSafe(targetSafe);
-
-        bytes memory data = abi.encodeWithSelector(
-            IGnosisSafe.removeOwner.selector, prevOwner, owner, threshold
-        );
-
-        // Execute transaction from target safe
-        bool result = gnosisTargetSafe.execTransactionFromModule(
-            targetSafe, uint256(0), data, Enum.Operation.Call
-        );
->>>>>>> 5d849a4a
     }
 }