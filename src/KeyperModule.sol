--- conflicted
+++ resolved
@@ -34,13 +34,7 @@
     /// @dev RoleAuthority
     address public rolesAuthority;
     /// @dev Array of Orgs (based on Hash(DAO's name) of the Org)
-<<<<<<< HEAD
-    bytes32[] private orgId;
-=======
     bytes32[] private orgHash;
-    /// @dev indexId of the group
-    uint256 public indexId;
->>>>>>> d0cca4ef
     /// @dev Index of Group
     /// bytes32: Hash(DAO's name) -> uint256: ID's Groups
     mapping(bytes32 => uint256[]) public indexGroup;
@@ -393,13 +387,9 @@
         bytes32 name = keccak256(abi.encodePacked(daoName));
         address caller = _msgSender();
         groupId = _createOrgOrRoot(daoName, caller, caller);
-<<<<<<< HEAD
-        orgId.push(name);
+        orgHash.push(name);
         // Setting level by Default
         depthTreeLimit[name] = 8;
-=======
-        orgHash.push(name);
->>>>>>> d0cca4ef
 
         emit Events.OrganizationCreated(caller, name, daoName);
         return groupId;
@@ -616,7 +606,7 @@
         requiresAuth
     {
         address caller = _msgSender();
-        bytes32 org = getOrgBySafe(caller);
+        bytes32 org = getOrgHashBySafe(caller);
         uint256 rootSafe = getGroupIdBySafe(org, caller);
         if ((newLimit > maxLimitLevel) || (newLimit <= depthTreeLimit[org])) {
             revert Errors.InvalidLimit();
