// SPDX-License-Identifier: LGPL-3.0-only
pragma solidity ^0.8.15;

import {Enum} from "@safe-contracts/common/Enum.sol";
import {GnosisSafeMath} from "@safe-contracts/external/GnosisSafeMath.sol";
import {IGnosisSafe, IGnosisSafeProxy} from "./GnosisSafeInterfaces.sol";
import {Auth, Authority} from "@solmate/auth/Auth.sol";
import {RolesAuthority} from "@solmate/auth/authorities/RolesAuthority.sol";
import {Constants} from "./Constants.sol";
import {DenyHelper, Address} from "./DenyHelper.sol";
import {console} from "forge-std/console.sol";
import {KeyperRoles} from "./KeyperRoles.sol";

contract KeyperModule is Auth, Constants, DenyHelper {
    using GnosisSafeMath for uint256;
    using Address for address;
    /// @dev Definition of Safe module

    string public constant NAME = "Keyper Module";
    string public constant VERSION = "0.2.0";
    /// @dev Control Nonce of the module
    uint256 public nonce;
    /// @dev Safe contracts
    address public immutable masterCopy;
    address public immutable proxyFactory;
    address internal constant SENTINEL_OWNERS = address(0x1);
    /// @dev RoleAuthority
    address public rolesAuthority;
    /// @devStruct for Group

    struct Group {
        string name;
        address admin;
        address safe;
        address[] child;
        address parent;
    }
    /// @dev Orgs -> Groups

    mapping(address => mapping(address => Group)) public groups;
    /// @dev Orgs info
    mapping(address => Group) public orgs;
    /// @dev Events

    event OrganisationCreated(address indexed org, string name);

    event GroupCreated(
        address indexed org,
        address indexed group,
        string name,
        address indexed admin,
        address parent
    );

    event GroupRemoved(
        address indexed org,
        address indexed groupRemoved,
        address indexed caller,
        address parent,
        string name
    );

	event GroupParentUpdated(
		address indexed org,
		address indexed group,
		address indexed caller,
		address parent
	);

    event TxOnBehalfExecuted(
        address indexed org,
        address indexed executor,
        address indexed target,
        bool result
    );

    event ModuleEnabled(address indexed safe, address indexed module);

    /// @dev Errors
    error OrgNotRegistered();
    error GroupNotRegistered();
    error ParentNotRegistered();
    error AdminNotRegistered();
    error NotAuthorized();
    error NotAuthorizedRemoveGroupFromOtherOrg();
    error NotAuthorizedRemoveNonChildrenGroup();
    error NotAuthorizedExecOnBehalf();
    error NotAuthorizedAsNotSafeLead();
    error OwnerNotFound();
    error OwnerAlreadyExists();
    error CreateSafeProxyFailed();
    error InvalidThreshold();
    error TxExecutionModuleFaild();
    error ChildAlreadyExist();
    error InvalidGnosisSafe();
    error ChildNotFound();

    /// @dev Modifier for Validate if Org Exist or Not
    modifier OrgRegistered(address org) {
        if (org == address(0) || orgs[org].safe == address(0)) {
            revert OrgNotRegistered();
        }
        _;
    }

    /// @dev Modifier for Validate ifthe address is a Gnosis Safe Multisig Wallet
    modifier IsGnosisSafe(address safe) {
        if (safe == address(0) || !isSafe(safe)) {
            revert InvalidGnosisSafe();
        }
        _;
    }

    constructor(
        address masterCopyAddress,
        address proxyFactoryAddress,
        address authority
    ) Auth(address(0), Authority(authority)) {
        if (
            masterCopyAddress == address(0) || proxyFactoryAddress == address(0)
                || authority == address(0)
        ) revert ZeroAddressProvided();

        // if (
        //     !masterCopyAddress.isContract() || !proxyFactoryAddress.isContract()
        // ) revert InvalidAddressProvided();

        masterCopy = masterCopyAddress;
        proxyFactory = proxyFactoryAddress;
        rolesAuthority = authority;
    }

    function createSafeProxy(address[] memory owners, uint256 threshold)
        external
        returns (address safe)
    {
        bytes memory internalEnableModuleData = abi.encodeWithSignature(
            "internalEnableModule(address)", address(this)
        );

        bytes memory data = abi.encodeWithSignature(
            "setup(address[],uint256,address,bytes,address,address,uint256,address)",
            owners,
            threshold,
            this,
            internalEnableModuleData,
            FALLBACK_HANDLER,
            address(0x0),
            uint256(0),
            payable(address(0x0))
        );

        IGnosisSafeProxy gnosisSafeProxy = IGnosisSafeProxy(proxyFactory);
        try gnosisSafeProxy.createProxy(masterCopy, data) returns (
            address newSafe
        ) {
            return newSafe;
        } catch {
            revert CreateSafeProxyFailed();
        }
    }

    /// @notice Calls execTransaction of the safe with custom checks on owners rights
    /// @param org Organisation
    /// @param targetSafe Safe target address
    /// @param to data
    function execTransactionOnBehalf(
        address org,
        address targetSafe,
        address to,
        uint256 value,
        bytes calldata data,
        Enum.Operation operation,
        bytes memory signatures
    ) external payable Denied(to) requiresAuth returns (bool result) {
        if (org == address(0) || targetSafe == address(0) || to == address(0)) {
            revert ZeroAddressProvided();
        }
        if (!isSafe(targetSafe)) {
            revert InvalidGnosisSafe();
        }
        address caller = _msgSender();
        /// Check caller is an admin of the target safe
        if (!isAdmin(caller, targetSafe) && !isParent(org, caller, targetSafe))
        {
            revert NotAuthorizedExecOnBehalf();
        }

        bytes memory keyperTxHashData = encodeTransactionData(
            /// Keyper Info
            caller,
            targetSafe,
            /// Transaction info
            to,
            value,
            data,
            operation,
            /// Signature info
            nonce
        );
        /// Increase nonce and execute transaction.
        nonce++;
        /// TODO not sure about caller => Maybe just check admin address
        // TODO add usecase for safe lead => Caller can be an EOA account,
        // so first we need to check if safe, if yes load gnosis interface + call owners...,
        // if not then just execute the tx after checking signature
        /// Init safe interface to get parent owners/threshold
        IGnosisSafe gnosisAdminSafe = IGnosisSafe(caller);
        gnosisAdminSafe.checkSignatures(
            keccak256(keyperTxHashData), keyperTxHashData, signatures
        );
        /// Execute transaction from target safe
        IGnosisSafe gnosisTargetSafe = IGnosisSafe(targetSafe);
        result = gnosisTargetSafe.execTransactionFromModule(
            to, value, data, operation
        );

        emit TxOnBehalfExecuted(org, caller, targetSafe, result);
    }

    function internalEnableModule(address module)
        external
        validAddress(module)
    {
        this.enableModule(module);
    }

    /// @dev Non-executed code, function called by the new safe
    function enableModule(address module) external validAddress(module) {
        emit ModuleEnabled(address(this), module);
    }

    /// @notice This function will allow Safe Lead & Safe Lead mody only roles to to add owner and set a threshold without passing by normal multisig check
    /// @dev For instance role
    /// TODO add modifier for check that targetSafe is a Safe / Check orgRegister
    function addOwnerWithThreshold(
        address owner,
        uint256 threshold,
        address targetSafe,
        address org
    ) public requiresAuth IsGnosisSafe(targetSafe) {
        /// Check _msgSender() is an user admin of the target safe
        if (!isSafeLead(org, targetSafe, _msgSender())) {
            revert NotAuthorizedAsNotSafeLead();
        }

        /// If the owner is already an owner
        if (isSafeOwner(IGnosisSafe(targetSafe), owner)) {
            revert OwnerAlreadyExists();
        }

        /// if threshold is invalid
        if (
            threshold < 1
                || threshold > (IGnosisSafe(targetSafe).getOwners().length.add(1))
        ) {
            revert InvalidThreshold();
        }

        bytes memory data = abi.encodeWithSelector(
            IGnosisSafe.addOwnerWithThreshold.selector, owner, threshold
        );
        IGnosisSafe gnosisTargetSafe = IGnosisSafe(targetSafe);
        /// Execute transaction from target safe
        bool result = gnosisTargetSafe.execTransactionFromModule(
            targetSafe, uint256(0), data, Enum.Operation.Call
        );
        if (!result) revert TxExecutionModuleFaild();
    }

    /// @notice This function will allow UserAdmin to remove an owner
    /// @dev For instance role
    function removeOwner(
        address prevOwner,
        address owner,
        uint256 threshold,
        address targetSafe,
        address org
    ) public requiresAuth IsGnosisSafe(targetSafe) {
        if (
            prevOwner == address(0) || targetSafe == address(0)
                || owner == address(0) || org == address(0)
        ) revert ZeroAddressProvided();
        /// Check _msgSender() is an user admin of the target safe
        if (!isSafeLead(org, targetSafe, _msgSender())) {
            revert NotAuthorizedAsNotSafeLead();
        }

        /// if Owner Not found
        if (!isSafeOwner(IGnosisSafe(targetSafe), owner)) {
            revert OwnerNotFound();
        }

        IGnosisSafe gnosisTargetSafe = IGnosisSafe(targetSafe);

        bytes memory data = abi.encodeWithSelector(
            IGnosisSafe.removeOwner.selector, prevOwner, owner, threshold
        );

        /// Execute transaction from target safe
        bool result = gnosisTargetSafe.execTransactionFromModule(
            targetSafe, uint256(0), data, Enum.Operation.Call
        );
        if (!result) revert TxExecutionModuleFaild();
    }

    /// @notice Give user roles
    /// @dev Call must come from the root safe
    /// @param role Role to be assigned
    /// @param user User that will have specific role
    /// @param group Safe group which will have the user permissions on
    function setRole(uint8 role, address user, address group, bool enabled)
        external
        validAddress(user)
        requiresAuth
    {
        if (
            role == SAFE_LEAD || role == SAFE_LEAD_EXEC_ON_BEHALF_ONLY
                || role == SAFE_LEAD_MODIFY_OWNERS_ONLY
        ) {
            /// Check if group is part of the org
            if (groups[_msgSender()][group].safe == address(0)) {
                revert ParentNotRegistered();
            }
            /// Update group admin
            Group storage safeGroup = groups[_msgSender()][group];
            safeGroup.admin = user;
        }
        // TODO check other cases when we need to update org
        RolesAuthority authority = RolesAuthority(rolesAuthority);
        authority.setUserRole(user, role, enabled);
    }

    function getOrg(address _org)
        public
        view
        OrgRegistered(_org)
        returns (string memory, address, address, address[] memory, address)
    {
        return (
            orgs[_org].name,
            orgs[_org].admin,
            orgs[_org].safe,
            orgs[_org].child,
            orgs[_org].parent
        );
    }

    /// @notice Register an organisatin
    /// @dev Call has to be done from a safe transaction
    /// @param name of the org
    function registerOrg(string memory name)
        public
        IsGnosisSafe(_msgSender())
    {
        address caller = _msgSender();
        Group storage rootOrg = orgs[caller];
        rootOrg.admin = caller;
        rootOrg.name = name;
        rootOrg.safe = caller;

        /// Assign SUPER_SAFE Role + SAFE_ROOT Role
        RolesAuthority authority = RolesAuthority(rolesAuthority);
        authority.setUserRole(caller, ROOT_SAFE, true);
        authority.setUserRole(caller, SUPER_SAFE, true);

        emit OrganisationCreated(caller, name);
    }

    /// @notice Add a group to an organisation/group
    /// @dev Call coming from the group safe
    /// @param org address of the organisation
    /// @param parent address of the parent
    /// @param name name of the group
<<<<<<< HEAD
    /// TODO: how avoid any safe adding in the org or group?
=======
	/// TODO: how avoid any safe adding in the org or group?
>>>>>>> 79f415fa
    function addGroup(address org, address parent, string memory name)
        public
        OrgRegistered(org)
        validAddress(parent)
        IsGnosisSafe(_msgSender())
    {
        address caller = _msgSender();
        if (isChild(org, parent, caller)) revert ChildAlreadyExist();
        Group storage newGroup = groups[org][caller];
        /// Add to org root
        if (parent == org) {
            ///  By default Admin of the new group is the admin of the org
            newGroup.admin = orgs[org].admin;
            Group storage parentOrg = orgs[org];
            parentOrg.child.push(caller);
        }
        /// Add to group
        else {
            /// By default Admin of the new group is the admin of the parent (TODO check this)
            newGroup.admin = groups[org][parent].admin;
            Group storage parentGroup = groups[org][parent];
            parentGroup.child.push(caller);
        }
        newGroup.parent = parent;
        newGroup.safe = caller;
        newGroup.name = name;
        /// Give Role SuperSafe
        RolesAuthority authority = RolesAuthority(rolesAuthority);
        authority.setUserRole(caller, SUPER_SAFE, true);

        emit GroupCreated(org, caller, name, newGroup.admin, parent);
    }

    /// @notice Remove group and reasign all child to the parent
    /// @dev All actions will be driven based on the caller of the method, and args
    /// @param org address of the organisation
    /// @param group address of the group to be removed
    /// TODO: Add auth/permissions for the caller
    function removeGroup(address org, address group)
        public
        OrgRegistered(org)
        validAddress(group)
        IsGnosisSafe(_msgSender())
        requiresAuth
    {
        address caller = _msgSender();
        // RootSafe usecase : Check if the group is part of caller's org
        if (caller == org) {
            if (groups[caller][group].safe == address(0)) {
                revert NotAuthorizedRemoveGroupFromOtherOrg();
            }
        } else {
            // SuperSafe usecase : Check caller is parent of the group
            if (!isParent(org, caller, group)) {
                revert NotAuthorizedRemoveNonChildrenGroup();
            }
        }

        Group memory _group = groups[org][group];
        if (_group.safe == address(0)) revert GroupNotRegistered();

        // Parent is either an org or a group
        Group storage parent =
            _group.parent == org ? orgs[org] : groups[org][_group.parent];

        /// Remove child from parent
        for (uint256 i = 0; i < parent.child.length; i++) {
            if (parent.child[i] == group) {
                parent.child[i] = parent.child[parent.child.length - 1];
                parent.child.pop();
                break;
            }
        }
        // Handle child from removed group
        for (uint256 i = 0; i < _group.child.length; i++) {
            // Add removed group child to parent
            parent.child.push(_group.child[i]);
            Group storage childrenGroup = groups[org][_group.child[i]];
            // Update children group parent reference
            childrenGroup.parent = parent.safe;
        }

        // Store the name before to delete the Group
        emit GroupRemoved(org, group, caller, parent.safe, _group.name);
        delete groups[org][group];
    }

	/// @notice update parent of a group
	/// @dev Update the parent of a group with a new parent
	/// @param org address of the organisation
	/// @param group address of the group to be removed
	/// @param newParent address of the new parent
	/// TODO: Add auth/permissions for the caller
	function updateParent(address org, address group, address newParent)
		public
		OrgRegistered(org)
		validAddress(group)
		validAddress(newParent)
		IsGnosisSafe(_msgSender())
	{
		Group memory _group = groups[org][group];
		if (_group.safe == address(0)) revert GroupNotRegistered();

		// Parent is either an org or a group
		Group storage parent =
			_group.parent == org ? orgs[org] : groups[org][_group.parent];

		/// Remove child from parent
		for (uint256 i = 0; i < parent.childs.length; i++) {
			if (parent.childs[i] == group) {
				parent.childs[i] = parent.childs[parent.childs.length - 1];
				parent.childs.pop();
				break;
			}
		}

		// Update group parent
		_group.parent = newParent;
		// Add group to new parent
		if (newParent == org) {
			orgs[org].childs.push(group);
		} else {
			groups[org][newParent].childs.push(group);
		}
		emit GroupParentUpdated(org, group, _msgSender(), newParent);
	}

    /// @notice Get all the information about a group
    function getGroupInfo(address org, address group)
        public
        view
        OrgRegistered(org)
        validAddress(group)
        returns (string memory, address, address, address[] memory, address)
    {
        address groupSafe = groups[org][group].safe;
        // TODO: This should be removed since we already have modifier that works avoiding address(0)
        if (groupSafe == address(0)) revert OrgNotRegistered();
        return (
            groups[org][group].name,
            groups[org][group].admin,
            groups[org][group].safe,
            groups[org][group].child,
            groups[org][group].parent
        );
    }

    /// @notice check if the organisation is registered
    /// @param org address
    function isOrgRegistered(address org) public view returns (bool) {
        if (orgs[org].safe == address(0)) return false;
        return true;
    }

    /// @notice Check if child address is part of the group within an organisation
    function isChild(address org, address parent, address child)
        public
        view
        returns (bool)
    {
        /// Check within orgs first if parent is an organisation
        if (org == parent) {
            Group memory organisation = orgs[org];
            for (uint256 i = 0; i < organisation.child.length; i++) {
                if (organisation.child[i] == child) return true;
            }
            return false;
        }
        /// Check within groups of the org
        if (groups[org][parent].safe == address(0)) {
            revert ParentNotRegistered();
        }
        Group memory group = groups[org][parent];
        for (uint256 i = 0; i < group.child.length; i++) {
            if (group.child[i] == child) return true;
        }
        return false;
    }

    /// @notice Check if an org is admin of the group
    function isAdmin(address org, address group) public view returns (bool) {
        if (orgs[org].safe == address(0)) return false;
        /// Check group admin
        Group memory _group = groups[org][group];
        if (_group.admin == org) {
            return true;
        }
        return false;
    }

    /// @notice Check if a user is an admin of the org
    function isUserAdmin(address org, address user)
        public
        view
        returns (bool)
    {
        Group memory _org = orgs[org];
        if (_org.admin == user) {
            return true;
        }
        return false;
    }

    /// @notice Check if a user is an safe lead of the group
    function isSafeLead(address org, address group, address user)
        public
        view
        returns (bool)
    {
        if (org == group) return false; // Root org cannot have a lead
        Group memory _group = groups[org][group];
        if (_group.safe == address(0)) revert GroupNotRegistered();
        if (_group.admin == user) {
            return true;
        }
        return false;
    }

    /// @notice Check if the group is a parent of another group
    function isParent(address org, address parent, address child)
        public
        view
        returns (bool)
    {
        Group memory childGroup = groups[org][child];
        address curentParent = childGroup.parent;
        /// TODO: probably more efficient to just create a parents mapping instead of this iterations
        while (curentParent != address(0)) {
            if (curentParent == parent) return true;
            childGroup = groups[org][curentParent];
            curentParent = childGroup.parent;
        }
        return false;
    }

    /// @notice Method to validate if a provided address is a contract
    /// @param gnosisAddress Address used to initialize KeyperModule
    /// @return bool
    function isContract(address gnosisAddress) public view returns (bool) {
        bool addrToCheck = gnosisAddress.isContract();
        if (addrToCheck) return true;
        else return false;
    }

    /// @notice Method to Validate if address is a Gnosis Safe Multisig Wallet
    /// @dev This method is used to validate if the address is a Gnosis Safe Multisig Wallet
    /// @param safe Address to validate
    /// @return bool
    function isSafe(address safe) public view returns (bool) {
        /// Check if the address is a Gnosis Safe Multisig Wallet
        if (safe.isContract()) {
            /// Check if the address is a Gnosis Safe Multisig Wallet
            bytes memory payload = abi.encodeWithSignature("getThreshold()");
            (bool success, bytes memory returnData) = safe.staticcall(payload);
            if (!success) return false;
            /// Check if the address is a Gnosis Safe Multisig Wallet
            uint256 threshold = abi.decode(returnData, (uint256));
            if (threshold == 0) return false;
            return true;
        } else {
            return false;
        }
    }

    function domainSeparator() public view returns (bytes32) {
        return keccak256(
            abi.encode(DOMAIN_SEPARATOR_TYPEHASH, getChainId(), this)
        );
    }

    /// @dev Returns the chain id used by this contract.
    function getChainId() public view returns (uint256) {
        uint256 id;
        /// solhint-disable-next-line no-inline-assembly
        assembly {
            id := chainid()
        }
        return id;
    }

    function encodeTransactionData(
        address org,
        address safe,
        address to,
        uint256 value,
        bytes calldata data,
        Enum.Operation operation,
        uint256 _nonce
    ) public view returns (bytes memory) {
        bytes32 keyperTxHash = keccak256(
            abi.encode(
                KEYPER_TX_TYPEHASH,
                org,
                safe,
                to,
                value,
                keccak256(data),
                operation,
                _nonce
            )
        );
        return abi.encodePacked(
            bytes1(0x19), bytes1(0x01), domainSeparator(), keyperTxHash
        );
    }

    function getTransactionHash(
        address org,
        address safe,
        address to,
        uint256 value,
        bytes calldata data,
        Enum.Operation operation,
        uint256 _nonce
    ) public view returns (bytes32) {
        return keccak256(
            encodeTransactionData(org, safe, to, value, data, operation, _nonce)
        );
    }

    /// @notice Check if the signer is an owner of the safe
    /// @dev Call has to be done from a safe transaction
    /// @param gnosisSafe GnosisSafe interface
    /// @param signer Address of the signer to verify
    function isSafeOwner(IGnosisSafe gnosisSafe, address signer)
        private
        view
        returns (bool)
    {
        address[] memory safeOwners = gnosisSafe.getOwners();
        for (uint256 i = 0; i < safeOwners.length; i++) {
            if (safeOwners[i] == signer) {
                return true;
            }
        }
        return false;
    }
}<|MERGE_RESOLUTION|>--- conflicted
+++ resolved
@@ -372,11 +372,7 @@
     /// @param org address of the organisation
     /// @param parent address of the parent
     /// @param name name of the group
-<<<<<<< HEAD
     /// TODO: how avoid any safe adding in the org or group?
-=======
-	/// TODO: how avoid any safe adding in the org or group?
->>>>>>> 79f415fa
     function addGroup(address org, address parent, string memory name)
         public
         OrgRegistered(org)
@@ -485,10 +481,10 @@
 			_group.parent == org ? orgs[org] : groups[org][_group.parent];
 
 		/// Remove child from parent
-		for (uint256 i = 0; i < parent.childs.length; i++) {
-			if (parent.childs[i] == group) {
-				parent.childs[i] = parent.childs[parent.childs.length - 1];
-				parent.childs.pop();
+		for (uint256 i = 0; i < parent.child.length; i++) {
+			if (parent.child[i] == group) {
+				parent.child[i] = parent.child[parent.child.length - 1];
+				parent.child.pop();
 				break;
 			}
 		}
@@ -497,9 +493,9 @@
 		_group.parent = newParent;
 		// Add group to new parent
 		if (newParent == org) {
-			orgs[org].childs.push(group);
+			orgs[org].child.push(group);
 		} else {
-			groups[org][newParent].childs.push(group);
+			groups[org][newParent].child.push(group);
 		}
 		emit GroupParentUpdated(org, group, _msgSender(), newParent);
 	}
