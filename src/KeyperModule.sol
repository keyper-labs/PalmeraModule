// SPDX-License-Identifier: LGPL-3.0-only
pragma solidity ^0.8.15;

import {Enum} from "@safe-contracts/common/Enum.sol";
import {GnosisSafeMath} from "@safe-contracts/external/GnosisSafeMath.sol";
import {IGnosisSafe, IGnosisSafeProxy} from "./GnosisSafeInterfaces.sol";
import {Auth, Authority} from "@solmate/auth/Auth.sol";
import {RolesAuthority} from "@solmate/auth/authorities/RolesAuthority.sol";
import {Constants} from "./Constants.sol";
import {DenyHelper, Address} from "./DenyHelper.sol";
import {console} from "forge-std/console.sol";
import {KeyperRoles} from "./KeyperRoles.sol";
import {ReentrancyGuard} from "@openzeppelin/security/ReentrancyGuard.sol";

contract KeyperModule is Auth, ReentrancyGuard, Constants, DenyHelper {
    using GnosisSafeMath for uint256;
    using Address for address;
    /// @dev Definition of Safe module

    string public constant NAME = "Keyper Module";
    string public constant VERSION = "0.2.0";
    /// @dev Control Nonce of the module
    uint256 public nonce;
    /// @dev Safe contracts
    address public immutable masterCopy;
    address public immutable proxyFactory;
    address internal constant SENTINEL_OWNERS = address(0x1);
    /// @dev RoleAuthority
    address public rolesAuthority;
    /// @devStruct for Group

    struct Group {
        string name;
        address lead;
        address safe;
        address[] child;
        address superSafe;
    }
    /// @dev Orgs -> Groups

    mapping(address => mapping(address => Group)) public groups;
    /// @dev Orgs info
    mapping(address => Group) public orgs;
    /// @dev Events

    event OrganizationCreated(address indexed org, string name);

    event GroupCreated(
        address indexed org,
        address indexed group,
        string name,
        address indexed lead,
        address superSafe
    );

    event GroupRemoved(
        address indexed org,
        address indexed groupRemoved,
        address indexed caller,
        address superSafe,
        string name
    );

    event GroupSuperUpdated(
        address indexed org,
        address indexed group,
        address indexed caller,
        address superSafe
    );

    event TxOnBehalfExecuted(
        address indexed org,
        address indexed executor,
        address indexed target,
        bool result
    );

    event ModuleEnabled(address indexed safe, address indexed module);

    /// @dev Errors
    error OrgNotRegistered();
    error GroupNotRegistered(address group);
    error SuperSafeNotRegistered(address superSafe);
    error LeadNotRegistered();
    error NotAuthorized();
    error NotAuthorizedRemoveGroupFromOtherOrg();
    error NotAuthorizedUpdateGroupFromOtherOrg();
    error NotAuthorizedRemoveNonChildrenGroup();
    error NotAuthorizedExecOnBehalf();
    error NotAuthorizedAsNotSafeLead();
    error OwnerNotFound();
    error OwnerAlreadyExists();
    error CreateSafeProxyFailed();
    error InvalidThreshold();
    error TxExecutionModuleFaild();
    error ChildAlreadyExist();
    error InvalidGnosisSafe();
    error ChildNotFound();
    error SetRoleForbidden(Role role);

    /// @dev Modifier for Validate if Org Exist or Not
    modifier OrgRegistered(address org) {
        if (org == address(0) || orgs[org].safe == address(0)) {
            revert OrgNotRegistered();
        }
        _;
    }

    /// @dev Modifier for Validate if Org Exist or Not
    modifier GroupRegistered(address org, address group) {
        if (group == address(0) || groups[org][group].safe == address(0)) {
            revert GroupNotRegistered();
        }
        _;
    }

    /// @dev Modifier for Validate ifthe address is a Gnosis Safe Multisig Wallet
    modifier IsGnosisSafe(address safe) {
        if (safe == address(0) || !isSafe(safe)) {
            revert InvalidGnosisSafe();
        }
        _;
    }

    constructor(
        address masterCopyAddress,
        address proxyFactoryAddress,
        address authority
    ) Auth(address(0), Authority(authority)) {
        if (
            masterCopyAddress == address(0) || proxyFactoryAddress == address(0)
                || authority == address(0)
        ) revert ZeroAddressProvided();

        if (
            !masterCopyAddress.isContract() || !proxyFactoryAddress.isContract()
        ) revert InvalidAddressProvided();

        masterCopy = masterCopyAddress;
        proxyFactory = proxyFactoryAddress;
        rolesAuthority = authority;
    }

    function createSafeProxy(address[] memory owners, uint256 threshold)
        external
        returns (address safe)
    {
        bytes memory internalEnableModuleData = abi.encodeWithSignature(
            "internalEnableModule(address)", address(this)
        );

        bytes memory data = abi.encodeWithSignature(
            "setup(address[],uint256,address,bytes,address,address,uint256,address)",
            owners,
            threshold,
            this,
            internalEnableModuleData,
            FALLBACK_HANDLER,
            address(0x0),
            uint256(0),
            payable(address(0x0))
        );

        IGnosisSafeProxy gnosisSafeProxy = IGnosisSafeProxy(proxyFactory);
        try gnosisSafeProxy.createProxy(masterCopy, data) returns (
            address newSafe
        ) {
            return newSafe;
        } catch {
            revert CreateSafeProxyFailed();
        }
    }

    /// @notice Calls execTransaction of the safe with custom checks on owners rights
    /// @param org Organisation
    /// @param targetSafe Safe target address
    /// @param to data
    function execTransactionOnBehalf(
        address org,
        address targetSafe,
        address to,
        uint256 value,
        bytes calldata data,
        Enum.Operation operation,
        bytes memory signatures
    )
        external
        payable
        Denied(org, to)
        nonReentrant
        requiresAuth
        returns (bool result)
    {
        if (org == address(0) || targetSafe == address(0) || to == address(0)) {
            revert ZeroAddressProvided();
        }
        if (!isSafe(targetSafe)) {
            revert InvalidGnosisSafe();
        }
        address caller = _msgSender();
        /// Check caller is a lead of the target safe
        if (
            !isSafeLead(org, caller, targetSafe)
                && !isSuperSafe(org, caller, targetSafe)
        ) {
            revert NotAuthorizedExecOnBehalf();
        }

        bytes memory keyperTxHashData = encodeTransactionData(
            /// Keyper Info
            caller,
            targetSafe,
            /// Transaction info
            to,
            value,
            data,
            operation,
            /// Signature info
            nonce
        );
        /// Increase nonce and execute transaction.
        nonce++;
        // If caller is a safe then check caller safe signatures.
        if (isSafe(caller)) {
            IGnosisSafe gnosisLeadSafe = IGnosisSafe(caller);
            gnosisLeadSafe.checkSignatures(
                keccak256(keyperTxHashData), keyperTxHashData, signatures
            );
        } else {
            // Caller is EAO (lead) : that has the rights over the target safe
            if (!isSafeLead(org, targetSafe, caller)) {
                revert NotAuthorizedAsNotSafeLead();
            }
        }

        /// Execute transaction from target safe
        IGnosisSafe gnosisTargetSafe = IGnosisSafe(targetSafe);
        result = gnosisTargetSafe.execTransactionFromModule(
            to, value, data, operation
        );

        emit TxOnBehalfExecuted(org, caller, targetSafe, result);
    }

    function internalEnableModule(address module)
        external
        validAddress(module)
    {
        this.enableModule(module);
    }

    /// @dev Non-executed code, function called by the new safe
    function enableModule(address module) external validAddress(module) {
        emit ModuleEnabled(address(this), module);
    }

    /// @notice This function will allow Safe Lead & Safe Lead modify only roles to to add owner and set a threshold without passing by normal multisig check
    /// @dev For instance role
    function addOwnerWithThreshold(
        address owner,
        uint256 threshold,
        address targetSafe,
        address org
    ) external OrgRegistered(org) requiresAuth IsGnosisSafe(targetSafe) {
        /// Check _msgSender() is an user lead of the target safe
        if (!isSafeLead(org, targetSafe, _msgSender())) {
            revert NotAuthorizedAsNotSafeLead();
        }

        /// If the owner is already an owner
        if (isSafeOwner(IGnosisSafe(targetSafe), owner)) {
            revert OwnerAlreadyExists();
        }

        /// if threshold is invalid
        if (
            threshold < 1
                || threshold > (IGnosisSafe(targetSafe).getOwners().length.add(1))
        ) {
            revert InvalidThreshold();
        }

        bytes memory data = abi.encodeWithSelector(
            IGnosisSafe.addOwnerWithThreshold.selector, owner, threshold
        );
        IGnosisSafe gnosisTargetSafe = IGnosisSafe(targetSafe);
        /// Execute transaction from target safe
        bool result = gnosisTargetSafe.execTransactionFromModule(
            targetSafe, uint256(0), data, Enum.Operation.Call
        );
        if (!result) revert TxExecutionModuleFaild();
    }

    /// @notice This function will allow UserLead to remove an owner
    /// @dev For instance role
    function removeOwner(
        address prevOwner,
        address owner,
        uint256 threshold,
        address targetSafe,
        address org
    ) external requiresAuth IsGnosisSafe(targetSafe) {
        if (prevOwner == address(0) || owner == address(0) || org == address(0))
        {
            revert ZeroAddressProvided();
        }
        /// Check _msgSender() is an user lead of the target safe
        if (!isSafeLead(org, targetSafe, _msgSender())) {
            revert NotAuthorizedAsNotSafeLead();
        }

        /// if Owner Not found
        if (!isSafeOwner(IGnosisSafe(targetSafe), owner)) {
            revert OwnerNotFound();
        }

        IGnosisSafe gnosisTargetSafe = IGnosisSafe(targetSafe);

        bytes memory data = abi.encodeWithSelector(
            IGnosisSafe.removeOwner.selector, prevOwner, owner, threshold
        );

        /// Execute transaction from target safe
        bool result = gnosisTargetSafe.execTransactionFromModule(
            targetSafe, uint256(0), data, Enum.Operation.Call
        );
        if (!result) revert TxExecutionModuleFaild();
    }

    /// @notice Give user roles
    /// @dev Call must come from the root safe
    /// @param role Role to be assigned
    /// @param user User that will have specific role
    /// @param group Safe group which will have the user permissions on
    function setRole(Role role, address user, address group, bool enabled)
        external
        validAddress(user)
        requiresAuth
    {
        if (role == Role.ROOT_SAFE || role == Role.SUPER_SAFE) {
            revert SetRoleForbidden(role);
        }
        if (
            role == Role.SAFE_LEAD || role == Role.SAFE_LEAD_EXEC_ON_BEHALF_ONLY
                || role == Role.SAFE_LEAD_MODIFY_OWNERS_ONLY
        ) {
            Group storage safeGroup;
            if (_msgSender() == group) {
                // Check org validity
                if (!isOrgRegistered(_msgSender())) revert OrgNotRegistered();
                safeGroup = orgs[_msgSender()];
            } else {
                // Check if group is part of the caller org
                if (groups[_msgSender()][group].safe == address(0)) {
                    revert GroupNotRegistered(group);
                }
                safeGroup = groups[_msgSender()][group];
            }
            // Update group/org lead
            safeGroup.lead = user;
        }
        RolesAuthority authority = RolesAuthority(rolesAuthority);
        authority.setUserRole(user, uint8(role), enabled);
    }

    /// @notice Register an organisatin
    /// @dev Call has to be done from a safe transaction
    /// @param name of the org
    function registerOrg(string memory name)
        external
        IsGnosisSafe(_msgSender())
    {
        address caller = _msgSender();
        Group storage rootOrg = orgs[caller];
        rootOrg.name = name;
        rootOrg.safe = caller;

        /// Assign SUPER_SAFE Role + SAFE_ROOT Role
        RolesAuthority authority = RolesAuthority(rolesAuthority);
        authority.setUserRole(caller, uint8(Role.ROOT_SAFE), true);
        authority.setUserRole(caller, uint8(Role.SUPER_SAFE), true);

        emit OrganizationCreated(caller, name);
    }

    /// @notice Add a group to an organisation/group
    /// @dev Call coming from the group safe
    /// @param org address of the organisation
    /// @param superSafe address of the superSafe
    /// @param name name of the group
    /// TODO: how avoid any safe adding in the org or group?
    function addGroup(address org, address superSafe, string memory name)
        external
        OrgRegistered(org)
        validAddress(superSafe)
        IsGnosisSafe(_msgSender())
    {
        address caller = _msgSender();
        if (isChild(org, superSafe, caller)) revert ChildAlreadyExist();
        if (org != superSafe && groups[org][superSafe].safe == address(0)) {
            revert GroupNotRegistered(superSafe);
        }
        Group storage newGroup = groups[org][caller];
        /// Add to org root/group
        Group storage superSafeOrgGroup =
            (superSafe == org) ? orgs[org] : groups[org][superSafe];
        superSafeOrgGroup.child.push(caller);
        /// By default Lead of the new group is the Lead of the superSafe (TODO check this)
        newGroup.lead = superSafeOrgGroup.lead;
        newGroup.safe = caller;
        newGroup.name = name;
        newGroup.superSafe = superSafe;
        /// Give Role SuperSafe
        RolesAuthority authority = RolesAuthority(rolesAuthority);
        if (
            (!authority.doesUserHaveRole(superSafe, uint8(Role.SUPER_SAFE)))
                && (superSafe != org) && (superSafeOrgGroup.child.length > 0)
        ) {
            authority.setUserRole(superSafe, uint8(Role.SUPER_SAFE), true);
        }

        emit GroupCreated(org, caller, name, newGroup.lead, superSafe);
    }

    /// @notice Remove group and reasign all child to the superSafe
    /// @dev All actions will be driven based on the caller of the method, and args
    /// @param org address of the organisation
    /// @param group address of the group to be removed
    function removeGroup(address org, address group)
        external
        OrgRegistered(org)
        GroupRegistered(org, group)
        IsGnosisSafe(_msgSender())
        requiresAuth
    {
        address caller = _msgSender();
        // RootSafe usecase : Check if the group is part of caller's org
        if (caller == org) {
            if (groups[caller][group].safe == address(0)) {
                revert NotAuthorizedRemoveGroupFromOtherOrg();
            }
        } else {
            // SuperSafe usecase : Check caller is superSafe of the group
            if (!isSuperSafe(org, caller, group)) {
                revert NotAuthorizedRemoveNonChildrenGroup();
            }
        }

        Group memory _group = groups[org][group];
<<<<<<< HEAD
        if (_group.safe == address(0)) revert GroupNotRegistered(group);
=======
>>>>>>> 4cc6f0c0

        // superSafe is either an org or a group
        Group storage superSafe =
            _group.superSafe == org ? orgs[org] : groups[org][_group.superSafe];

        /// Remove child from superSafe
        for (uint256 i = 0; i < superSafe.child.length; i++) {
            if (superSafe.child[i] == group) {
                superSafe.child[i] = superSafe.child[superSafe.child.length - 1];
                superSafe.child.pop();
                break;
            }
        }
        // Handle child from removed group
        for (uint256 i = 0; i < _group.child.length; i++) {
            // Add removed group child to superSafe
            superSafe.child.push(_group.child[i]);
            Group storage childrenGroup = groups[org][_group.child[i]];
            // Update children group superSafe reference
            childrenGroup.superSafe = superSafe.safe;
        }

        // Revoke roles to group
        RolesAuthority authority = RolesAuthority(rolesAuthority);
        authority.setUserRole(group, uint8(Role.SUPER_SAFE), false);
        // Disable safe lead role
        disableSafeLeadRoles(_group.superSafe);

        // Store the name before to delete the Group
        emit GroupRemoved(org, group, caller, superSafe.safe, _group.name);
        delete groups[org][group];
    }

    // List of the Methods of DenyHelpers override

    /// @dev Funtion to Add Wallet to the List based on Approach of Safe Contract - Owner Manager
    /// @param org Address of Org where the Wallet to be added to the List
    /// @param users Array of Address of the Wallet to be added to the List
    function addToList(address org, address[] memory users)
        external
        override
        OrgRegistered(org)
        IsGnosisSafe(_msgSender())
        requiresAuth
    {
        if (users.length == 0) revert ZeroAddressProvided();
        if (!allowFeature[org] && !denyFeature[org]) {
            revert DenyHelpersDisabled();
        }
        address currentWallet = SENTINEL_WALLETS;
        for (uint256 i = 0; i < users.length; i++) {
            address wallet = users[i];
            if (
                wallet == address(0) || wallet == SENTINEL_WALLETS
                    || wallet == address(this) || currentWallet == wallet
            ) revert InvalidAddressProvided();
            // Avoid duplicate wallet
            if (listed[org][wallet] != address(0)) {
                revert UserAlreadyOnList();
            }
            // Add wallet to List
            listed[org][currentWallet] = wallet;
            currentWallet = wallet;
        }
        listed[org][currentWallet] = SENTINEL_WALLETS;
        listCount[org] += users.length;
        emit AddedToList(users);
    }

    /// @dev Function to Drop Wallet from the List  based on Approach of Safe Contract - Owner Manager
    /// @param org Address of Org where the Wallet to be dropped of the List
    /// @param user Array of Address of the Wallet to be dropped of the List
    function dropFromList(address org, address user)
        external
        override
        validAddress(user)
        OrgRegistered(org)
        IsGnosisSafe(_msgSender())
        requiresAuth
    {
        if (!allowFeature[org] && !denyFeature[org]) {
            revert DenyHelpersDisabled();
        }
        if (listCount[org] == 0) revert ListEmpty();
        if (!isListed(org, user)) revert InvalidAddressProvided();
        address prevUser = getPrevUser(org, user);
        listed[org][prevUser] = listed[org][user];
        listed[org][user] = address(0);
        listCount[org] = listCount[org] > 1 ? listCount[org].sub(1) : 0;
        emit DroppedFromList(user);
    }

    /// @dev Method to Enable Allowlist
    /// @param org Address of Org where will be enabled the Allowedlist
    function enableAllowlist(address org)
        external
        override
        OrgRegistered(org)
        IsGnosisSafe(_msgSender())
        requiresAuth
    {
        allowFeature[org] = true;
        denyFeature[org] = false;
    }

    /// @dev Method to Enable Allowlist
    /// @param org Address of Org where will be enabled the Deniedlist
    function enableDenylist(address org)
        external
        override
        OrgRegistered(org)
        IsGnosisSafe(_msgSender())
        requiresAuth
    {
        allowFeature[org] = false;
        denyFeature[org] = true;
    }

    /// @dev Method to Disable All
    function disableDenyHelper(address org)
        external
        override
        OrgRegistered(org)
        IsGnosisSafe(_msgSender())
        requiresAuth
    {
        allowFeature[org] = false;
        denyFeature[org] = false;
    }

    // List of Helpers

    function getOrg(address _org)
        public
        view
        OrgRegistered(_org)
        returns (string memory, address, address, address[] memory, address)
    {
        return (
            orgs[_org].name,
            orgs[_org].lead,
            orgs[_org].safe,
            orgs[_org].child,
            orgs[_org].superSafe
        );
    }

    /// @notice update parent of a group
    /// @dev Update the parent of a group with a new parent, Call must come from the root safe
    /// @param group address of the group to be updated
    /// @param newSuper address of the new parent
    function updateSuper(address group, address newSuper)
        public
        GroupRegistered(_msgSender(), group)
        GroupRegistered(_msgSender(), newSuper)
        requiresAuth
    {
        address caller = _msgSender();
        Group storage _group = groups[caller][group];
        // SuperSafe is either an Org or a Group
        Group storage oldSuper;
        if (_group.superSafe == caller) {
            oldSuper = orgs[caller];
        } else {
            oldSuper = groups[caller][_group.superSafe];
        }

        /// Remove child from superSafe
        for (uint256 i = 0; i < oldSuper.child.length; i++) {
            if (oldSuper.child[i] == group) {
                oldSuper.child[i] = oldSuper.child[oldSuper.child.length - 1];
                oldSuper.child.pop();
                break;
            }
        }
        RolesAuthority authority = RolesAuthority(rolesAuthority);
        // Revoke SuperSafe and SafeLead if don't have any child, and is not organization
        if ((oldSuper.child.length == 0) && (oldSuper.safe != caller)) {
            authority.setUserRole(oldSuper.safe, uint8(Role.SUPER_SAFE), false);
            // TODO: verify if the oldSuper need or not the Safe Lead role (after MVP)
        }

        // Update group superSafe
        _group.superSafe = newSuper;
        // Add group to new superSafe
        if (newSuper == caller) {
            orgs[caller].child.push(group);
        } else {
            /// Give Role SuperSafe if not have it
            if (!authority.doesUserHaveRole(newSuper, uint8(Role.SUPER_SAFE))) {
                authority.setUserRole(newSuper, uint8(Role.SUPER_SAFE), true);
            }
            groups[caller][newSuper].child.push(group);
        }
        emit GroupSuperUpdated(caller, group, caller, newSuper);
    }

    /// @notice Get all the information about a group
    function getGroupInfo(address org, address group)
        public
        view
        OrgRegistered(org)
        GroupRegistered(org, group)
        returns (string memory, address, address, address[] memory, address)
    {
        return (
            groups[org][group].name,
            groups[org][group].lead,
            groups[org][group].safe,
            groups[org][group].child,
            groups[org][group].superSafe
        );
    }

    /// @notice check if the organisation is registered
    /// @param org address
    function isOrgRegistered(address org) public view returns (bool) {
        if (orgs[org].safe == address(0)) return false;
        return true;
    }

    /// @notice Check if child address is part of the group within an organisation
    function isChild(address org, address superSafe, address child)
        public
        view
        returns (bool)
    {
        /// Check within orgs first if superSafe is an organisation
        if (org == superSafe) {
            Group memory organisation = orgs[org];
            for (uint256 i = 0; i < organisation.child.length; i++) {
                if (organisation.child[i] == child) return true;
            }
            return false;
        }
        /// Check within groups of the org
<<<<<<< HEAD
        if (groups[org][superSafe].safe == address(0)) {
            return false;
=======
        Group memory group = groups[org][superSafe];
        if (group.safe == address(0)) {
            revert SuperSafeNotRegistered();
>>>>>>> 4cc6f0c0
        }
        for (uint256 i = 0; i < group.child.length; i++) {
            if (group.child[i] == child) return true;
        }
        return false;
    }

    /// @notice Check if a user is an safe lead of a group/org
    /// @param org address of the organisation
    /// @param group address of the group
    /// @param user address of the user that is a lead or not
    function isSafeLead(address org, address group, address user)
        public
        view
        returns (bool)
    {
        Group memory _group = (org == group) ? orgs[org] : groups[org][group];
        if (_group.safe == address(0)) return false;
        if (_group.lead == user) {
            return true;
        }
        return false;
    }

    /// @notice Check if the group is a superSafe of another group
    /// @param org address of the organisation
    /// @param superSafe address of the superSafe
    /// @param child address of the child group
    function isSuperSafe(address org, address superSafe, address child)
        public
        view
        returns (bool)
    {
        Group memory childGroup = groups[org][child];
        address curentsuperSafe = childGroup.superSafe;
        /// TODO: probably more efficient to just create a superSafes mapping instead of this iterations
        while (curentsuperSafe != address(0)) {
            if (curentsuperSafe == superSafe) return true;
            childGroup = groups[org][curentsuperSafe];
            curentsuperSafe = childGroup.superSafe;
        }
        return false;
    }

    /// @notice Method to Validate if address is a Gnosis Safe Multisig Wallet
    /// @dev This method is used to validate if the address is a Gnosis Safe Multisig Wallet
    /// @param safe Address to validate
    /// @return bool
    function isSafe(address safe) public view returns (bool) {
        /// Check if the address is a Gnosis Safe Multisig Wallet
        if (safe.isContract()) {
            /// Check if the address is a Gnosis Safe Multisig Wallet
            bytes memory payload = abi.encodeWithSignature("getThreshold()");
            (bool success, bytes memory returnData) = safe.staticcall(payload);
            if (!success) return false;
            /// Check if the address is a Gnosis Safe Multisig Wallet
            uint256 threshold = abi.decode(returnData, (uint256));
            if (threshold == 0) return false;
            return true;
        } else {
            return false;
        }
    }

    function domainSeparator() public view returns (bytes32) {
        return keccak256(
            abi.encode(DOMAIN_SEPARATOR_TYPEHASH, getChainId(), this)
        );
    }

    /// @dev Returns the chain id used by this contract.
    function getChainId() public view returns (uint256) {
        uint256 id;
        // solhint-disable-next-line no-inline-assembly
        assembly {
            id := chainid()
        }
        return id;
    }

    function encodeTransactionData(
        address org,
        address safe,
        address to,
        uint256 value,
        bytes calldata data,
        Enum.Operation operation,
        uint256 _nonce
    ) public view returns (bytes memory) {
        bytes32 keyperTxHash = keccak256(
            abi.encode(
                KEYPER_TX_TYPEHASH,
                org,
                safe,
                to,
                value,
                keccak256(data),
                operation,
                _nonce
            )
        );
        return abi.encodePacked(
            bytes1(0x19), bytes1(0x01), domainSeparator(), keyperTxHash
        );
    }

    function getTransactionHash(
        address org,
        address safe,
        address to,
        uint256 value,
        bytes calldata data,
        Enum.Operation operation,
        uint256 _nonce
    ) public view returns (bytes32) {
        return keccak256(
            encodeTransactionData(org, safe, to, value, data, operation, _nonce)
        );
    }

    /// @notice disable safe lead roles
    /// @dev Associated roles: SAFE_LEAD || SAFE_LEAD_EXEC_ON_BEHALF_ONLY || SAFE_LEAD_MODIFY_OWNERS_ONLY
    /// @param user Address of the user to disable roles
    function disableSafeLeadRoles(address user) private {
        RolesAuthority authority = RolesAuthority(rolesAuthority);
        if (authority.doesUserHaveRole(user, uint8(Role.SAFE_LEAD))) {
            authority.setUserRole(user, uint8(Role.SUPER_SAFE), false);
        } else if (
            authority.doesUserHaveRole(
                user, uint8(Role.SAFE_LEAD_EXEC_ON_BEHALF_ONLY)
            )
        ) {
            authority.setUserRole(
                user, uint8(Role.SAFE_LEAD_EXEC_ON_BEHALF_ONLY), false
            );
        } else if (
            authority.doesUserHaveRole(
                user, uint8(Role.SAFE_LEAD_MODIFY_OWNERS_ONLY)
            )
        ) {
            authority.setUserRole(
                user, uint8(Role.SAFE_LEAD_MODIFY_OWNERS_ONLY), false
            );
        }
    }

    /// @notice Check if the signer is an owner of the safe
    /// @dev Call has to be done from a safe transaction
    /// @param gnosisSafe GnosisSafe interface
    /// @param signer Address of the signer to verify
    function isSafeOwner(IGnosisSafe gnosisSafe, address signer)
        private
        view
        returns (bool)
    {
        address[] memory safeOwners = gnosisSafe.getOwners();
        for (uint256 i = 0; i < safeOwners.length; i++) {
            if (safeOwners[i] == signer) {
                return true;
            }
        }
        return false;
    }
}<|MERGE_RESOLUTION|>--- conflicted
+++ resolved
@@ -106,10 +106,10 @@
         _;
     }
 
-    /// @dev Modifier for Validate if Org Exist or Not
+    /// @dev Modifier for Validate if Org/Group Exist or SuperSafeNotRegistered Not
     modifier GroupRegistered(address org, address group) {
         if (group == address(0) || groups[org][group].safe == address(0)) {
-            revert GroupNotRegistered();
+            revert GroupNotRegistered(group);
         }
         _;
     }
@@ -447,10 +447,6 @@
         }
 
         Group memory _group = groups[org][group];
-<<<<<<< HEAD
-        if (_group.safe == address(0)) revert GroupNotRegistered(group);
-=======
->>>>>>> 4cc6f0c0
 
         // superSafe is either an org or a group
         Group storage superSafe =
@@ -687,14 +683,9 @@
             return false;
         }
         /// Check within groups of the org
-<<<<<<< HEAD
-        if (groups[org][superSafe].safe == address(0)) {
-            return false;
-=======
         Group memory group = groups[org][superSafe];
         if (group.safe == address(0)) {
-            revert SuperSafeNotRegistered();
->>>>>>> 4cc6f0c0
+            return false;
         }
         for (uint256 i = 0; i < group.child.length; i++) {
             if (group.child[i] == child) return true;
