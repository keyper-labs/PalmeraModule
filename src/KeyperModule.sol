// SPDX-License-Identifier: LGPL-3.0-only
pragma solidity ^0.8.15;

import {Enum} from "@safe-contracts/common/Enum.sol";
import {GnosisSafeMath} from "@safe-contracts/external/GnosisSafeMath.sol";
import {IGnosisSafe, IGnosisSafeProxy} from "./GnosisSafeInterfaces.sol";
import {Auth, Authority} from "@solmate/auth/Auth.sol";
import {RolesAuthority} from "@solmate/auth/authorities/RolesAuthority.sol";
import {Constants} from "./Constants.sol";
import {DenyHelper, Address} from "./DenyHelper.sol";
import {console} from "forge-std/console.sol";
import {KeyperRoles} from "./KeyperRoles.sol";
import {ReentrancyGuard} from "@openzeppelin/security/ReentrancyGuard.sol";

contract KeyperModule is Auth, ReentrancyGuard, Constants, DenyHelper {
    using GnosisSafeMath for uint256;
    using Address for address;
    /// @dev Definition of Safe module

    string public constant NAME = "Keyper Module";
    string public constant VERSION = "0.2.0";
    /// @dev Control Nonce of the module
    uint256 public nonce;
    /// @dev Safe contracts
    address public immutable masterCopy;
    address public immutable proxyFactory;
    address internal constant SENTINEL_OWNERS = address(0x1);
    /// @dev RoleAuthority
    address public rolesAuthority;
    /// @devStruct for Group

    struct Group {
        string name;
        address lead;
        address safe;
        address[] child;
        address superSafe;
    }
    /// @dev Orgs -> Groups

    mapping(address => mapping(address => Group)) public groups;
    /// @dev Orgs info
    mapping(address => Group) public orgs;
    /// @dev Events

    event OrganizationCreated(address indexed org, string name);

    event GroupCreated(
        address indexed org,
        address indexed group,
        string name,
        address indexed lead,
        address superSafe
    );

    event GroupRemoved(
        address indexed org,
        address indexed groupRemoved,
        address indexed caller,
        address superSafe,
        string name
    );

    event GroupSuperUpdated(
        address indexed org,
        address indexed group,
        address indexed caller,
        address superSafe
    );

    event TxOnBehalfExecuted(
        address indexed org,
        address indexed executor,
        address indexed target,
        bool result
    );

    event ModuleEnabled(address indexed safe, address indexed module);

    /// @dev Errors
    error OrgNotRegistered();
    error GroupNotRegistered();
    error SuperSafeNotRegistered();
    error LeadNotRegistered();
    error NotAuthorized();
    error NotAuthorizedRemoveGroupFromOtherOrg();
    error NotAuthorizedUpdateGroupFromOtherOrg();
    error NotAuthorizedRemoveNonChildrenGroup();
    error NotAuthorizedExecOnBehalf();
    error NotAuthorizedAsNotSafeLead();
    error OwnerNotFound();
    error OwnerAlreadyExists();
    error CreateSafeProxyFailed();
    error InvalidThreshold();
    error TxExecutionModuleFaild();
    error ChildAlreadyExist();
    error InvalidGnosisSafe();
    error ChildNotFound();
    error SetRoleForbidden(Role role);

    /// @dev Modifier for Validate if Org Exist or Not
    modifier OrgRegistered(address org) {
        if (org == address(0) || orgs[org].safe == address(0)) {
            revert OrgNotRegistered();
        }
        _;
    }

    /// @dev Modifier for Validate if Org Exist or Not
    modifier GroupRegistered(address org, address group) {
        if (group == address(0) || groups[org][group].safe == address(0)) {
            revert GroupNotRegistered();
        }
        _;
    }

    /// @dev Modifier for Validate ifthe address is a Gnosis Safe Multisig Wallet
    modifier IsGnosisSafe(address safe) {
        if (safe == address(0) || !isSafe(safe)) {
            revert InvalidGnosisSafe();
        }
        _;
    }

    constructor(
        address masterCopyAddress,
        address proxyFactoryAddress,
        address authority
    ) Auth(address(0), Authority(authority)) {
        if (
            masterCopyAddress == address(0) || proxyFactoryAddress == address(0)
                || authority == address(0)
        ) revert ZeroAddressProvided();

        if (
            !masterCopyAddress.isContract() || !proxyFactoryAddress.isContract()
        ) revert InvalidAddressProvided();

        masterCopy = masterCopyAddress;
        proxyFactory = proxyFactoryAddress;
        rolesAuthority = authority;
    }

    function createSafeProxy(address[] memory owners, uint256 threshold)
        external
        returns (address safe)
    {
        bytes memory internalEnableModuleData = abi.encodeWithSignature(
            "internalEnableModule(address)", address(this)
        );

        bytes memory data = abi.encodeWithSignature(
            "setup(address[],uint256,address,bytes,address,address,uint256,address)",
            owners,
            threshold,
            this,
            internalEnableModuleData,
            FALLBACK_HANDLER,
            address(0x0),
            uint256(0),
            payable(address(0x0))
        );

        IGnosisSafeProxy gnosisSafeProxy = IGnosisSafeProxy(proxyFactory);
        try gnosisSafeProxy.createProxy(masterCopy, data) returns (
            address newSafe
        ) {
            return newSafe;
        } catch {
            revert CreateSafeProxyFailed();
        }
    }

    /// @notice Calls execTransaction of the safe with custom checks on owners rights
    /// @param org Organisation
    /// @param targetSafe Safe target address
    /// @param to data
    function execTransactionOnBehalf(
        address org,
        address targetSafe,
        address to,
        uint256 value,
        bytes calldata data,
        Enum.Operation operation,
        bytes memory signatures
<<<<<<< HEAD
    ) external payable Denied(to) nonReentrant() returns (bool result) {
=======
    ) external payable Denied(org, to) requiresAuth returns (bool result) {
>>>>>>> c3050c88
        if (org == address(0) || targetSafe == address(0) || to == address(0)) {
            revert ZeroAddressProvided();
        }
        if (!isSafe(targetSafe)) {
            revert InvalidGnosisSafe();
        }
        address caller = _msgSender();
        /// Check caller is a lead of the target safe
        if (
            !isSafeLead(org, caller, targetSafe)
                && !isSuperSafe(org, caller, targetSafe)
        ) {
            revert NotAuthorizedExecOnBehalf();
        }

        bytes memory keyperTxHashData = encodeTransactionData(
            /// Keyper Info
            caller,
            targetSafe,
            /// Transaction info
            to,
            value,
            data,
            operation,
            /// Signature info
            nonce
        );
        /// Increase nonce and execute transaction.
        nonce++;
        // If caller is a safe then check caller safe signatures.
        if (isSafe(caller)) {
            IGnosisSafe gnosisLeadSafe = IGnosisSafe(caller);
            gnosisLeadSafe.checkSignatures(
                keccak256(keyperTxHashData), keyperTxHashData, signatures
            );
        } else {
            // Caller is EAO (lead) : that has the rights over the target safe
            if (!isSafeLead(org, targetSafe, caller)) {
                revert NotAuthorizedAsNotSafeLead();
            }
        }

        /// Execute transaction from target safe
        IGnosisSafe gnosisTargetSafe = IGnosisSafe(targetSafe);
        result = gnosisTargetSafe.execTransactionFromModule(
            to, value, data, operation
        );

        emit TxOnBehalfExecuted(org, caller, targetSafe, result);
    }

    function internalEnableModule(address module)
        external
        validAddress(module)
    {
        this.enableModule(module);
    }

    /// @dev Non-executed code, function called by the new safe
    function enableModule(address module) external validAddress(module) {
        emit ModuleEnabled(address(this), module);
    }

    /// @notice This function will allow Safe Lead & Safe Lead mody only roles to to add owner and set a threshold without passing by normal multisig check
    /// @dev For instance role
    function addOwnerWithThreshold(
        address owner,
        uint256 threshold,
        address targetSafe,
        address org
    ) external OrgRegistered(org) requiresAuth IsGnosisSafe(targetSafe) {
        /// Check _msgSender() is an user lead of the target safe
        if (!isSafeLead(org, targetSafe, _msgSender())) {
            revert NotAuthorizedAsNotSafeLead();
        }

        /// If the owner is already an owner
        if (isSafeOwner(IGnosisSafe(targetSafe), owner)) {
            revert OwnerAlreadyExists();
        }

        /// if threshold is invalid
        if (
            threshold < 1
                || threshold > (IGnosisSafe(targetSafe).getOwners().length.add(1))
        ) {
            revert InvalidThreshold();
        }

        bytes memory data = abi.encodeWithSelector(
            IGnosisSafe.addOwnerWithThreshold.selector, owner, threshold
        );
        IGnosisSafe gnosisTargetSafe = IGnosisSafe(targetSafe);
        /// Execute transaction from target safe
        bool result = gnosisTargetSafe.execTransactionFromModule(
            targetSafe, uint256(0), data, Enum.Operation.Call
        );
        if (!result) revert TxExecutionModuleFaild();
    }

    /// @notice This function will allow UserLead to remove an owner
    /// @dev For instance role
    function removeOwner(
        address prevOwner,
        address owner,
        uint256 threshold,
        address targetSafe,
        address org
    ) external requiresAuth IsGnosisSafe(targetSafe) {
        if (prevOwner == address(0) || owner == address(0) || org == address(0))
        {
            revert ZeroAddressProvided();
        }
        /// Check _msgSender() is an user lead of the target safe
        if (!isSafeLead(org, targetSafe, _msgSender())) {
            revert NotAuthorizedAsNotSafeLead();
        }

        /// if Owner Not found
        if (!isSafeOwner(IGnosisSafe(targetSafe), owner)) {
            revert OwnerNotFound();
        }

        IGnosisSafe gnosisTargetSafe = IGnosisSafe(targetSafe);

        bytes memory data = abi.encodeWithSelector(
            IGnosisSafe.removeOwner.selector, prevOwner, owner, threshold
        );

        /// Execute transaction from target safe
        bool result = gnosisTargetSafe.execTransactionFromModule(
            targetSafe, uint256(0), data, Enum.Operation.Call
        );
        if (!result) revert TxExecutionModuleFaild();
    }

    /// @notice Give user roles
    /// @dev Call must come from the root safe
    /// @param role Role to be assigned
    /// @param user User that will have specific role
    /// @param group Safe group which will have the user permissions on
    function setRole(Role role, address user, address group, bool enabled)
        external
        validAddress(user)
        requiresAuth
    {
        /// Check if group is part of the caller org
        if (groups[_msgSender()][group].safe == address(0)) {
            revert SuperSafeNotRegistered();
        }
        if (role == Role.ROOT_SAFE || role == Role.SUPER_SAFE) {
            revert SetRoleForbidden(role);
        }
        if (
            role == Role.SAFE_LEAD || role == Role.SAFE_LEAD_EXEC_ON_BEHALF_ONLY
                || role == Role.SAFE_LEAD_MODIFY_OWNERS_ONLY
        ) {
            /// Update group/org lead
            Group storage safeGroup = (_msgSender() == group)
                ? orgs[_msgSender()]
                : groups[_msgSender()][group];
            safeGroup.lead = user;
        }
        RolesAuthority authority = RolesAuthority(rolesAuthority);
        authority.setUserRole(user, uint8(role), enabled);
    }

    /// @notice Register an organisatin
    /// @dev Call has to be done from a safe transaction
    /// @param name of the org
    function registerOrg(string memory name)
        external
        IsGnosisSafe(_msgSender())
    {
        address caller = _msgSender();
        Group storage rootOrg = orgs[caller];
        rootOrg.lead = caller;
        rootOrg.name = name;
        rootOrg.safe = caller;

        /// Assign SUPER_SAFE Role + SAFE_ROOT Role
        RolesAuthority authority = RolesAuthority(rolesAuthority);
        authority.setUserRole(caller, uint8(Role.ROOT_SAFE), true);
        authority.setUserRole(caller, uint8(Role.SUPER_SAFE), true);

        emit OrganizationCreated(caller, name);
    }

    /// @notice Add a group to an organisation/group
    /// @dev Call coming from the group safe
    /// @param org address of the organisation
    /// @param superSafe address of the superSafe
    /// @param name name of the group
    /// TODO: how avoid any safe adding in the org or group?
    function addGroup(address org, address superSafe, string memory name)
        external
        OrgRegistered(org)
        validAddress(superSafe)
        IsGnosisSafe(_msgSender())
    {
        address caller = _msgSender();
        if (isChild(org, superSafe, caller)) revert ChildAlreadyExist();
        Group storage newGroup = groups[org][caller];
        /// Add to org root/group
        Group storage superSafeOrgGroup =
            (superSafe == org) ? orgs[org] : groups[org][superSafe];
        superSafeOrgGroup.child.push(caller);
        /// By default Lead of the new group is the Lead of the superSafe (TODO check this)
        newGroup.lead = superSafeOrgGroup.lead;
        newGroup.safe = caller;
        newGroup.name = name;
        newGroup.superSafe = superSafe;
        /// Give Role SuperSafe
        RolesAuthority authority = RolesAuthority(rolesAuthority);
        if (
            (!authority.doesUserHaveRole(superSafe, uint8(Role.SUPER_SAFE)))
                && (superSafe != org) && (superSafeOrgGroup.child.length > 0)
        ) {
            authority.setUserRole(superSafe, uint8(Role.SUPER_SAFE), true);
        }

        emit GroupCreated(org, caller, name, newGroup.lead, superSafe);
    }

    /// @notice Remove group and reasign all child to the superSafe
    /// @dev All actions will be driven based on the caller of the method, and args
    /// @param org address of the organisation
    /// @param group address of the group to be removed
    function removeGroup(address org, address group)
        external
        OrgRegistered(org)
        GroupRegistered(org, group)
        IsGnosisSafe(_msgSender())
        requiresAuth
    {
        address caller = _msgSender();
        // RootSafe usecase : Check if the group is part of caller's org
        if (caller == org) {
            if (groups[caller][group].safe == address(0)) {
                revert NotAuthorizedRemoveGroupFromOtherOrg();
            }
        } else {
            // SuperSafe usecase : Check caller is superSafe of the group
            if (!isSuperSafe(org, caller, group)) {
                revert NotAuthorizedRemoveNonChildrenGroup();
            }
        }

        Group memory _group = groups[org][group];

        // superSafe is either an org or a group
        Group storage superSafe =
            _group.superSafe == org ? orgs[org] : groups[org][_group.superSafe];

        /// Remove child from superSafe
        for (uint256 i = 0; i < superSafe.child.length; i++) {
            if (superSafe.child[i] == group) {
                superSafe.child[i] = superSafe.child[superSafe.child.length - 1];
                superSafe.child.pop();
                break;
            }
        }
        // Handle child from removed group
        for (uint256 i = 0; i < _group.child.length; i++) {
            // Add removed group child to superSafe
            superSafe.child.push(_group.child[i]);
            Group storage childrenGroup = groups[org][_group.child[i]];
            // Update children group superSafe reference
            childrenGroup.superSafe = superSafe.safe;
        }

        // Revoke roles to group
        RolesAuthority authority = RolesAuthority(rolesAuthority);
        authority.setUserRole(group, uint8(Role.SUPER_SAFE), false);
        // Disable safe lead role
        disableSafeLeadRoles(_group.superSafe);

        // Store the name before to delete the Group
        emit GroupRemoved(org, group, caller, superSafe.safe, _group.name);
        delete groups[org][group];
    }

    // List of the Methods of DenyHelpers override

    /// @dev Funtion to Add Wallet to the List based on Approach of Safe Contract - Owner Manager
    /// @param org Address of Org where the Wallet to be added to the List
    /// @param users Array of Address of the Wallet to be added to the List
    function addToList(address org, address[] memory users)
        external
        override
        OrgRegistered(org)
        IsGnosisSafe(_msgSender())
        requiresAuth
    {
        if (users.length == 0) revert ZeroAddressProvided();
        if (!allowFeature[org] && !denyFeature[org]) {
            revert DenyHelpersDisabled();
        }
        address currentWallet = SENTINEL_WALLETS;
        for (uint256 i = 0; i < users.length; i++) {
            address wallet = users[i];
            if (
                wallet == address(0) || wallet == SENTINEL_WALLETS
                    || wallet == address(this) || currentWallet == wallet
            ) revert InvalidAddressProvided();
            // Avoid duplicate wallet
            if (listed[org][wallet] != address(0)) {
                revert UserAlreadyOnList();
            }
            // Add wallet to List
            listed[org][currentWallet] = wallet;
            currentWallet = wallet;
        }
        listed[org][currentWallet] = SENTINEL_WALLETS;
        listCount[org] += users.length;
        emit AddedToList(users);
    }

    /// @dev Function to Drop Wallet from the List  based on Approach of Safe Contract - Owner Manager
    /// @param org Address of Org where the Wallet to be dropped of the List
    /// @param user Array of Address of the Wallet to be dropped of the List
    function dropFromList(address org, address user)
        external
        override
        validAddress(user)
        OrgRegistered(org)
        IsGnosisSafe(_msgSender())
        requiresAuth
    {
        if (!allowFeature[org] && !denyFeature[org]) {
            revert DenyHelpersDisabled();
        }
        if (listCount[org] == 0) revert ListEmpty();
        if (!isListed(org, user)) revert InvalidAddressProvided();
        address prevUser = getPrevUser(org, user);
        listed[org][prevUser] = listed[org][user];
        listed[org][user] = address(0);
        listCount[org] = listCount[org] > 1 ? listCount[org].sub(1) : 0;
        emit DroppedFromList(user);
    }

    /// @dev Method to Enable Allowlist
    /// @param org Address of Org where will be enabled the Allowedlist
    function enableAllowlist(address org)
        external
        override
        OrgRegistered(org)
        IsGnosisSafe(_msgSender())
        requiresAuth
    {
        allowFeature[org] = true;
        denyFeature[org] = false;
    }

    /// @dev Method to Enable Allowlist
    /// @param org Address of Org where will be enabled the Deniedlist
    function enableDenylist(address org)
        external
        override
        OrgRegistered(org)
        IsGnosisSafe(_msgSender())
        requiresAuth
    {
        allowFeature[org] = false;
        denyFeature[org] = true;
    }

    /// @dev Method to Disable All
    function disableDenyHelper(address org)
        external
        override
        OrgRegistered(org)
        IsGnosisSafe(_msgSender())
        requiresAuth
    {
        allowFeature[org] = false;
        denyFeature[org] = false;
    }

    // List of Helpers

    function getOrg(address _org)
        public
        view
        OrgRegistered(_org)
        returns (string memory, address, address, address[] memory, address)
    {
        return (
            orgs[_org].name,
            orgs[_org].lead,
            orgs[_org].safe,
            orgs[_org].child,
            orgs[_org].superSafe
        );
    }
    
    /// @notice update parent of a group
    /// @dev Update the parent of a group with a new parent, Call must come from the root safe
    /// @param group address of the group to be updated
    /// @param newSuper address of the new parent
    function updateSuper(address group, address newSuper)
        public
        GroupRegistered(_msgSender(), group)
        GroupRegistered(_msgSender(), newSuper)
        requiresAuth
    {
        address caller = _msgSender();
        Group storage _group = groups[caller][group];
        // SuperSafe is either an Org or a Group
        Group storage oldSuper;
        if (_group.superSafe == caller) {
            oldSuper = orgs[caller];
        } else {
            oldSuper = groups[caller][_group.superSafe];
        }

        /// Remove child from superSafe
        for (uint256 i = 0; i < oldSuper.child.length; i++) {
            if (oldSuper.child[i] == group) {
                oldSuper.child[i] = oldSuper.child[oldSuper.child.length - 1];
                oldSuper.child.pop();
                break;
            }
        }
        RolesAuthority authority = RolesAuthority(rolesAuthority);
        // Revoke SuperSafe and SafeLead if don't have any child, and is not organization
        if ((oldSuper.child.length == 0) && (oldSuper.safe != caller)) {
            authority.setUserRole(oldSuper.safe, uint8(Role.SUPER_SAFE), false);
            // TODO: verify if the oldSuper need or not the Safe Lead role (after MVP)
        }

        // Update group superSafe
        _group.superSafe = newSuper;
        // Add group to new superSafe
        if (newSuper == caller) {
            orgs[caller].child.push(group);
        } else {
            /// Give Role SuperSafe if not have it
            if (!authority.doesUserHaveRole(newSuper, uint8(Role.SUPER_SAFE))) {
                authority.setUserRole(newSuper, uint8(Role.SUPER_SAFE), true);
            }
            groups[caller][newSuper].child.push(group);
        }
        emit GroupSuperUpdated(caller, group, caller, newSuper);
    }

    /// @notice Get all the information about a group
    function getGroupInfo(address org, address group)
        public
        view
        OrgRegistered(org)
        GroupRegistered(org, group)
        returns (string memory, address, address, address[] memory, address)
    {
<<<<<<< HEAD
        address groupSafe = groups[org][group].safe;
        // TODO: This should be removed since we already have modifier that works avoiding address(0)
        if (groupSafe == address(0)) revert OrgNotRegistered();
=======
>>>>>>> c3050c88
        return (
            groups[org][group].name,
            groups[org][group].lead,
            groups[org][group].safe,
            groups[org][group].child,
            groups[org][group].superSafe
        );
    }

    /// @notice check if the organisation is registered
    /// @param org address
    function isOrgRegistered(address org) public view returns (bool) {
        if (orgs[org].safe == address(0)) return false;
        return true;
    }

    /// @notice Check if child address is part of the group within an organisation
    function isChild(address org, address superSafe, address child)
        public
        view
        returns (bool)
    {
        /// Check within orgs first if superSafe is an organisation
        if (org == superSafe) {
            Group memory organisation = orgs[org];
            for (uint256 i = 0; i < organisation.child.length; i++) {
                if (organisation.child[i] == child) return true;
            }
            return false;
        }
        /// Check within groups of the org
        Group memory group = groups[org][superSafe];
        if (group.safe == address(0)) {
            revert SuperSafeNotRegistered();
        }
        for (uint256 i = 0; i < group.child.length; i++) {
            if (group.child[i] == child) return true;
        }
        return false;
    }

    /// @notice Check if a user is an safe lead of a group/org
    /// @param org address of the organisation
    /// @param group address of the group
    /// @param user address of the user that is a lead or not
    function isSafeLead(address org, address group, address user)
        public
        view
        returns (bool)
    {
        Group memory _group = (org == group) ? orgs[org] : groups[org][group];
        if (_group.safe == address(0)) revert GroupNotRegistered();
        if (_group.lead == user) {
            return true;
        }
        return false;
    }

    /// @notice Check if the group is a superSafe of another group
    /// @param org address of the organisation
    /// @param superSafe address of the superSafe
    /// @param child address of the child group
    function isSuperSafe(address org, address superSafe, address child)
        public
        view
        returns (bool)
    {
        Group memory childGroup = groups[org][child];
        address curentsuperSafe = childGroup.superSafe;
        /// TODO: probably more efficient to just create a superSafes mapping instead of this iterations
        while (curentsuperSafe != address(0)) {
            if (curentsuperSafe == superSafe) return true;
            childGroup = groups[org][curentsuperSafe];
            curentsuperSafe = childGroup.superSafe;
        }
        return false;
    }

    /// @notice Method to Validate if address is a Gnosis Safe Multisig Wallet
    /// @dev This method is used to validate if the address is a Gnosis Safe Multisig Wallet
    /// @param safe Address to validate
    /// @return bool
    function isSafe(address safe) public view returns (bool) {
        /// Check if the address is a Gnosis Safe Multisig Wallet
        if (safe.isContract()) {
            /// Check if the address is a Gnosis Safe Multisig Wallet
            bytes memory payload = abi.encodeWithSignature("getThreshold()");
            (bool success, bytes memory returnData) = safe.staticcall(payload);
            if (!success) return false;
            /// Check if the address is a Gnosis Safe Multisig Wallet
            uint256 threshold = abi.decode(returnData, (uint256));
            if (threshold == 0) return false;
            return true;
        } else {
            return false;
        }
    }

    function domainSeparator() public view returns (bytes32) {
        return keccak256(
            abi.encode(DOMAIN_SEPARATOR_TYPEHASH, getChainId(), this)
        );
    }

    /// @dev Returns the chain id used by this contract.
    function getChainId() public view returns (uint256) {
        uint256 id;
        // solhint-disable-next-line no-inline-assembly
        assembly {
            id := chainid()
        }
        return id;
    }

    function encodeTransactionData(
        address org,
        address safe,
        address to,
        uint256 value,
        bytes calldata data,
        Enum.Operation operation,
        uint256 _nonce
    ) public view returns (bytes memory) {
        bytes32 keyperTxHash = keccak256(
            abi.encode(
                KEYPER_TX_TYPEHASH,
                org,
                safe,
                to,
                value,
                keccak256(data),
                operation,
                _nonce
            )
        );
        return abi.encodePacked(
            bytes1(0x19), bytes1(0x01), domainSeparator(), keyperTxHash
        );
    }

    function getTransactionHash(
        address org,
        address safe,
        address to,
        uint256 value,
        bytes calldata data,
        Enum.Operation operation,
        uint256 _nonce
    ) public view returns (bytes32) {
        return keccak256(
            encodeTransactionData(org, safe, to, value, data, operation, _nonce)
        );
    }

    /// @notice disable safe lead roles
    /// @dev Associated roles: SAFE_LEAD || SAFE_LEAD_EXEC_ON_BEHALF_ONLY || SAFE_LEAD_MODIFY_OWNERS_ONLY
    /// @param user Address of the user to disable roles
    function disableSafeLeadRoles(address user) private {
        RolesAuthority authority = RolesAuthority(rolesAuthority);
        if (authority.doesUserHaveRole(user, uint8(Role.SAFE_LEAD))) {
            authority.setUserRole(user, uint8(Role.SUPER_SAFE), false);
        } else if (
            authority.doesUserHaveRole(
                user, uint8(Role.SAFE_LEAD_EXEC_ON_BEHALF_ONLY)
            )
        ) {
            authority.setUserRole(
                user, uint8(Role.SAFE_LEAD_EXEC_ON_BEHALF_ONLY), false
            );
        } else if (
            authority.doesUserHaveRole(
                user, uint8(Role.SAFE_LEAD_MODIFY_OWNERS_ONLY)
            )
        ) {
            authority.setUserRole(
                user, uint8(Role.SAFE_LEAD_MODIFY_OWNERS_ONLY), false
            );
        }
    }

    /// @notice Check if the signer is an owner of the safe
    /// @dev Call has to be done from a safe transaction
    /// @param gnosisSafe GnosisSafe interface
    /// @param signer Address of the signer to verify
    function isSafeOwner(IGnosisSafe gnosisSafe, address signer)
        private
        view
        returns (bool)
    {
        address[] memory safeOwners = gnosisSafe.getOwners();
        for (uint256 i = 0; i < safeOwners.length; i++) {
            if (safeOwners[i] == signer) {
                return true;
            }
        }
        return false;
    }
}<|MERGE_RESOLUTION|>--- conflicted
+++ resolved
@@ -183,11 +183,14 @@
         bytes calldata data,
         Enum.Operation operation,
         bytes memory signatures
-<<<<<<< HEAD
-    ) external payable Denied(to) nonReentrant() returns (bool result) {
-=======
-    ) external payable Denied(org, to) requiresAuth returns (bool result) {
->>>>>>> c3050c88
+    )
+        external
+        payable
+        Denied(org, to)
+        nonReentrant
+        requiresAuth
+        returns (bool result)
+    {
         if (org == address(0) || targetSafe == address(0) || to == address(0)) {
             revert ZeroAddressProvided();
         }
@@ -583,7 +586,7 @@
             orgs[_org].superSafe
         );
     }
-    
+
     /// @notice update parent of a group
     /// @dev Update the parent of a group with a new parent, Call must come from the root safe
     /// @param group address of the group to be updated
@@ -642,12 +645,6 @@
         GroupRegistered(org, group)
         returns (string memory, address, address, address[] memory, address)
     {
-<<<<<<< HEAD
-        address groupSafe = groups[org][group].safe;
-        // TODO: This should be removed since we already have modifier that works avoiding address(0)
-        if (groupSafe == address(0)) revert OrgNotRegistered();
-=======
->>>>>>> c3050c88
         return (
             groups[org][group].name,
             groups[org][group].lead,
