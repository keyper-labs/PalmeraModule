// SPDX-License-Identifier: LGPL-3.0-only
pragma solidity ^0.8.15;

import {Enum} from "@safe-contracts/common/Enum.sol";
import {GnosisSafeMath} from "@safe-contracts/external/GnosisSafeMath.sol";
import {IGnosisSafe, IGnosisSafeProxy} from "./GnosisSafeInterfaces.sol";
import {Auth, Authority} from "@solmate/auth/Auth.sol";
import {RolesAuthority} from "@solmate/auth/authorities/RolesAuthority.sol";
import {DenyHelper, Address} from "./DenyHelper.sol";
import {ReentrancyGuard} from "@openzeppelin/security/ReentrancyGuard.sol";
import {Errors} from "../libraries/Errors.sol";
import {DataTypes} from "../libraries/DataTypes.sol";
import {Constants} from "../libraries/Constants.sol";
import {Events} from "../libraries/Events.sol";

/// @title Keyper Module
/// @custom:security-contact general@palmeradao.xyz
contract KeyperModule is Auth, ReentrancyGuard, DenyHelper {
    using GnosisSafeMath for uint256;
    using Address for address;

    /// @dev Definition of Safe module
    string public constant NAME = "Keyper Module";
    string public constant VERSION = "0.2.0";
    /// @dev Control Nonce of the module
    uint256 public nonce;
    /// @dev indexId of the squad
    uint256 public indexId;
    /// @dev Max Depth Tree Limit
    uint256 public maxDepthTreeLimit;
    /// @dev Safe contracts
    address public immutable masterCopy;
    address public immutable proxyFactory;
    /// @dev RoleAuthority
    address public rolesAuthority;
    /// @dev Array of Orgs (based on Hash(DAO's name) of the Org)
    bytes32[] private orgHash;
    /// @dev Index of Squad
    /// bytes32: Hash(DAO's name) -> uint256: ID's Squads
    mapping(bytes32 => uint256[]) public indexSquad;
    /// @dev Depth Tree Limit
    /// bytes32: Hash(DAO's name) -> uint256: Depth Tree Limit
    mapping(bytes32 => uint256) public depthTreeLimit;
    /// @dev Hash(DAO's name) -> Squads
    /// bytes32: Hash(DAO's name).   uint256:SquadId.   Squad: Squad Info
    mapping(bytes32 => mapping(uint256 => DataTypes.Squad)) public squads;

    /// @dev Modifier for Validate if Org/Squad Exist or SuperSafeNotRegistered Not
    /// @param squad ID of the squad
    modifier SquadRegistered(uint256 squad) {
        if (squads[getOrgBySquad(squad)][squad].safe == address(0)) {
            revert Errors.SquadNotRegistered(squad);
        }
        _;
    }

    /// @dev Modifier for Validate if safe caller is Registered
    /// @param safe Safe address
    modifier SafeRegistered(address safe) {
        if (
            (safe == address(0)) || safe == Constants.SENTINEL_ADDRESS
                || !isSafe(safe)
        ) {
            revert Errors.InvalidGnosisSafe(safe);
        } else if (!isSafeRegistered(safe)) {
            revert Errors.SafeNotRegistered(safe);
        }
        _;
    }

    /// @dev Modifier for Validate if the address is a Gnosis Safe Multisig Wallet
    /// @param safe Address of the Gnosis Safe Multisig Wallet
    modifier IsGnosisSafe(address safe) {
        if (
            safe == address(0) || safe == Constants.SENTINEL_ADDRESS
                || !isSafe(safe)
        ) {
            revert Errors.InvalidGnosisSafe(safe);
        }
        _;
    }

    /// @dev Modifier for Validate if the address is a Gnosis Safe Multisig Wallet and Root Safe
    /// @param safe Address of the Gnosis Safe Multisig Wallet
    modifier IsRootSafe(address safe) {
        if (
            (safe == address(0)) || safe == Constants.SENTINEL_ADDRESS
                || !isSafe(safe)
        ) {
            revert Errors.InvalidGnosisSafe(safe);
        } else if (!isSafeRegistered(safe)) {
            revert Errors.SafeNotRegistered(safe);
        } else if (
            squads[getOrgHashBySafe(safe)][getSquadIdBySafe(
                getOrgHashBySafe(safe), safe
            )].tier != DataTypes.Tier.ROOT
        ) {
            revert Errors.InvalidGnosisRootSafe(safe);
        }
        _;
    }

    constructor(
        address masterCopyAddress,
        address proxyFactoryAddress,
        address authorityAddress,
        uint256 maxDepthTreeLimitInitial
    ) Auth(address(0), Authority(authorityAddress)) {
        if (
            masterCopyAddress == address(0) || proxyFactoryAddress == address(0)
                || authorityAddress == address(0)
        ) revert Errors.ZeroAddressProvided();

        if (
            !masterCopyAddress.isContract() || !proxyFactoryAddress.isContract()
        ) revert Errors.InvalidAddressProvided();

        masterCopy = masterCopyAddress;
        proxyFactory = proxyFactoryAddress;
        rolesAuthority = authorityAddress;
        /// Index of Squads starts in 1 Always
        indexId = 1;
        maxDepthTreeLimit = maxDepthTreeLimitInitial;
    }

    /// @dev Function to create Gnosis Safe Multisig Wallet with our module enabled
    /// @param owners Array of owners of the Gnosis Safe Multisig Wallet
    /// @param threshold Threshold of the Gnosis Safe Multisig Wallet
    /// @return safe Address of Safe created with the module enabled
    function createSafeProxy(address[] memory owners, uint256 threshold)
        external
        returns (address safe)
    {
        bytes memory internalEnableModuleData = abi.encodeWithSignature(
            "internalEnableModule(address)", address(this)
        );

        bytes memory data = abi.encodeWithSignature(
            "setup(address[],uint256,address,bytes,address,address,uint256,address)",
            owners,
            threshold,
            this,
            internalEnableModuleData,
            Constants.FALLBACK_HANDLER,
            address(0x0),
            uint256(0),
            payable(address(0x0))
        );

        IGnosisSafeProxy gnosisSafeProxy = IGnosisSafeProxy(proxyFactory);
        try gnosisSafeProxy.createProxy(masterCopy, data) returns (
            address newSafe
        ) {
            return newSafe;
        } catch {
            revert Errors.CreateSafeProxyFailed();
        }
    }

    /// @notice Calls execTransaction of the safe with custom checks on owners rights
    /// @param org ID's Organization
    /// @param targetSafe Safe target address
    /// @param to Address to which the transaction is being sent
    /// @param value Value (ETH) that is being sent with the transaction
    /// @param data Data payload of the transaction
    /// @param operation kind of operation (call or delegatecall)
    /// @param signatures Packed signatures data (v, r, s)
    /// @return result true if transaction was successful.
    function execTransactionOnBehalf(
        bytes32 org,
        address targetSafe,
        address to,
        uint256 value,
        bytes calldata data,
        Enum.Operation operation,
        bytes memory signatures
    )
        external
        payable
        nonReentrant
        SafeRegistered(targetSafe)
        Denied(org, to)
        requiresAuth
        returns (bool result)
    {
        address caller = _msgSender();
        if (isSafe(caller)) {
            // Check if caller is a lead or superSafe of the target safe (checking with isTreeMember because is the same method!!)
            if (hasNotPermissionOverTarget(caller, org, targetSafe)) {
                revert Errors.NotAuthorizedExecOnBehalf();
            }
            // Caller is a safe then check caller's safe signatures.
            bytes memory keyperTxHashData = encodeTransactionData(
                /// Keyper Info
                caller,
                targetSafe,
                /// Transaction info
                to,
                value,
                data,
                operation,
                /// Signature info
                nonce
            );

            IGnosisSafe gnosisLeadSafe = IGnosisSafe(caller);
            gnosisLeadSafe.checkSignatures(
                keccak256(keyperTxHashData), keyperTxHashData, signatures
            );
        } else {
            // Caller is EAO (lead) : check if it has the rights over the target safe
            if (!isSafeLead(getSquadIdBySafe(org, targetSafe), caller)) {
                revert Errors.NotAuthorizedAsNotSafeLead();
            }
        }

        /// Increase nonce and execute transaction.
        nonce++;
        /// Execute transaction from target safe
        IGnosisSafe gnosisTargetSafe = IGnosisSafe(targetSafe);
        result = gnosisTargetSafe.execTransactionFromModule(
            to, value, data, operation
        );

        if (!result) revert Errors.TxOnBehalfExecutedFailed();
        emit Events.TxOnBehalfExecuted(org, caller, targetSafe, result);
    }

    /// @dev Function for enable Keyper module in a Gnosis Safe Multisig Wallet
    /// @param module Address of Keyper module
    function internalEnableModule(address module)
        external
        validAddress(module)
    {
        this.enableModule(module);
    }

    /// @dev Non-executed code, function called by the new safe
    /// @param module Address of Keyper module
    function enableModule(address module) external validAddress(module) {
        emit Events.ModuleEnabled(address(this), module);
    }

    /// @notice This function will allow Safe Lead & Safe Lead modify only roles
    /// @notice to to add owner and set a threshold without passing by normal multisig check
    /// @dev For instance addOwnerWithThreshold can be called by Safe Lead & Safe Lead modify only roles
    /// @param ownerAdded Address of the owner to be added
    /// @param threshold Threshold of the Gnosis Safe Multisig Wallet
    /// @param targetSafe Address of the Gnosis Safe Multisig Wallet
    /// @param org Hash(DAO's name)
    function addOwnerWithThreshold(
        address ownerAdded,
        uint256 threshold,
        address targetSafe,
        bytes32 org
    )
        external
        validAddress(ownerAdded)
        SafeRegistered(targetSafe)
        requiresAuth
    {
        address caller = _msgSender();
        if (hasNotPermissionOverTarget(caller, org, targetSafe)) {
            revert Errors.NotAuthorizedAddOwnerWithThreshold();
        }

        IGnosisSafe gnosisTargetSafe = IGnosisSafe(targetSafe);
        /// If the owner is already an owner
        if (gnosisTargetSafe.isOwner(ownerAdded)) {
            revert Errors.OwnerAlreadyExists();
        }

        bytes memory data = abi.encodeWithSelector(
            IGnosisSafe.addOwnerWithThreshold.selector, ownerAdded, threshold
        );
        /// Execute transaction from target safe
        _executeModuleTransaction(targetSafe, data);
    }

    /// @notice This function will allow User Lead/Super/Root to remove an owner
    /// @dev For instance of Remove Owner of Gnosis Safe, the user lead/super/root can remove an owner without passing by normal multisig check signature
    /// @param prevOwner Address of the previous owner
    /// @param ownerRemoved Address of the owner to be removed
    /// @param threshold Threshold of the Gnosis Safe Multisig Wallet
    /// @param targetSafe Address of the Gnosis Safe Multisig Wallet
    /// @param org Hash(DAO's name)
    function removeOwner(
        address prevOwner,
        address ownerRemoved,
        uint256 threshold,
        address targetSafe,
        bytes32 org
    ) external SafeRegistered(targetSafe) requiresAuth {
        address caller = _msgSender();
        if (
            prevOwner == address(0) || ownerRemoved == address(0)
                || prevOwner == Constants.SENTINEL_ADDRESS
                || ownerRemoved == Constants.SENTINEL_ADDRESS
        ) {
            revert Errors.ZeroAddressProvided();
        }

        if (hasNotPermissionOverTarget(caller, org, targetSafe)) {
            revert Errors.NotAuthorizedRemoveOwner();
        }
        IGnosisSafe gnosisTargetSafe = IGnosisSafe(targetSafe);
        /// if Owner Not found
        if (!gnosisTargetSafe.isOwner(ownerRemoved)) {
            revert Errors.OwnerNotFound();
        }

        bytes memory data = abi.encodeWithSelector(
            IGnosisSafe.removeOwner.selector, prevOwner, ownerRemoved, threshold
        );

        /// Execute transaction from target safe
        _executeModuleTransaction(targetSafe, data);
    }

    /// @notice This function checks that caller has permission (as Root/Super/Lead safe) of the target safe
    /// @param caller Caller's address
    /// @param org Hash(DAO's name)
    /// @param targetSafe Address of the target Gnosis Safe Multisig Wallet
    function hasNotPermissionOverTarget(
        address caller,
        bytes32 org,
        address targetSafe
    ) public view returns (bool hasPermission) {
        hasPermission = !isRootSafeOf(caller, getSquadIdBySafe(org, targetSafe))
            && !isSuperSafe(
                getSquadIdBySafe(org, caller), getSquadIdBySafe(org, targetSafe)
            ) && !isSafeLead(getSquadIdBySafe(org, targetSafe), caller);
        return hasPermission;
    }

    /// @notice Give user roles
    /// @dev Call must come from the root safe
    /// @param role Role to be assigned
    /// @param user User that will have specific role (Can be EAO or safe)
    /// @param squad Safe squad which will have the user permissions on
    /// @param enabled Enable or disable the role
    function setRole(
        DataTypes.Role role,
        address user,
        uint256 squad,
        bool enabled
    ) external validAddress(user) IsRootSafe(_msgSender()) requiresAuth {
        address caller = _msgSender();
        if (
            role == DataTypes.Role.ROOT_SAFE
                || role == DataTypes.Role.SUPER_SAFE
        ) {
            revert Errors.SetRoleForbidden(role);
        }
        if (!isRootSafeOf(caller, squad)) {
            revert Errors.NotAuthorizedSetRoleAnotherTree();
        }
        DataTypes.Squad storage safeSquad =
            squads[getOrgHashBySafe(caller)][squad];
        // Check if squad is part of the caller org
        if (
            role == DataTypes.Role.SAFE_LEAD
                || role == DataTypes.Role.SAFE_LEAD_EXEC_ON_BEHALF_ONLY
                || role == DataTypes.Role.SAFE_LEAD_MODIFY_OWNERS_ONLY
        ) {
            // Update squad/org lead
            safeSquad.lead = user;
        }
        RolesAuthority _authority = RolesAuthority(rolesAuthority);
        _authority.setUserRole(user, uint8(role), enabled);
    }

    /// @notice Register an organization
    /// @dev Call has to be done from a safe transaction
    /// @param daoName String with of the org (This name will be hashed into smart contract)
    function registerOrg(string calldata daoName)
        external
        IsGnosisSafe(_msgSender())
        returns (uint256 squadId)
    {
        bytes32 name = keccak256(abi.encodePacked(daoName));
        address caller = _msgSender();
        squadId = _createOrgOrRoot(daoName, caller, caller);
        orgHash.push(name);
        // Setting level by Default
        depthTreeLimit[name] = 8;

        emit Events.OrganizationCreated(caller, name, daoName);
<<<<<<< HEAD
=======
        return squadId;
>>>>>>> eb652586
    }

    /// @notice Call has to be done from another root safe to the organization
    /// @dev Call has to be done from a safe transaction
    /// @param newRootSafe Address of new Root Safe
    /// @param name string name of the squad
    function createRootSafeSquad(address newRootSafe, string calldata name)
        external
        IsGnosisSafe(newRootSafe)
        IsRootSafe(_msgSender())
        requiresAuth
        returns (uint256 squadId)
    {
        address caller = _msgSender();
        bytes32 org = getOrgHashBySafe(caller);
        uint256 newIndex = indexId;
        squadId = _createOrgOrRoot(name, caller, newRootSafe);
        // Setting level by default
        depthTreeLimit[org] = 8;

        emit Events.RootSafeSquadCreated(
            org, newIndex, caller, newRootSafe, name
            );
    }

    /// @notice Add a squad to an organization/squad
    /// @dev Call coming from the squad safe
    /// @param superSafe address of the superSafe
    /// @param name string name of the squad
    function addSquad(uint256 superSafe, string memory name)
        external
        SquadRegistered(superSafe)
        IsGnosisSafe(_msgSender())
        returns (uint256 squadId)
    {
        // check the name of squad is not empty
        if (bytes(name).length == 0) revert Errors.EmptyName();
        bytes32 org = getOrgBySquad(superSafe);
        address caller = _msgSender();
        if (isSafeRegistered(caller)) {
            revert Errors.SafeAlreadyRegistered(caller);
        }
        // check to verify if the caller is already exist in the org
        if (isTreeMember(superSafe, getSquadIdBySafe(org, caller))) {
            revert Errors.SquadAlreadyRegistered();
        }
        // check if the superSafe Reached Depth Tree Limit
        if (isLimitLevel(superSafe)) {
            revert Errors.TreeDepthLimitReached(depthTreeLimit[org]);
        }
        /// Create a new squad
        DataTypes.Squad storage newSquad = squads[org][indexId];
        /// Add to org root/squad
        DataTypes.Squad storage superSafeOrgSquad = squads[org][superSafe];
        /// Add child to superSafe
        squadId = indexId;
        superSafeOrgSquad.child.push(squadId);

        newSquad.safe = caller;
        newSquad.name = name;
        newSquad.superSafe = superSafe;
        indexSquad[org].push(squadId);
        indexId++;
        /// Give Role SuperSafe
        RolesAuthority _authority = RolesAuthority(rolesAuthority);
        if (
            (
                !_authority.doesUserHaveRole(
                    superSafeOrgSquad.safe, uint8(DataTypes.Role.SUPER_SAFE)
                )
            ) && (superSafeOrgSquad.child.length > 0)
        ) {
            _authority.setUserRole(
                superSafeOrgSquad.safe, uint8(DataTypes.Role.SUPER_SAFE), true
            );
        }

        emit Events.SquadCreated(
            org, squadId, newSquad.lead, caller, superSafe, name
            );
<<<<<<< HEAD
=======
        return squadId;
>>>>>>> eb652586
    }

    /// @notice Remove squad and reasign all child to the superSafe
    /// @dev All actions will be driven based on the caller of the method, and args
    /// @param squad address of the squad to be removed
    function removeSquad(uint256 squad)
        public
        SafeRegistered(_msgSender())
        requiresAuth
    {
        address caller = _msgSender();
        bytes32 org = getOrgHashBySafe(caller);
<<<<<<< HEAD
        uint256 callerSafe = getGroupIdBySafe(org, caller);
        /// RootSafe usecase : Check if the group is part of caller's Tree
=======
        uint256 callerSafe = getSquadIdBySafe(org, caller);
        uint256 rootSafe = getRootSafe(squad);
        /// Avoid Replay attack
        if (squads[org][squad].tier == DataTypes.Tier.REMOVED) {
            revert Errors.SquadAlreadyRemoved();
        }
        /// Another Org usecase: Check if the squad is part of caller's org
        if (org != getOrgBySquad(squad)) {
            revert Errors.NotAuthorizedRemoveSquadFromOtherOrg();
        }
        /// RootSafe usecase : Check if the squad is part of caller's Tree
>>>>>>> eb652586
        if (
            (squads[org][callerSafe].tier == DataTypes.Tier.ROOT)
                && (!isTreeMember(callerSafe, squad))
        ) {
            revert Errors.NotAuthorizedRemoveSquadFromOtherTree();
        }
        // SuperSafe usecase : Check caller is superSafe of the squad
        if ((!isRootSafeOf(caller, squad)) && (!isSuperSafe(callerSafe, squad)))
        {
            revert Errors.NotAuthorizedAsNotSuperSafe();
        }
        DataTypes.Squad storage _squad = squads[org][squad];

        // Check if the squad is Root Safe and has child
        if (
            ((_squad.tier == DataTypes.Tier.ROOT) || (_squad.superSafe == 0))
                && (_squad.child.length > 0)
        ) {
            revert Errors.CannotRemoveSquadBeforeRemoveChild(
                _squad.child.length
            );
        }

        // superSafe is either an org or a squad
        DataTypes.Squad storage superSafe = squads[org][_squad.superSafe];

        /// Remove child from superSafe
        for (uint256 i = 0; i < superSafe.child.length; i++) {
            if (superSafe.child[i] == squad) {
                superSafe.child[i] = superSafe.child[superSafe.child.length - 1];
                superSafe.child.pop();
                break;
            }
        }
        // Handle child from removed squad
        for (uint256 i = 0; i < _squad.child.length; i++) {
            // Add removed squad child to superSafe
            superSafe.child.push(_squad.child[i]);
            DataTypes.Squad storage childrenSquad = squads[org][_squad.child[i]];
            // Update children squad superSafe reference
            childrenSquad.superSafe = _squad.superSafe;
        }
        /// we guarantee the child was moving to another SuperSafe in the Org
<<<<<<< HEAD
        /// and validate after in the DisconnectSafe method
        _group.child = new uint256[](0);
=======
        /// and validate after in the disconnectedSafe method
        _squad.child = new uint256[](0);
>>>>>>> eb652586

        // Revoke roles to squad
        RolesAuthority _authority = RolesAuthority(rolesAuthority);
        _authority.setUserRole(
            _squad.safe, uint8(DataTypes.Role.SUPER_SAFE), false
        );
        // Disable safe lead role
        disableSafeLeadRoles(_squad.safe);

        // Store the name before to delete the Squad
        emit Events.SquadRemoved(
            org, squad, superSafe.lead, caller, _squad.superSafe, _squad.name
            );
        // Assign the with Root Safe (because is not part of the Tree)
<<<<<<< HEAD
        // If the Group is not Root Safe, pass to depend on Root Safe directly
        _group.superSafe = _group.superSafe == 0 ? 0 : getRootSafe(group);
        _group.tier = _group.tier == DataTypes.Tier.ROOT
=======
        // If the Squad is not Root Safe, pass to depend on Root Safe directly
        _squad.superSafe = _squad.superSafe == 0 ? 0 : rootSafe;
        _squad.tier = _squad.tier == DataTypes.Tier.ROOT
>>>>>>> eb652586
            ? DataTypes.Tier.ROOT
            : DataTypes.Tier.REMOVED;
    }

<<<<<<< HEAD
    /// @notice Disconnect Safe of a group
    /// @dev Disconnect Safe of a group, Call must come from the root safe
    /// @param group address of the group to be updated
    function disconnectSafe(uint256 group)
=======
    /// @notice Disconnected Safe of a squad
    /// @dev Disconnected Safe of a squad, Call must come from the root safe
    /// @param squad address of the squad to be updated
    function disconnectedSafe(uint256 squad)
>>>>>>> eb652586
        external
        IsRootSafe(_msgSender())
        SquadRegistered(squad)
        requiresAuth
    {
<<<<<<< HEAD
        address caller = _msgSender();
        bytes32 org = getOrgHashBySafe(caller);
        uint256 rootSafe = getGroupIdBySafe(org, caller);
        DataTypes.Group memory disconnectGroup = groups[org][group];
        /// RootSafe usecase : Check if the group is Member of the Tree of the caller (rootSafe)
        if (
            (
                (!isRootSafeOf(caller, group))
                    && (disconnectGroup.tier != DataTypes.Tier.REMOVED)
            )
                || (
                    (!isPendingRemove(rootSafe, group))
                        && (disconnectGroup.tier == DataTypes.Tier.REMOVED)
                )
        ) {
            revert Errors.NotAuthorizedDisconnectChildrenGroup();
        }
        /// In case Root Safe Disconnect Safe without removeGroup Before
        if (disconnectGroup.tier != DataTypes.Tier.REMOVED) {
            removeGroup(group);
        }
        // Disconnect Safe
        _exitSafe(group);
        if (indexGroup[org].length == 0) removeOrg(org);
    }
=======
        bytes32 org = getOrgBySquad(squad);
        address caller = _msgSender();
        /// RootSafe usecase : Check if the squad is Member of the Tree of the caller (rootSafe)
        if (!isRootSafeOf(caller, squad)) {
            revert Errors.NotAuthorizedDisconnectedChildrenSquad();
        }
        /// In case Root Safe Disconnected Safe without removeSquad Before
        if (squads[org][squad].tier != DataTypes.Tier.REMOVED) {
            removeSquad(squad);
        }
        IGnosisSafe gnosisTargetSafe = IGnosisSafe(squads[org][squad].safe);
        removeIndexSquad(org, squad);
        delete squads[org][squad];

        /// Disable Guard
        bytes memory data =
            abi.encodeWithSelector(IGnosisSafe.setGuard.selector, address(0));
        /// Execute transaction from target safe
        bool result = gnosisTargetSafe.execTransactionFromModule(
            address(gnosisTargetSafe), uint256(0), data, Enum.Operation.Call
        );
        if (!result) revert Errors.TxExecutionModuleFaild();
>>>>>>> eb652586

    /// @notice Remove whole tree of a RootSafe
    /// @dev Remove whole tree of a RootSafe
    function removeWholeTree() external IsRootSafe(_msgSender()) requiresAuth {
        address caller = _msgSender();
        bytes32 org = getOrgHashBySafe(caller);
        uint256 rootSafe = getGroupIdBySafe(org, caller);
        uint256[] memory _indexGroup = getTreeMember(org, rootSafe);
        RolesAuthority _authority = RolesAuthority(rolesAuthority);
        for (uint256 j = 0; j < _indexGroup.length; j++) {
            uint256 group = _indexGroup[j];
            DataTypes.Group memory _group = groups[org][group];
            // Revoke roles to group
            _authority.setUserRole(
                _group.safe, uint8(DataTypes.Role.SUPER_SAFE), false
            );
            // Disable safe lead role
            disableSafeLeadRoles(groups[org][group].safe);
            _exitSafe(group);
        }
        // After Disconnect Root Safe
        emit Events.WholeTreeRemoved(
            org, rootSafe, caller, groups[org][rootSafe].name
            );
        _exitSafe(rootSafe);
        if (indexGroup[org].length == 0) removeOrg(org);
    }

    /// @notice Method to Promete a group to Root Safe of an Org to Root Safe
    /// @dev Method to Promete a group to Root Safe of an Org to Root Safe
    /// @param group address of the group to be updated
    function promoteRoot(uint256 group)
        external
        IsRootSafe(_msgSender())
        GroupRegistered(group)
        requiresAuth
    {
        bytes32 org = getOrgByGroup(group);
        address caller = _msgSender();
        /// RootSafe usecase : Check if the group is Member of the Tree of the caller (rootSafe)
        if (!isRootSafeOf(caller, group)) {
            revert Errors.NotAuthorizedUpdateNonChildrenGroup();
        }
        DataTypes.Group storage newRootSafe = groups[org][group];
        /// Check if the group is a Super Safe, and an Direct Children of thr Root Safe
        if (
            (newRootSafe.child.length <= 0)
                || (!isSuperSafe(getGroupIdBySafe(org, caller), group))
        ) {
            revert Errors.NotAuthorizedUpdateNonSuperSafe();
        }
        /// Give Role RootSafe if not have it
        RolesAuthority _authority = RolesAuthority(rolesAuthority);
        _authority.setUserRole(
            newRootSafe.safe, uint8(DataTypes.Role.ROOT_SAFE), true
        );
<<<<<<< HEAD
        // Update Tier
        newRootSafe.tier = DataTypes.Tier.ROOT;
        // Update Root Safe
        newRootSafe.lead = address(0);
        newRootSafe.superSafe = 0;
        emit Events.RootSafePromoted(
            org, group, caller, getGroupSafeAddress(group), newRootSafe.name
=======
        if (!result) revert Errors.TxExecutionModuleFaild();

        emit Events.SafeDisconnected(
            org, squad, address(gnosisTargetSafe), caller
>>>>>>> eb652586
            );
    }

    /// @notice update superSafe of a squad
    /// @dev Update the superSafe of a squad with a new superSafe, Call must come from the root safe
    /// @param squad address of the squad to be updated
    /// @param newSuper address of the new superSafe
    function updateSuper(uint256 squad, uint256 newSuper)
        external
        IsRootSafe(_msgSender())
        SquadRegistered(newSuper)
        requiresAuth
    {
        bytes32 org = getOrgBySquad(squad);
        address caller = _msgSender();
        /// RootSafe usecase : Check if the squad is Member of the Tree of the caller (rootSafe)
        if (!isRootSafeOf(caller, squad)) {
            revert Errors.NotAuthorizedUpdateNonChildrenSquad();
        }
        // Validate are the same org
        if (org != getOrgBySquad(newSuper)) {
            revert Errors.NotAuthorizedUpdateSquadToOtherOrg();
        }
        /// Check if the new Super Safe is Reached Depth Tree Limit
        if (isLimitLevel(newSuper)) {
            revert Errors.TreeDepthLimitReached(depthTreeLimit[org]);
        }
        DataTypes.Squad storage _squad = squads[org][squad];
        /// SuperSafe is either an Org or a Squad
        DataTypes.Squad storage oldSuper = squads[org][_squad.superSafe];

        /// Remove child from superSafe
        for (uint256 i = 0; i < oldSuper.child.length; i++) {
            if (oldSuper.child[i] == squad) {
                oldSuper.child[i] = oldSuper.child[oldSuper.child.length - 1];
                oldSuper.child.pop();
                break;
            }
        }
        RolesAuthority _authority = RolesAuthority(rolesAuthority);
        /// Revoke SuperSafe and SafeLead if don't have any child, and is not organization
        if (oldSuper.child.length == 0) {
            _authority.setUserRole(
                oldSuper.safe, uint8(DataTypes.Role.SUPER_SAFE), false
            );
            /// TODO: verify if the oldSuper need or not the Safe Lead role (after MVP)
        }

        /// Update squad superSafe
        _squad.superSafe = newSuper;
        DataTypes.Squad storage newSuperSquad = squads[org][newSuper];
        /// Add squad to new superSafe
        /// Give Role SuperSafe if not have it
        if (
            !_authority.doesUserHaveRole(
                newSuperSquad.safe, uint8(DataTypes.Role.SUPER_SAFE)
            )
        ) {
            _authority.setUserRole(
                newSuperSquad.safe, uint8(DataTypes.Role.SUPER_SAFE), true
            );
        }
        newSuperSquad.child.push(squad);
        emit Events.SquadSuperUpdated(
            org,
            squad,
            _squad.lead,
            caller,
            getSquadIdBySafe(org, oldSuper.safe),
            newSuper
            );
    }

    /// @dev Method to update Depth Tree Limit
    /// @param newLimit new Depth Tree Limit
    function updateDepthTreeLimit(uint256 newLimit)
        external
        IsRootSafe(_msgSender())
        requiresAuth
    {
        address caller = _msgSender();
        bytes32 org = getOrgHashBySafe(caller);
        uint256 rootSafe = getSquadIdBySafe(org, caller);
        if ((newLimit > maxDepthTreeLimit) || (newLimit <= depthTreeLimit[org]))
        {
            revert Errors.InvalidLimit();
        }
        emit Events.NewLimitLevel(
            org, rootSafe, caller, depthTreeLimit[org], newLimit
            );
        depthTreeLimit[org] = newLimit;
    }

    /// List of the Methods of DenyHelpers
    /// Any changes in this five methods, must be validate into the abstract contract DenyHelper

    /// @dev Funtion to Add Wallet to the List based on Approach of Safe Contract - Owner Manager
    /// @param users Array of Address of the Wallet to be added to the List
    function addToList(address[] memory users)
        external
        IsRootSafe(_msgSender())
        requiresAuth
    {
        if (users.length == 0) revert Errors.ZeroAddressProvided();
        bytes32 org = getOrgHashBySafe(_msgSender());
        if (!allowFeature[org] && !denyFeature[org]) {
            revert Errors.DenyHelpersDisabled();
        }
        address currentWallet = Constants.SENTINEL_ADDRESS;
        for (uint256 i = 0; i < users.length; i++) {
            address wallet = users[i];
            if (
                wallet == address(0) || wallet == Constants.SENTINEL_ADDRESS
                    || wallet == address(this) || currentWallet == wallet
            ) revert Errors.InvalidAddressProvided();
            // Avoid duplicate wallet
            if (listed[org][wallet] != address(0)) {
                revert Errors.UserAlreadyOnList();
            }
            // Add wallet to List
            listed[org][currentWallet] = wallet;
            currentWallet = wallet;
        }
        listed[org][currentWallet] = Constants.SENTINEL_ADDRESS;
        listCount[org] += users.length;
        emit Events.AddedToList(users);
    }

    /// @dev Function to Drop Wallet from the List  based on Approach of Safe Contract - Owner Manager
    /// @param user Array of Address of the Wallet to be dropped of the List
    function dropFromList(address user)
        external
        validAddress(user)
        IsRootSafe(_msgSender())
        requiresAuth
    {
        bytes32 org = getOrgHashBySafe(_msgSender());
        if (!allowFeature[org] && !denyFeature[org]) {
            revert Errors.DenyHelpersDisabled();
        }
        if (listCount[org] == 0) revert Errors.ListEmpty();
        if (!isListed(org, user)) revert Errors.InvalidAddressProvided();
        address prevUser = getPrevUser(org, user);
        listed[org][prevUser] = listed[org][user];
        listed[org][user] = address(0);
        listCount[org] = listCount[org] > 1 ? listCount[org].sub(1) : 0;
        emit Events.DroppedFromList(user);
    }

    /// @dev Method to Enable Allowlist
    function enableAllowlist() external IsRootSafe(_msgSender()) requiresAuth {
        bytes32 org = getOrgHashBySafe(_msgSender());
        allowFeature[org] = true;
        denyFeature[org] = false;
    }

    /// @dev Method to Enable Allowlist
    function enableDenylist() external IsRootSafe(_msgSender()) requiresAuth {
        bytes32 org = getOrgHashBySafe(_msgSender());
        allowFeature[org] = false;
        denyFeature[org] = true;
    }

    /// @dev Method to Disable All
    function disableDenyHelper()
        external
        IsRootSafe(_msgSender())
        requiresAuth
    {
        bytes32 org = getOrgHashBySafe(_msgSender());
        allowFeature[org] = false;
        denyFeature[org] = false;
    }

    // List of Helpers

    /// @notice Get all the information about a squad
    /// @dev Method for getting all info of a squad
    /// @param squad uint256 of the squad
    /// @return all the information about a squad
    function getSquadInfo(uint256 squad)
        public
        view
        SquadRegistered(squad)
        returns (
            DataTypes.Tier,
            string memory,
            address,
            address,
            uint256[] memory,
            uint256
        )
    {
        bytes32 org = getOrgBySquad(squad);
        return (
            squads[org][squad].tier,
            squads[org][squad].name,
            squads[org][squad].lead,
            squads[org][squad].safe,
            squads[org][squad].child,
            squads[org][squad].superSafe
        );
    }

    /// @notice check if the organisation is registered
    /// @param org address
    /// @return bool
    function isOrgRegistered(bytes32 org) public view returns (bool) {
        if (indexSquad[org].length == 0 || org == bytes32(0)) return false;
        return true;
    }

    /// @notice Check if the address, is a rootSafe of the squad within an organization
    /// @param squad ID's of the child squad/safe
    /// @param root address of Root Safe of the squad
    /// @return bool
    function isRootSafeOf(address root, uint256 squad)
        public
        view
        SquadRegistered(squad)
        returns (bool)
    {
        if (root == address(0) || squad == 0) return false;
        bytes32 org = getOrgBySquad(squad);
        uint256 rootSafe = getSquadIdBySafe(org, root);
        if (rootSafe == 0) return false;
        return (
            (squads[org][rootSafe].tier == DataTypes.Tier.ROOT)
                && (isTreeMember(rootSafe, squad))
        );
    }

<<<<<<< HEAD
    /// @notice Check if the group is a Is Tree Member of another group
    /// @param superSafe ID's of the superSafe
    /// @param group ID's of the group
    /// @return isMember
    function isTreeMember(uint256 superSafe, uint256 group)
=======
    /// @notice Check if the squad is a superSafe of another squad
    /// @param superSafe ID's of the superSafe
    /// @param squad ID's of the squad
    /// @return bool
    function isTreeMember(uint256 superSafe, uint256 squad)
>>>>>>> eb652586
        public
        view
        returns (bool isMember)
    {
<<<<<<< HEAD
        if (superSafe == 0 || group == 0) return false;
        bytes32 org = getOrgByGroup(superSafe);
        DataTypes.Group memory childGroup = groups[org][group];
        if (childGroup.safe == address(0)) return false;
        /// TODO: verify is open a back door
        if (superSafe == group) return true;
        (isMember,,) = _seekMember(superSafe, group);
=======
        if (superSafe == 0 || squad == 0) return false;
        bytes32 org = getOrgBySquad(superSafe);
        DataTypes.Squad memory childSquad = squads[org][squad];
        // Check if the Child Squad is was removed or not Exist and Return False
        if (
            (childSquad.safe == address(0))
                || (childSquad.tier == DataTypes.Tier.REMOVED)
        ) {
            return false;
        }
        if (squads[org][superSafe].safe == address(0)) return false;
        /// TODO: verify is open a back door
        if (childSquad.safe == squads[org][superSafe].safe) return true;
        uint256 currentSuperSafe = childSquad.superSafe;
        /// TODO: probably more efficient to just create a superSafes mapping instead of this iterations
        while (currentSuperSafe != 0) {
            if (currentSuperSafe == superSafe) return true;
            childSquad = squads[org][currentSuperSafe];
            currentSuperSafe = childSquad.superSafe;
        }
        return false;
>>>>>>> eb652586
    }

    /// @dev Method to validate if is Depth Tree Limit
    /// @param superSafe ID's of Safe
    /// @return bool
    function isLimitLevel(uint256 superSafe) public view returns (bool) {
<<<<<<< HEAD
        if ((superSafe == 0) || (superSafe > indexId)) return false;
        bytes32 org = getOrgByGroup(superSafe);
        (, uint256 level,) = _seekMember(indexId + 1, superSafe);
        return level >= depthTreeLimit[org];
=======
        bytes32 org = getOrgBySquad(superSafe);
        DataTypes.Squad memory childSquad = squads[org][superSafe];
        uint256 currentSuperSafe = childSquad.superSafe;
        for (uint256 i = 1; i < depthTreeLimit[org]; i++) {
            if (currentSuperSafe == 0) return false;
            childSquad = squads[org][currentSuperSafe];
            currentSuperSafe = childSquad.superSafe;
        }
        return true;
>>>>>>> eb652586
    }

    /// @dev Method to Validate is ID Squad a SuperSafe of a Squad
    /// @param squad ID's of the squad
    /// @param superSafe ID's of the Safe
    /// @return bool
    function isSuperSafe(uint256 superSafe, uint256 squad)
        public
        view
        returns (bool)
    {
        if (superSafe == 0 || squad == 0) return false;
        bytes32 org = getOrgBySquad(superSafe);
        DataTypes.Squad memory childSquad = squads[org][squad];
        // Check if the Child Squad is was removed or not Exist and Return False
        if (
<<<<<<< HEAD
            (childGroup.safe == address(0))
                || (childGroup.tier == DataTypes.Tier.REMOVED)
                || (childGroup.tier == DataTypes.Tier.ROOT)
        ) {
            return false;
        }
        return (childGroup.superSafe == superSafe);
    }

    /// @dev Method to Validate is ID Group is Pending to Disconnect (was Removed by SuperSafe)
    /// @param group ID's of the group
    /// @param rootSafe ID's of Root Safe
    /// @return bool
    function isPendingRemove(uint256 rootSafe, uint256 group)
        public
        view
        returns (bool)
    {
        DataTypes.Group memory childGroup = groups[getOrgByGroup(group)][group];
        // Check if the Child Group is was removed or not Exist and Return False
        if (
            (childGroup.safe == address(0))
                || (childGroup.tier == DataTypes.Tier.GROUP)
                || (childGroup.tier == DataTypes.Tier.ROOT)
        ) {
            return false;
        }
        return (childGroup.superSafe == rootSafe);
=======
            (childSquad.safe == address(0))
                || (childSquad.tier == DataTypes.Tier.REMOVED)
        ) {
            return false;
        }
        uint256 currentSuperSafe = childSquad.superSafe;
        return (currentSuperSafe == superSafe);
>>>>>>> eb652586
    }

    function isSafeRegistered(address safe) public view returns (bool) {
        if ((safe == address(0)) || safe == Constants.SENTINEL_ADDRESS) {
            return false;
        }
        if (getOrgHashBySafe(safe) == bytes32(0)) return false;
        if (getSquadIdBySafe(getOrgHashBySafe(safe), safe) == 0) return false;
        return true;
    }

    /// @dev Method to get Root Safe of a Squad
    /// @param squadId ID's of the squad
    /// @return rootSafeId uint256 Root Safe Id's
    function getRootSafe(uint256 squadId)
        public
        view
        returns (uint256 rootSafeId)
    {
<<<<<<< HEAD
        bytes32 org = getOrgByGroup(groupId);
        DataTypes.Group memory childGroup = groups[org][groupId];
        if (childGroup.superSafe == 0) {
            rootSafeId = groupId;
            return rootSafeId;
        }
        (,, rootSafeId) = _seekMember(indexId + 1, groupId);
    }

    /// @notice Method for refactoring the methods getRootSafe, isTreeMember, and isLimitTree, in one method
    /// @dev Method to Getting if is Member, the  Level and Root Safe
    /// @param superSafe ID's of the Super Safe group
    /// @param childSafe ID's of the Child Safe
    function _seekMember(uint256 superSafe, uint256 childSafe)
        private
        view
        returns (bool isMember, uint256 level, uint256 rootSafeId)
    {
        bytes32 org = getOrgByGroup(childSafe);
        DataTypes.Group memory childGroup = groups[org][childSafe];
        // Check if the Child Group is was removed or not Exist and Return False
        if (
            (childGroup.safe == address(0))
                || (childGroup.tier == DataTypes.Tier.REMOVED)
        ) {
            return (isMember, level, rootSafeId);
        }
        rootSafeId = childGroup.superSafe;
=======
        bytes32 org = getOrgBySquad(squadId);
        DataTypes.Squad memory childSquad = squads[org][squadId];
        if (childSquad.superSafe == 0) return squadId;
        rootSafeId = childSquad.superSafe;
>>>>>>> eb652586
        uint256 currentSuperSafe = rootSafeId;
        level = 2; // Level start in 1
        while (currentSuperSafe != 0) {
<<<<<<< HEAD
            childGroup = groups[org][currentSuperSafe];
            isMember =
                !isMember && currentSuperSafe == superSafe ? true : isMember;
            if (childGroup.superSafe == 0) return (isMember, level, rootSafeId);
            else rootSafeId = childGroup.superSafe;
            currentSuperSafe = childGroup.superSafe;
            level++;
=======
            childSquad = squads[org][currentSuperSafe];
            if (childSquad.superSafe == 0) return rootSafeId;
            else rootSafeId = childSquad.superSafe;
            currentSuperSafe = childSquad.superSafe;
>>>>>>> eb652586
        }
    }

    /// @notice Get the safe address of a squad
    /// @dev Method for getting the safe address of a squad
    /// @param squad uint256 of the squad
    /// @return safe address
    function getSquadSafeAddress(uint256 squad)
        public
        view
        SquadRegistered(squad)
        returns (address)
    {
        bytes32 org = getOrgBySquad(squad);
        return squads[org][squad].safe;
    }

    /// @dev Method to get Org by Safe
    /// @param safe address of Safe
    /// @return Org Hashed Name
    function getOrgHashBySafe(address safe) public view returns (bytes32) {
        for (uint256 i = 0; i < orgHash.length; i++) {
            if (getSquadIdBySafe(orgHash[i], safe) != 0) {
                return orgHash[i];
            }
        }
        return bytes32(0);
    }

    /// @dev Method to get Squad ID by safe address
    /// @param org bytes32 hashed name of the Organization
    /// @param safe Safe address
    /// @return Squad ID
    function getSquadIdBySafe(bytes32 org, address safe)
        public
        view
        returns (uint256)
    {
        if (!isOrgRegistered(org)) {
            revert Errors.OrgNotRegistered(org);
        }
        /// Check if the Safe address is into an Squad mapping
        for (uint256 i = 0; i < indexSquad[org].length; i++) {
            if (squads[org][indexSquad[org][i]].safe == safe) {
                return indexSquad[org][i];
            }
        }
        return 0;
    }

    /// @notice call to get the orgHash based on squad id
    /// @dev Method to get the hashed orgHash based on squad id
    /// @param squad uint256 of the squad
    /// @return orgSquad Hash (Dao's Name)
    function getOrgBySquad(uint256 squad)
        public
        view
        returns (bytes32 orgSquad)
    {
        if ((squad == 0) || (squad > indexId)) revert Errors.InvalidSquadId();
        for (uint256 i = 0; i < orgHash.length; i++) {
            if (squads[orgHash[i]][squad].safe != address(0)) {
                orgSquad = orgHash[i];
            }
        }
        if (orgSquad == bytes32(0)) revert Errors.SquadNotRegistered(squad);
    }

    /// @notice Check if a user is an safe lead of a squad/org
    /// @param squad address of the squad
    /// @param user address of the user that is a lead or not
    /// @return bool
    function isSafeLead(uint256 squad, address user)
        public
        view
        returns (bool)
    {
        bytes32 org = getOrgBySquad(squad);
        DataTypes.Squad memory _squad = squads[org][squad];
        if (_squad.safe == address(0)) return false;
        if (_squad.lead == user) {
            return true;
        }
        return false;
    }

    /// @notice Method to Validate if address is a Gnosis Safe Multisig Wallet
    /// @dev This method is used to validate if the address is a Gnosis Safe Multisig Wallet
    /// @param safe Address to validate
    /// @return bool
    function isSafe(address safe) public view returns (bool) {
        /// Check if the address is a Gnosis Safe Multisig Wallet
        if (safe.isContract()) {
            /// Check if the address is a Gnosis Safe Multisig Wallet
            bytes memory payload = abi.encodeWithSignature("getThreshold()");
            (bool success, bytes memory returnData) = safe.staticcall(payload);
            if (!success) return false;
            /// Check if the address is a Gnosis Safe Multisig Wallet
            uint256 threshold = abi.decode(returnData, (uint256));
            if (threshold == 0) return false;
            return true;
        } else {
            return false;
        }
    }

    /// @dev Method to get the domain separator for Keyper Module
    /// @return Hash of the domain separator
    function domainSeparator() public view returns (bytes32) {
        return keccak256(
            abi.encode(Constants.DOMAIN_SEPARATOR_TYPEHASH, getChainId(), this)
        );
    }

    /// @dev Returns the chain id used by this contract.
    /// @return The Chain ID
    function getChainId() public view returns (uint256) {
        uint256 id;
        // solhint-disable-next-line no-inline-assembly
        assembly {
            id := chainid()
        }
        return id;
    }

    /// @dev Method to get the Encoded Packed Data for Keyper Transaction
    /// @param caller address of the caller
    /// @param safe address of the Safe
    /// @param to address of the receiver
    /// @param value value of the transaction
    /// @param data data of the transaction
    /// @param operation operation of the transaction
    /// @param _nonce nonce of the transaction
    /// @return Hash of the encoded data
    function encodeTransactionData(
        address caller,
        address safe,
        address to,
        uint256 value,
        bytes calldata data,
        Enum.Operation operation,
        uint256 _nonce
    ) public view returns (bytes memory) {
        bytes32 keyperTxHash = keccak256(
            abi.encode(
                Constants.KEYPER_TX_TYPEHASH,
                caller,
                safe,
                to,
                value,
                keccak256(data),
                operation,
                _nonce
            )
        );
        return abi.encodePacked(
            bytes1(0x19), bytes1(0x01), domainSeparator(), keyperTxHash
        );
    }

    /// @dev Method to get the Hash Encoded Packed Data for Keyper Transaction
    /// @param caller address of the caller
    /// @param safe address of the Safe
    /// @param to address of the receiver
    /// @param value value of the transaction
    /// @param data data of the transaction
    /// @param operation operation of the transaction
    /// @param _nonce nonce of the transaction
    /// @return Hash of the encoded packed data
    function getTransactionHash(
        address caller,
        address safe,
        address to,
        uint256 value,
        bytes calldata data,
        Enum.Operation operation,
        uint256 _nonce
    ) public view returns (bytes32) {
        return keccak256(
            encodeTransactionData(
                caller, safe, to, value, data, operation, _nonce
            )
        );
    }

    /// @dev Method to get Preview Module of the Safe
    /// @param safe address of the Safe
    /// @return address of the Preview Module
    function getPreviewModule(address safe) private view returns (address) {
        // create Instance of the Gnosis Safe
        IGnosisSafe gnosisSafe = IGnosisSafe(safe);
        // get the modules of the Safe
        (address[] memory modules, address nextModule) =
            gnosisSafe.getModulesPaginated(address(this), 25);
        if ((modules.length == 0) && (nextModule == Constants.SENTINEL_ADDRESS))
        {
            return Constants.SENTINEL_ADDRESS;
        } else {
            for (uint256 i = 1; i < modules.length; i++) {
                if (modules[i] == address(this)) {
                    return modules[i - 1];
                }
            }
        }
    }

    /// @dev Method to getting the All Gorup Member for the Tree of the Root Safe/Org indicate in the args
    /// @param org HAsh of the DAO of the org
    /// @param rootSafe Gorup ID's of the root safe
    /// @return indexTree Array of the Group ID's of the Tree
    function getTreeMember(bytes32 org, uint256 rootSafe)
        private
        view
        returns (uint256[] memory indexTree)
    {
        uint256 index;
        uint256[] memory _indexGroup = indexGroup[org];
        for (uint256 i = 0; i < _indexGroup.length; i++) {
            if (
                (getRootSafe(_indexGroup[i]) == rootSafe)
                    && (_indexGroup[i] != rootSafe)
            ) {
                index++;
            }
        }
        indexTree = new uint256[](index);
        index = 0;
        for (uint256 i = 0; i < _indexGroup.length; i++) {
            if (
                (getRootSafe(_indexGroup[i]) == rootSafe)
                    && (_indexGroup[i] != rootSafe)
            ) {
                indexTree[index] = _indexGroup[i];
                index++;
            }
        }
    }

    /// @notice disable safe lead roles
    /// @dev Associated roles: SAFE_LEAD || SAFE_LEAD_EXEC_ON_BEHALF_ONLY || SAFE_LEAD_MODIFY_OWNERS_ONLY
    /// @param user Address of the user to disable roles
    function disableSafeLeadRoles(address user) private {
        RolesAuthority _authority = RolesAuthority(rolesAuthority);
        if (_authority.doesUserHaveRole(user, uint8(DataTypes.Role.SAFE_LEAD)))
        {
            _authority.setUserRole(user, uint8(DataTypes.Role.SAFE_LEAD), false);
        } else if (
            _authority.doesUserHaveRole(
                user, uint8(DataTypes.Role.SAFE_LEAD_EXEC_ON_BEHALF_ONLY)
            )
        ) {
            _authority.setUserRole(
                user, uint8(DataTypes.Role.SAFE_LEAD_EXEC_ON_BEHALF_ONLY), false
            );
        } else if (
            _authority.doesUserHaveRole(
                user, uint8(DataTypes.Role.SAFE_LEAD_MODIFY_OWNERS_ONLY)
            )
        ) {
            _authority.setUserRole(
                user, uint8(DataTypes.Role.SAFE_LEAD_MODIFY_OWNERS_ONLY), false
            );
        }
    }

    /// @notice Private method to remove indexId from mapping of indexes into organizations
    /// @param org ID's of the organization
    /// @param squad uint256 of the squad
    function removeIndexSquad(bytes32 org, uint256 squad) private {
        for (uint256 i = 0; i < indexSquad[org].length; i++) {
            if (indexSquad[org][i] == squad) {
                indexSquad[org][i] = indexSquad[org][indexSquad[org].length - 1];
                indexSquad[org].pop();
                break;
            }
        }
    }

    /// @notice Private method to remove Org from Array of Hashes of organizations
    /// @param org ID's of the organization
    function removeOrg(bytes32 org) private {
        for (uint256 i = 0; i < orgHash.length; i++) {
            if (orgHash[i] == org) {
                orgHash[i] = orgHash[orgHash.length - 1];
                orgHash.pop();
                break;
            }
        }
    }

    /// @notice Refactoring method for Create Org or RootSafe
    /// @dev Method Private for Create Org or RootSafe
    /// @param name String Name of the Organization
    /// @param caller Safe Caller to Create Org or RootSafe
    /// @param newRootSafe Safe Address to Create Org or RootSafe
    function _createOrgOrRoot(
        string memory name,
        address caller,
        address newRootSafe
    ) private returns (uint256 squadId) {
        if (bytes(name).length == 0) {
            revert Errors.EmptyName();
        }
        bytes32 org = caller == newRootSafe
            ? bytes32(keccak256(abi.encodePacked(name)))
            : getOrgHashBySafe(caller);
        if (isOrgRegistered(org) && caller == newRootSafe) {
            revert Errors.OrgAlreadyRegistered(org);
        }
        if (isSafeRegistered(newRootSafe)) {
            revert Errors.SafeAlreadyRegistered(newRootSafe);
        }
        squadId = indexId;
        squads[org][squadId] = DataTypes.Squad({
            tier: DataTypes.Tier.ROOT,
            name: name,
            lead: address(0),
            safe: newRootSafe,
            child: new uint256[](0),
            superSafe: 0
        });
        indexSquad[org].push(squadId);
        indexId++;

        /// Assign SUPER_SAFE Role + SAFE_ROOT Role
        RolesAuthority _authority = RolesAuthority(rolesAuthority);
        _authority.setUserRole(
            newRootSafe, uint8(DataTypes.Role.ROOT_SAFE), true
        );
        _authority.setUserRole(
            newRootSafe, uint8(DataTypes.Role.SUPER_SAFE), true
        );
    }

    /// @dev Function for refactoring DisconnectSafe Method, and RemoveWholeTree in one Method
    /// @param group ID's of the organization
    function _exitSafe(uint256 group) private {
        bytes32 org = getOrgByGroup(group);
        address _group = groups[org][group].safe;
        address caller = _msgSender();
        IGnosisSafe gnosisTargetSafe = IGnosisSafe(_group);
        removeIndexGroup(org, group);
        delete groups[org][group];

        /// Disable Guard
        bytes memory data =
            abi.encodeWithSelector(IGnosisSafe.setGuard.selector, address(0));
        /// Execute transaction from target safe
        _executeModuleTransaction(_group, data);

        /// Disable Module
        address prevModule = getPreviewModule(caller);
        if (prevModule == address(0)) {
            revert Errors.PreviewModuleNotFound(_group);
        }
        data = abi.encodeWithSelector(
            IGnosisSafe.disableModule.selector, prevModule, address(this)
        );
        /// Execute transaction from target safe
        _executeModuleTransaction(_group, data);

        emit Events.SafeDisconnected(
            org, group, address(gnosisTargetSafe), caller
            );
    }

    /// @dev refactoring of execution of Tx with the privilege of the Module Keyper Labs, and avoid repeat code
    /// @param safe Safe Address to execute Tx
    /// @param data Data to execute Tx
    function _executeModuleTransaction(address safe, bytes memory data)
        private
    {
        IGnosisSafe gnosisTargetSafe = IGnosisSafe(safe);
        bool result = gnosisTargetSafe.execTransactionFromModule(
            safe, uint256(0), data, Enum.Operation.Call
        );
        if (!result) revert Errors.TxExecutionModuleFaild();
    }
}<|MERGE_RESOLUTION|>--- conflicted
+++ resolved
@@ -386,10 +386,6 @@
         depthTreeLimit[name] = 8;
 
         emit Events.OrganizationCreated(caller, name, daoName);
-<<<<<<< HEAD
-=======
-        return squadId;
->>>>>>> eb652586
     }
 
     /// @notice Call has to be done from another root safe to the organization
@@ -470,10 +466,6 @@
         emit Events.SquadCreated(
             org, squadId, newSquad.lead, caller, superSafe, name
             );
-<<<<<<< HEAD
-=======
-        return squadId;
->>>>>>> eb652586
     }
 
     /// @notice Remove squad and reasign all child to the superSafe
@@ -486,10 +478,6 @@
     {
         address caller = _msgSender();
         bytes32 org = getOrgHashBySafe(caller);
-<<<<<<< HEAD
-        uint256 callerSafe = getGroupIdBySafe(org, caller);
-        /// RootSafe usecase : Check if the group is part of caller's Tree
-=======
         uint256 callerSafe = getSquadIdBySafe(org, caller);
         uint256 rootSafe = getRootSafe(squad);
         /// Avoid Replay attack
@@ -501,7 +489,6 @@
             revert Errors.NotAuthorizedRemoveSquadFromOtherOrg();
         }
         /// RootSafe usecase : Check if the squad is part of caller's Tree
->>>>>>> eb652586
         if (
             (squads[org][callerSafe].tier == DataTypes.Tier.ROOT)
                 && (!isTreeMember(callerSafe, squad))
@@ -545,13 +532,8 @@
             childrenSquad.superSafe = _squad.superSafe;
         }
         /// we guarantee the child was moving to another SuperSafe in the Org
-<<<<<<< HEAD
-        /// and validate after in the DisconnectSafe method
-        _group.child = new uint256[](0);
-=======
-        /// and validate after in the disconnectedSafe method
+        /// and validate after in the Disconnect Safe method
         _squad.child = new uint256[](0);
->>>>>>> eb652586
 
         // Revoke roles to squad
         RolesAuthority _authority = RolesAuthority(rolesAuthority);
@@ -566,133 +548,95 @@
             org, squad, superSafe.lead, caller, _squad.superSafe, _squad.name
             );
         // Assign the with Root Safe (because is not part of the Tree)
-<<<<<<< HEAD
-        // If the Group is not Root Safe, pass to depend on Root Safe directly
-        _group.superSafe = _group.superSafe == 0 ? 0 : getRootSafe(group);
-        _group.tier = _group.tier == DataTypes.Tier.ROOT
-=======
         // If the Squad is not Root Safe, pass to depend on Root Safe directly
         _squad.superSafe = _squad.superSafe == 0 ? 0 : rootSafe;
         _squad.tier = _squad.tier == DataTypes.Tier.ROOT
->>>>>>> eb652586
             ? DataTypes.Tier.ROOT
             : DataTypes.Tier.REMOVED;
     }
 
-<<<<<<< HEAD
-    /// @notice Disconnect Safe of a group
-    /// @dev Disconnect Safe of a group, Call must come from the root safe
-    /// @param group address of the group to be updated
-    function disconnectSafe(uint256 group)
-=======
-    /// @notice Disconnected Safe of a squad
-    /// @dev Disconnected Safe of a squad, Call must come from the root safe
+    /// @notice Disconnect Safe of a squad
+    /// @dev Disconnect Safe of a squad, Call must come from the root safe
     /// @param squad address of the squad to be updated
-    function disconnectedSafe(uint256 squad)
->>>>>>> eb652586
+    function disconnectSafe(uint256 squad)
         external
         IsRootSafe(_msgSender())
         SquadRegistered(squad)
         requiresAuth
     {
-<<<<<<< HEAD
         address caller = _msgSender();
         bytes32 org = getOrgHashBySafe(caller);
-        uint256 rootSafe = getGroupIdBySafe(org, caller);
-        DataTypes.Group memory disconnectGroup = groups[org][group];
-        /// RootSafe usecase : Check if the group is Member of the Tree of the caller (rootSafe)
+        uint256 rootSafe = getSquadIdBySafe(org, caller);
+        DataTypes.Squad memory disconnectSquad = squads[org][squad];
+        /// RootSafe usecase : Check if the squad is Member of the Tree of the caller (rootSafe)
         if (
             (
-                (!isRootSafeOf(caller, group))
-                    && (disconnectGroup.tier != DataTypes.Tier.REMOVED)
+                (!isRootSafeOf(caller, squad))
+                    && (disconnectSquad.tier != DataTypes.Tier.REMOVED)
             )
                 || (
-                    (!isPendingRemove(rootSafe, group))
-                        && (disconnectGroup.tier == DataTypes.Tier.REMOVED)
+                    (!isPendingRemove(rootSafe, squad))
+                        && (disconnectSquad.tier == DataTypes.Tier.REMOVED)
                 )
         ) {
-            revert Errors.NotAuthorizedDisconnectChildrenGroup();
-        }
-        /// In case Root Safe Disconnect Safe without removeGroup Before
-        if (disconnectGroup.tier != DataTypes.Tier.REMOVED) {
-            removeGroup(group);
+            revert Errors.NotAuthorizedDisconnectChildrenSquad();
+        }
+        /// In case Root Safe Disconnect Safe without removeSquad Before
+        if (disconnectSquad.tier != DataTypes.Tier.REMOVED) {
+            removeSquad(squad);
         }
         // Disconnect Safe
-        _exitSafe(group);
-        if (indexGroup[org].length == 0) removeOrg(org);
-    }
-=======
-        bytes32 org = getOrgBySquad(squad);
-        address caller = _msgSender();
-        /// RootSafe usecase : Check if the squad is Member of the Tree of the caller (rootSafe)
-        if (!isRootSafeOf(caller, squad)) {
-            revert Errors.NotAuthorizedDisconnectedChildrenSquad();
-        }
-        /// In case Root Safe Disconnected Safe without removeSquad Before
-        if (squads[org][squad].tier != DataTypes.Tier.REMOVED) {
-            removeSquad(squad);
-        }
-        IGnosisSafe gnosisTargetSafe = IGnosisSafe(squads[org][squad].safe);
-        removeIndexSquad(org, squad);
-        delete squads[org][squad];
-
-        /// Disable Guard
-        bytes memory data =
-            abi.encodeWithSelector(IGnosisSafe.setGuard.selector, address(0));
-        /// Execute transaction from target safe
-        bool result = gnosisTargetSafe.execTransactionFromModule(
-            address(gnosisTargetSafe), uint256(0), data, Enum.Operation.Call
-        );
-        if (!result) revert Errors.TxExecutionModuleFaild();
->>>>>>> eb652586
+        _exitSafe(squad);
+        if (indexSquad[org].length == 0) removeOrg(org);
+    }
 
     /// @notice Remove whole tree of a RootSafe
     /// @dev Remove whole tree of a RootSafe
     function removeWholeTree() external IsRootSafe(_msgSender()) requiresAuth {
         address caller = _msgSender();
         bytes32 org = getOrgHashBySafe(caller);
-        uint256 rootSafe = getGroupIdBySafe(org, caller);
-        uint256[] memory _indexGroup = getTreeMember(org, rootSafe);
+        uint256 rootSafe = getSquadIdBySafe(org, caller);
+        uint256[] memory _indexSquad = getTreeMember(org, rootSafe);
         RolesAuthority _authority = RolesAuthority(rolesAuthority);
-        for (uint256 j = 0; j < _indexGroup.length; j++) {
-            uint256 group = _indexGroup[j];
-            DataTypes.Group memory _group = groups[org][group];
-            // Revoke roles to group
+        for (uint256 j = 0; j < _indexSquad.length; j++) {
+            uint256 squad = _indexSquad[j];
+            DataTypes.Squad memory _squad = squads[org][squad];
+            // Revoke roles to squad
             _authority.setUserRole(
-                _group.safe, uint8(DataTypes.Role.SUPER_SAFE), false
+                _squad.safe, uint8(DataTypes.Role.SUPER_SAFE), false
             );
             // Disable safe lead role
-            disableSafeLeadRoles(groups[org][group].safe);
-            _exitSafe(group);
+            disableSafeLeadRoles(squads[org][squad].safe);
+            _exitSafe(squad);
         }
         // After Disconnect Root Safe
         emit Events.WholeTreeRemoved(
-            org, rootSafe, caller, groups[org][rootSafe].name
+            org, rootSafe, caller, squads[org][rootSafe].name
             );
         _exitSafe(rootSafe);
-        if (indexGroup[org].length == 0) removeOrg(org);
-    }
-
-    /// @notice Method to Promete a group to Root Safe of an Org to Root Safe
-    /// @dev Method to Promete a group to Root Safe of an Org to Root Safe
-    /// @param group address of the group to be updated
-    function promoteRoot(uint256 group)
+        if (indexSquad[org].length == 0) removeOrg(org);
+    }
+
+    /// @notice Method to Promete a squad to Root Safe of an Org to Root Safe
+    /// @dev Method to Promete a squad to Root Safe of an Org to Root Safe
+    /// @param squad address of the squad to be updated
+    function promoteRoot(uint256 squad)
         external
         IsRootSafe(_msgSender())
-        GroupRegistered(group)
+        SquadRegistered(squad)
         requiresAuth
     {
-        bytes32 org = getOrgByGroup(group);
+        bytes32 org = getOrgBySquad(squad);
         address caller = _msgSender();
-        /// RootSafe usecase : Check if the group is Member of the Tree of the caller (rootSafe)
-        if (!isRootSafeOf(caller, group)) {
-            revert Errors.NotAuthorizedUpdateNonChildrenGroup();
-        }
-        DataTypes.Group storage newRootSafe = groups[org][group];
-        /// Check if the group is a Super Safe, and an Direct Children of thr Root Safe
+        /// RootSafe usecase : Check if the squad is Member of the Tree of the caller (rootSafe)
+        if (!isRootSafeOf(caller, squad)) {
+            revert Errors.NotAuthorizedUpdateNonChildrenSquad();
+        }
+        DataTypes.Squad storage newRootSafe = squads[org][squad];
+        /// Check if the squad is a Super Safe, and an Direct Children of thr Root Safe
         if (
             (newRootSafe.child.length <= 0)
-                || (!isSuperSafe(getGroupIdBySafe(org, caller), group))
+                || (!isSuperSafe(getSquadIdBySafe(org, caller), squad))
         ) {
             revert Errors.NotAuthorizedUpdateNonSuperSafe();
         }
@@ -701,20 +645,13 @@
         _authority.setUserRole(
             newRootSafe.safe, uint8(DataTypes.Role.ROOT_SAFE), true
         );
-<<<<<<< HEAD
         // Update Tier
         newRootSafe.tier = DataTypes.Tier.ROOT;
         // Update Root Safe
         newRootSafe.lead = address(0);
         newRootSafe.superSafe = 0;
         emit Events.RootSafePromoted(
-            org, group, caller, getGroupSafeAddress(group), newRootSafe.name
-=======
-        if (!result) revert Errors.TxExecutionModuleFaild();
-
-        emit Events.SafeDisconnected(
-            org, squad, address(gnosisTargetSafe), caller
->>>>>>> eb652586
+            org, squad, caller, getSquadSafeAddress(squad), newRootSafe.name
             );
     }
 
@@ -947,76 +884,32 @@
         );
     }
 
-<<<<<<< HEAD
-    /// @notice Check if the group is a Is Tree Member of another group
-    /// @param superSafe ID's of the superSafe
-    /// @param group ID's of the group
-    /// @return isMember
-    function isTreeMember(uint256 superSafe, uint256 group)
-=======
-    /// @notice Check if the squad is a superSafe of another squad
+    /// @notice Check if the squad is a Is Tree Member of another squad
     /// @param superSafe ID's of the superSafe
     /// @param squad ID's of the squad
-    /// @return bool
+    /// @return isMember
     function isTreeMember(uint256 superSafe, uint256 squad)
->>>>>>> eb652586
         public
         view
         returns (bool isMember)
     {
-<<<<<<< HEAD
-        if (superSafe == 0 || group == 0) return false;
-        bytes32 org = getOrgByGroup(superSafe);
-        DataTypes.Group memory childGroup = groups[org][group];
-        if (childGroup.safe == address(0)) return false;
-        /// TODO: verify is open a back door
-        if (superSafe == group) return true;
-        (isMember,,) = _seekMember(superSafe, group);
-=======
         if (superSafe == 0 || squad == 0) return false;
         bytes32 org = getOrgBySquad(superSafe);
         DataTypes.Squad memory childSquad = squads[org][squad];
-        // Check if the Child Squad is was removed or not Exist and Return False
-        if (
-            (childSquad.safe == address(0))
-                || (childSquad.tier == DataTypes.Tier.REMOVED)
-        ) {
-            return false;
-        }
-        if (squads[org][superSafe].safe == address(0)) return false;
+        if (childSquad.safe == address(0)) return false;
         /// TODO: verify is open a back door
-        if (childSquad.safe == squads[org][superSafe].safe) return true;
-        uint256 currentSuperSafe = childSquad.superSafe;
-        /// TODO: probably more efficient to just create a superSafes mapping instead of this iterations
-        while (currentSuperSafe != 0) {
-            if (currentSuperSafe == superSafe) return true;
-            childSquad = squads[org][currentSuperSafe];
-            currentSuperSafe = childSquad.superSafe;
-        }
-        return false;
->>>>>>> eb652586
+        if (superSafe == squad) return true;
+        (isMember,,) = _seekMember(superSafe, squad);
     }
 
     /// @dev Method to validate if is Depth Tree Limit
     /// @param superSafe ID's of Safe
     /// @return bool
     function isLimitLevel(uint256 superSafe) public view returns (bool) {
-<<<<<<< HEAD
         if ((superSafe == 0) || (superSafe > indexId)) return false;
-        bytes32 org = getOrgByGroup(superSafe);
+        bytes32 org = getOrgBySquad(superSafe);
         (, uint256 level,) = _seekMember(indexId + 1, superSafe);
         return level >= depthTreeLimit[org];
-=======
-        bytes32 org = getOrgBySquad(superSafe);
-        DataTypes.Squad memory childSquad = squads[org][superSafe];
-        uint256 currentSuperSafe = childSquad.superSafe;
-        for (uint256 i = 1; i < depthTreeLimit[org]; i++) {
-            if (currentSuperSafe == 0) return false;
-            childSquad = squads[org][currentSuperSafe];
-            currentSuperSafe = childSquad.superSafe;
-        }
-        return true;
->>>>>>> eb652586
     }
 
     /// @dev Method to Validate is ID Squad a SuperSafe of a Squad
@@ -1033,44 +926,34 @@
         DataTypes.Squad memory childSquad = squads[org][squad];
         // Check if the Child Squad is was removed or not Exist and Return False
         if (
-<<<<<<< HEAD
-            (childGroup.safe == address(0))
-                || (childGroup.tier == DataTypes.Tier.REMOVED)
-                || (childGroup.tier == DataTypes.Tier.ROOT)
+            (childSquad.safe == address(0))
+                || (childSquad.tier == DataTypes.Tier.REMOVED)
+                || (childSquad.tier == DataTypes.Tier.ROOT)
         ) {
             return false;
         }
-        return (childGroup.superSafe == superSafe);
-    }
-
-    /// @dev Method to Validate is ID Group is Pending to Disconnect (was Removed by SuperSafe)
-    /// @param group ID's of the group
+        return (childSquad.superSafe == superSafe);
+    }
+
+    /// @dev Method to Validate is ID Squad is Pending to Disconnect (was Removed by SuperSafe)
+    /// @param squad ID's of the squad
     /// @param rootSafe ID's of Root Safe
     /// @return bool
-    function isPendingRemove(uint256 rootSafe, uint256 group)
+    function isPendingRemove(uint256 rootSafe, uint256 squad)
         public
         view
         returns (bool)
     {
-        DataTypes.Group memory childGroup = groups[getOrgByGroup(group)][group];
-        // Check if the Child Group is was removed or not Exist and Return False
-        if (
-            (childGroup.safe == address(0))
-                || (childGroup.tier == DataTypes.Tier.GROUP)
-                || (childGroup.tier == DataTypes.Tier.ROOT)
+        DataTypes.Squad memory childSquad = squads[getOrgBySquad(squad)][squad];
+        // Check if the Child Squad is was removed or not Exist and Return False
+        if (
+            (childSquad.safe == address(0))
+                || (childSquad.tier == DataTypes.Tier.SQUAD)
+                || (childSquad.tier == DataTypes.Tier.ROOT)
         ) {
             return false;
         }
-        return (childGroup.superSafe == rootSafe);
-=======
-            (childSquad.safe == address(0))
-                || (childSquad.tier == DataTypes.Tier.REMOVED)
-        ) {
-            return false;
-        }
-        uint256 currentSuperSafe = childSquad.superSafe;
-        return (currentSuperSafe == superSafe);
->>>>>>> eb652586
+        return (childSquad.superSafe == rootSafe);
     }
 
     function isSafeRegistered(address safe) public view returns (bool) {
@@ -1090,58 +973,44 @@
         view
         returns (uint256 rootSafeId)
     {
-<<<<<<< HEAD
-        bytes32 org = getOrgByGroup(groupId);
-        DataTypes.Group memory childGroup = groups[org][groupId];
-        if (childGroup.superSafe == 0) {
-            rootSafeId = groupId;
+        bytes32 org = getOrgBySquad(squadId);
+        DataTypes.Squad memory childSquad = squads[org][squadId];
+        if (childSquad.superSafe == 0) {
+            rootSafeId = squadId;
             return rootSafeId;
         }
-        (,, rootSafeId) = _seekMember(indexId + 1, groupId);
+        (,, rootSafeId) = _seekMember(indexId + 1, squadId);
     }
 
     /// @notice Method for refactoring the methods getRootSafe, isTreeMember, and isLimitTree, in one method
     /// @dev Method to Getting if is Member, the  Level and Root Safe
-    /// @param superSafe ID's of the Super Safe group
+    /// @param superSafe ID's of the Super Safe squad
     /// @param childSafe ID's of the Child Safe
     function _seekMember(uint256 superSafe, uint256 childSafe)
         private
         view
         returns (bool isMember, uint256 level, uint256 rootSafeId)
     {
-        bytes32 org = getOrgByGroup(childSafe);
-        DataTypes.Group memory childGroup = groups[org][childSafe];
-        // Check if the Child Group is was removed or not Exist and Return False
-        if (
-            (childGroup.safe == address(0))
-                || (childGroup.tier == DataTypes.Tier.REMOVED)
+        bytes32 org = getOrgBySquad(childSafe);
+        DataTypes.Squad memory childSquad = squads[org][childSafe];
+        // Check if the Child Squad is was removed or not Exist and Return False
+        if (
+            (childSquad.safe == address(0))
+                || (childSquad.tier == DataTypes.Tier.REMOVED)
         ) {
             return (isMember, level, rootSafeId);
         }
-        rootSafeId = childGroup.superSafe;
-=======
-        bytes32 org = getOrgBySquad(squadId);
-        DataTypes.Squad memory childSquad = squads[org][squadId];
-        if (childSquad.superSafe == 0) return squadId;
         rootSafeId = childSquad.superSafe;
->>>>>>> eb652586
         uint256 currentSuperSafe = rootSafeId;
         level = 2; // Level start in 1
         while (currentSuperSafe != 0) {
-<<<<<<< HEAD
-            childGroup = groups[org][currentSuperSafe];
+            childSquad = squads[org][currentSuperSafe];
             isMember =
                 !isMember && currentSuperSafe == superSafe ? true : isMember;
-            if (childGroup.superSafe == 0) return (isMember, level, rootSafeId);
-            else rootSafeId = childGroup.superSafe;
-            currentSuperSafe = childGroup.superSafe;
-            level++;
-=======
-            childSquad = squads[org][currentSuperSafe];
-            if (childSquad.superSafe == 0) return rootSafeId;
+            if (childSquad.superSafe == 0) return (isMember, level, rootSafeId);
             else rootSafeId = childSquad.superSafe;
             currentSuperSafe = childSquad.superSafe;
->>>>>>> eb652586
+            level++;
         }
     }
 
@@ -1351,30 +1220,30 @@
     /// @dev Method to getting the All Gorup Member for the Tree of the Root Safe/Org indicate in the args
     /// @param org HAsh of the DAO of the org
     /// @param rootSafe Gorup ID's of the root safe
-    /// @return indexTree Array of the Group ID's of the Tree
+    /// @return indexTree Array of the Squad ID's of the Tree
     function getTreeMember(bytes32 org, uint256 rootSafe)
         private
         view
         returns (uint256[] memory indexTree)
     {
         uint256 index;
-        uint256[] memory _indexGroup = indexGroup[org];
-        for (uint256 i = 0; i < _indexGroup.length; i++) {
+        uint256[] memory _indexSquad = indexSquad[org];
+        for (uint256 i = 0; i < _indexSquad.length; i++) {
             if (
-                (getRootSafe(_indexGroup[i]) == rootSafe)
-                    && (_indexGroup[i] != rootSafe)
+                (getRootSafe(_indexSquad[i]) == rootSafe)
+                    && (_indexSquad[i] != rootSafe)
             ) {
                 index++;
             }
         }
         indexTree = new uint256[](index);
         index = 0;
-        for (uint256 i = 0; i < _indexGroup.length; i++) {
+        for (uint256 i = 0; i < _indexSquad.length; i++) {
             if (
-                (getRootSafe(_indexGroup[i]) == rootSafe)
-                    && (_indexGroup[i] != rootSafe)
+                (getRootSafe(_indexSquad[i]) == rootSafe)
+                    && (_indexSquad[i] != rootSafe)
             ) {
-                indexTree[index] = _indexGroup[i];
+                indexTree[index] = _indexSquad[i];
                 index++;
             }
         }
@@ -1477,34 +1346,34 @@
     }
 
     /// @dev Function for refactoring DisconnectSafe Method, and RemoveWholeTree in one Method
-    /// @param group ID's of the organization
-    function _exitSafe(uint256 group) private {
-        bytes32 org = getOrgByGroup(group);
-        address _group = groups[org][group].safe;
+    /// @param squad ID's of the organization
+    function _exitSafe(uint256 squad) private {
+        bytes32 org = getOrgBySquad(squad);
+        address _squad = squads[org][squad].safe;
         address caller = _msgSender();
-        IGnosisSafe gnosisTargetSafe = IGnosisSafe(_group);
-        removeIndexGroup(org, group);
-        delete groups[org][group];
+        IGnosisSafe gnosisTargetSafe = IGnosisSafe(_squad);
+        removeIndexSquad(org, squad);
+        delete squads[org][squad];
 
         /// Disable Guard
         bytes memory data =
             abi.encodeWithSelector(IGnosisSafe.setGuard.selector, address(0));
         /// Execute transaction from target safe
-        _executeModuleTransaction(_group, data);
+        _executeModuleTransaction(_squad, data);
 
         /// Disable Module
         address prevModule = getPreviewModule(caller);
         if (prevModule == address(0)) {
-            revert Errors.PreviewModuleNotFound(_group);
+            revert Errors.PreviewModuleNotFound(_squad);
         }
         data = abi.encodeWithSelector(
             IGnosisSafe.disableModule.selector, prevModule, address(this)
         );
         /// Execute transaction from target safe
-        _executeModuleTransaction(_group, data);
+        _executeModuleTransaction(_squad, data);
 
         emit Events.SafeDisconnected(
-            org, group, address(gnosisTargetSafe), caller
+            org, squad, address(gnosisTargetSafe), caller
             );
     }
 
