// SPDX-License-Identifier: LGPL-3.0-only
pragma solidity ^0.8.15;

import {Enum} from "@safe-contracts/common/Enum.sol";
import {GnosisSafeMath} from "@safe-contracts/external/GnosisSafeMath.sol";
import {IGnosisSafe, IGnosisSafeProxy} from "./GnosisSafeInterfaces.sol";
import {Auth, Authority} from "@solmate/auth/Auth.sol";
import {RolesAuthority} from "@solmate/auth/authorities/RolesAuthority.sol";
import {Constants} from "./Constants.sol";
import {DenyHelper, Address} from "./DenyHelper.sol";
import {console} from "forge-std/console.sol";
import {KeyperRoles} from "./KeyperRoles.sol";

contract KeyperModule is Auth, Constants, DenyHelper {
    using GnosisSafeMath for uint256;
    using Address for address;
    /// @dev Definition of Safe module

    string public constant NAME = "Keyper Module";
    string public constant VERSION = "0.2.0";
    /// @dev Control Nonce of the module
    uint256 public nonce;
    /// @dev Safe contracts
    address public immutable masterCopy;
    address public immutable proxyFactory;
    address internal constant SENTINEL_OWNERS = address(0x1);
    /// @dev RoleAuthority
    address public rolesAuthority;
    /// @devStruct for Group

    struct Group {
        string name;
        address admin;
        address safe;
        address[] child;
        address parent;
    }
    /// @dev Orgs -> Groups

    mapping(address => mapping(address => Group)) public groups;
    /// @dev Orgs info
    mapping(address => Group) public orgs;
    /// @dev Events

    event OrganisationCreated(address indexed org, string name);

    event GroupCreated(
        address indexed org,
        address indexed group,
        string name,
        address indexed admin,
        address parent
    );

    event GroupRemoved(
        address indexed org,
        address indexed groupRemoved,
        address indexed caller,
        address parent,
        string name
    );

    event TxOnBehalfExecuted(
        address indexed org,
        address indexed executor,
        address indexed target,
        bool result
    );

    event ModuleEnabled(address indexed safe, address indexed module);

    /// @dev Errors
    error OrgNotRegistered();
    error GroupNotRegistered();
    error ParentNotRegistered();
    error AdminNotRegistered();
    error NotAuthorized();
    error NotAuthorizedRemoveGroupFromOtherOrg();
    error NotAuthorizedRemoveNonChildrenGroup();
    error NotAuthorizedExecOnBehalf();
    error NotAuthorizedAsNotSafeLead();
    error OwnerNotFound();
    error OwnerAlreadyExists();
    error CreateSafeProxyFailed();
    error InvalidThreshold();
    error TxExecutionModuleFaild();
    error ChildAlreadyExist();
    error InvalidGnosisSafe();
    error ChildNotFound();

    /// @dev Modifier for Validate if Org Exist or Not
    modifier OrgRegistered(address org) {
        if (org == address(0) || orgs[org].safe == address(0)) {
            revert OrgNotRegistered();
        }
        _;
    }

    /// @dev Modifier for Validate ifthe address is a Gnosis Safe Multisig Wallet
    modifier IsGnosisSafe(address safe) {
        if (safe == address(0) || !isSafe(safe)) {
            revert InvalidGnosisSafe();
        }
        _;
    }

    constructor(
        address masterCopyAddress,
        address proxyFactoryAddress,
        address authority
    ) Auth(address(0), Authority(authority)) {
        if (
            masterCopyAddress == address(0) || proxyFactoryAddress == address(0)
                || authority == address(0)
        ) revert ZeroAddressProvided();

        // if (
        //     !masterCopyAddress.isContract() || !proxyFactoryAddress.isContract()
        // ) revert InvalidAddressProvided();

        masterCopy = masterCopyAddress;
        proxyFactory = proxyFactoryAddress;
        rolesAuthority = authority;
    }

    function createSafeProxy(address[] memory owners, uint256 threshold)
        external
        returns (address safe)
    {
        bytes memory internalEnableModuleData = abi.encodeWithSignature(
            "internalEnableModule(address)", address(this)
        );

        bytes memory data = abi.encodeWithSignature(
            "setup(address[],uint256,address,bytes,address,address,uint256,address)",
            owners,
            threshold,
            this,
            internalEnableModuleData,
            FALLBACK_HANDLER,
            address(0x0),
            uint256(0),
            payable(address(0x0))
        );

        IGnosisSafeProxy gnosisSafeProxy = IGnosisSafeProxy(proxyFactory);
        try gnosisSafeProxy.createProxy(masterCopy, data) returns (
            address newSafe
        ) {
            return newSafe;
        } catch {
            revert CreateSafeProxyFailed();
        }
    }

    /// @notice Calls execTransaction of the safe with custom checks on owners rights
    /// @param org Organisation
    /// @param targetSafe Safe target address
    /// @param to data
    function execTransactionOnBehalf(
        address org,
        address targetSafe,
        address to,
        uint256 value,
        bytes calldata data,
        Enum.Operation operation,
        bytes memory signatures
    ) external payable Denied(to) requiresAuth returns (bool result) {
        if (org == address(0) || targetSafe == address(0) || to == address(0)) {
            revert ZeroAddressProvided();
        }
        if (!isSafe(targetSafe)) {
            revert InvalidGnosisSafe();
        }
        address caller = _msgSender();
        /// Check caller is an admin of the target safe
        if (!isAdmin(caller, targetSafe) && !isParent(org, caller, targetSafe))
        {
            revert NotAuthorizedExecOnBehalf();
        }

        bytes memory keyperTxHashData = encodeTransactionData(
            /// Keyper Info
            caller,
            targetSafe,
            /// Transaction info
            to,
            value,
            data,
            operation,
            /// Signature info
            nonce
        );
        /// Increase nonce and execute transaction.
        nonce++;
        /// TODO not sure about caller => Maybe just check admin address
        // TODO add usecase for safe lead => Caller can be an EOA account,
        // so first we need to check if safe, if yes load gnosis interface + call owners...,
        // if not then just execute the tx after checking signature
        /// Init safe interface to get parent owners/threshold
        IGnosisSafe gnosisAdminSafe = IGnosisSafe(caller);
        gnosisAdminSafe.checkSignatures(
            keccak256(keyperTxHashData), keyperTxHashData, signatures
        );
        /// Execute transaction from target safe
        IGnosisSafe gnosisTargetSafe = IGnosisSafe(targetSafe);
        result = gnosisTargetSafe.execTransactionFromModule(
            to, value, data, operation
        );

        emit TxOnBehalfExecuted(org, caller, targetSafe, result);
    }

    function internalEnableModule(address module)
        external
        validAddress(module)
    {
        this.enableModule(module);
    }

    /// @dev Non-executed code, function called by the new safe
    function enableModule(address module) external validAddress(module) {
        emit ModuleEnabled(address(this), module);
    }

    /// @notice This function will allow Safe Lead & Safe Lead mody only roles to to add owner and set a threshold without passing by normal multisig check
    /// @dev For instance role
    /// TODO add modifier for check that targetSafe is a Safe / Check orgRegister
    function addOwnerWithThreshold(
        address owner,
        uint256 threshold,
<<<<<<< HEAD
        address targetSafe,
        address org
    ) public requiresAuth Denied(owner) IsGnosisSafe(targetSafe) {
=======
        address targetSafe
    ) public requiresAuth IsGnosisSafe(targetSafe) {
>>>>>>> 6ec4b997
        /// Check _msgSender() is an user admin of the target safe
        if (!isSafeLead(org, targetSafe, _msgSender())) {
            revert NotAuthorizedAsNotSafeLead();
        }

        /// If the owner is already an owner
        if (isSafeOwner(IGnosisSafe(targetSafe), owner)) {
            revert OwnerAlreadyExists();
        }

        /// if threshold is invalid
        if (
            threshold < 1
                || threshold > (IGnosisSafe(targetSafe).getOwners().length.add(1))
        ) {
            revert InvalidThreshold();
        }

        bytes memory data = abi.encodeWithSelector(
            IGnosisSafe.addOwnerWithThreshold.selector, owner, threshold
        );
        IGnosisSafe gnosisTargetSafe = IGnosisSafe(targetSafe);
        /// Execute transaction from target safe
        bool result = gnosisTargetSafe.execTransactionFromModule(
            targetSafe, uint256(0), data, Enum.Operation.Call
        );
        if (!result) revert TxExecutionModuleFaild();
    }

    /// @notice This function will allow UserAdmin to remove an owner
    /// @dev For instance role
    function removeOwner(
        address prevOwner,
        address owner,
        uint256 threshold,
        address targetSafe,
        address org
    ) public requiresAuth IsGnosisSafe(targetSafe) {
        if (
            prevOwner == address(0) || targetSafe == address(0)
                || owner == address(0) || org == address(0)
        ) revert ZeroAddressProvided();
        /// Check _msgSender() is an user admin of the target safe
        if (!isSafeLead(org, targetSafe, _msgSender())) {
            revert NotAuthorizedAsNotSafeLead();
        }

        /// if Owner Not found
        if (!isSafeOwner(IGnosisSafe(targetSafe), owner)) {
            revert OwnerNotFound();
        }

        IGnosisSafe gnosisTargetSafe = IGnosisSafe(targetSafe);

        bytes memory data = abi.encodeWithSelector(
            IGnosisSafe.removeOwner.selector, prevOwner, owner, threshold
        );

        /// Execute transaction from target safe
        bool result = gnosisTargetSafe.execTransactionFromModule(
            targetSafe, uint256(0), data, Enum.Operation.Call
        );
        if (!result) revert TxExecutionModuleFaild();
    }

    /// @notice Give user roles
    /// @dev Call must come from the root safe
    /// @param role Role to be assigned
    /// @param user User that will have specific role
    /// @param group Safe group which will have the user permissions on
    function setRole(uint8 role, address user, address group, bool enabled)
        external
        validAddress(user)
        requiresAuth
    {
        if (
            role == SAFE_LEAD || role == SAFE_LEAD_EXEC_ON_BEHALF_ONLY
                || role == SAFE_LEAD_MODIFY_OWNERS_ONLY
        ) {
            /// Check if group is part of the org
            if (groups[_msgSender()][group].safe == address(0)) {
                revert ParentNotRegistered();
            }
            /// Update group admin
            Group storage safeGroup = groups[_msgSender()][group];
            safeGroup.admin = user;
        }
        // TODO check other cases when we need to update org
        RolesAuthority authority = RolesAuthority(rolesAuthority);
        authority.setUserRole(user, role, enabled);
    }

    function getOrg(address _org)
        public
        view
        OrgRegistered(_org)
        returns (string memory, address, address, address[] memory, address)
    {
        return (
            orgs[_org].name,
            orgs[_org].admin,
            orgs[_org].safe,
            orgs[_org].child,
            orgs[_org].parent
        );
    }

    /// @notice Register an organisatin
    /// @dev Call has to be done from a safe transaction
    /// @param name of the org
    function registerOrg(string memory name)
        public
        IsGnosisSafe(_msgSender())
    {
        address caller = _msgSender();
        Group storage rootOrg = orgs[caller];
        rootOrg.admin = caller;
        rootOrg.name = name;
        rootOrg.safe = caller;

        /// Assign SUPER_SAFE Role + SAFE_ROOT Role
        RolesAuthority authority = RolesAuthority(rolesAuthority);
        authority.setUserRole(caller, ROOT_SAFE, true);
        authority.setUserRole(caller, SUPER_SAFE, true);

        emit OrganisationCreated(caller, name);
    }

    /// @notice Add a group to an organisation/group
    /// @dev Call coming from the group safe
    /// @param org address of the organisation
    /// @param parent address of the parent
    /// @param name name of the group
	/// TODO: how avoid any safe adding in the org or group?
    function addGroup(address org, address parent, string memory name)
        public
        OrgRegistered(org)
        validAddress(parent)
        IsGnosisSafe(_msgSender())
    {
        address caller = _msgSender();
        if (isChild(org, parent, caller)) revert ChildAlreadyExist();
        Group storage newGroup = groups[org][caller];
        /// Add to org root
        if (parent == org) {
            ///  By default Admin of the new group is the admin of the org
            newGroup.admin = orgs[org].admin;
            Group storage parentOrg = orgs[org];
            parentOrg.child.push(caller);
        }
        /// Add to group
        else {
            /// By default Admin of the new group is the admin of the parent (TODO check this)
            newGroup.admin = groups[org][parent].admin;
            Group storage parentGroup = groups[org][parent];
            parentGroup.child.push(caller);
        }
        newGroup.parent = parent;
        newGroup.safe = caller;
        newGroup.name = name;
        /// Give Role SuperSafe
        RolesAuthority authority = RolesAuthority(rolesAuthority);
        authority.setUserRole(caller, SUPER_SAFE, true);

        emit GroupCreated(org, caller, name, newGroup.admin, parent);
    }

    /// @notice Remove group and reasign all child to the parent
    /// @dev All actions will be driven based on the caller of the method, and args
    /// @param org address of the organisation
    /// @param group address of the group to be removed
    /// TODO: Add auth/permissions for the caller
    function removeGroup(address org, address group)
        public
        OrgRegistered(org)
        validAddress(group)
        IsGnosisSafe(_msgSender())
        requiresAuth
    {
        address caller = _msgSender();
        // RootSafe usecase : Check if the group is part of caller's org
        if (caller == org) {
            if (groups[caller][group].safe == address(0)) {
                revert NotAuthorizedRemoveGroupFromOtherOrg();
            }
        } else {
            // SuperSafe usecase : Check caller is parent of the group
            if (!isParent(org, caller, group)) {
                revert NotAuthorizedRemoveNonChildrenGroup();
            }
        }

        Group memory _group = groups[org][group];
        if (_group.safe == address(0)) revert GroupNotRegistered();

        // Parent is either an org or a group
        Group storage parent =
            _group.parent == org ? orgs[org] : groups[org][_group.parent];

        /// Remove child from parent
        for (uint256 i = 0; i < parent.child.length; i++) {
            if (parent.child[i] == group) {
                parent.child[i] = parent.child[parent.child.length - 1];
                parent.child.pop();
                break;
            }
        }
        // Handle child from removed group
        for (uint256 i = 0; i < _group.child.length; i++) {
            // Add removed group child to parent
            parent.child.push(_group.child[i]);
            Group storage childrenGroup = groups[org][_group.child[i]];
            // Update children group parent reference
            childrenGroup.parent = parent.safe;
        }

        // Store the name before to delete the Group
        emit GroupRemoved(org, group, caller, parent.safe, _group.name);
        delete groups[org][group];
    }

    /// @notice Get all the information about a group
    function getGroupInfo(address org, address group)
        public
        view
        OrgRegistered(org)
        validAddress(group)
        returns (string memory, address, address, address[] memory, address)
    {
        address groupSafe = groups[org][group].safe;
        if (groupSafe == address(0)) revert OrgNotRegistered();
        return (
            groups[org][group].name,
            groups[org][group].admin,
            groups[org][group].safe,
            groups[org][group].child,
            groups[org][group].parent
        );
    }

    /// @notice check if the organisation is registered
    /// @param org address
    function isOrgRegistered(address org) public view returns (bool) {
        if (orgs[org].safe == address(0)) return false;
        return true;
    }

    /// @notice Check if child address is part of the group within an organisation
    function isChild(address org, address parent, address child)
        public
        view
        returns (bool)
    {
        /// Check within orgs first if parent is an organisation
        if (org == parent) {
            Group memory organisation = orgs[org];
            for (uint256 i = 0; i < organisation.child.length; i++) {
                if (organisation.child[i] == child) return true;
            }
            return false;
        }
        /// Check within groups of the org
        if (groups[org][parent].safe == address(0)) {
            revert ParentNotRegistered();
        }
        Group memory group = groups[org][parent];
        for (uint256 i = 0; i < group.child.length; i++) {
            if (group.child[i] == child) return true;
        }
        return false;
    }

    /// @notice Check if an org is admin of the group
    function isAdmin(address org, address group) public view returns (bool) {
        if (orgs[org].safe == address(0)) return false;
        /// Check group admin
        Group memory _group = groups[org][group];
        if (_group.admin == org) {
            return true;
        }
        return false;
    }

    /// @notice Check if a user is an admin of the org
    function isUserAdmin(address org, address user)
        public
        view
        returns (bool)
    {
        Group memory _org = orgs[org];
        if (_org.admin == user) {
            return true;
        }
        return false;
    }

    /// @notice Check if a user is an safe lead of the group
    function isSafeLead(address org, address group, address user)
        public
        view
        returns (bool)
    {
        if (org == group) return false; // Root org cannot have a lead
        Group memory _group = groups[org][group];
        if (_group.safe == address(0)) revert GroupNotRegistered();
        if (_group.admin == user) {
            return true;
        }
        return false;
    }

    /// @notice Check if the group is a parent of another group
    function isParent(address org, address parent, address child)
        public
        view
        returns (bool)
    {
        Group memory childGroup = groups[org][child];
        address curentParent = childGroup.parent;
        /// TODO: probably more efficient to just create a parents mapping instead of this iterations
        while (curentParent != address(0)) {
            if (curentParent == parent) return true;
            childGroup = groups[org][curentParent];
            curentParent = childGroup.parent;
        }
        return false;
    }

    /// @notice Method to Validate if address is a Gnosis Safe Multisig Wallet
    /// @dev This method is used to validate if the address is a Gnosis Safe Multisig Wallet
    /// @param safe Address to validate
    /// @return bool
    function isSafe(address safe) public view returns (bool) {
        /// Check if the address is a Gnosis Safe Multisig Wallet
        if (safe.isContract()) {
            /// Check if the address is a Gnosis Safe Multisig Wallet
            bytes memory payload = abi.encodeWithSignature("getThreshold()");
            (bool success, bytes memory returnData) = safe.staticcall(payload);
            if (!success) return false;
            /// Check if the address is a Gnosis Safe Multisig Wallet
            uint256 threshold = abi.decode(returnData, (uint256));
            if (threshold == 0) return false;
            return true;
        } else {
            return false;
        }
    }

    function domainSeparator() public view returns (bytes32) {
        return keccak256(
            abi.encode(DOMAIN_SEPARATOR_TYPEHASH, getChainId(), this)
        );
    }

    /// @dev Returns the chain id used by this contract.
    function getChainId() public view returns (uint256) {
        uint256 id;
        /// solhint-disable-next-line no-inline-assembly
        assembly {
            id := chainid()
        }
        return id;
    }

    function encodeTransactionData(
        address org,
        address safe,
        address to,
        uint256 value,
        bytes calldata data,
        Enum.Operation operation,
        uint256 _nonce
    ) public view returns (bytes memory) {
        bytes32 keyperTxHash = keccak256(
            abi.encode(
                KEYPER_TX_TYPEHASH,
                org,
                safe,
                to,
                value,
                keccak256(data),
                operation,
                _nonce
            )
        );
        return abi.encodePacked(
            bytes1(0x19), bytes1(0x01), domainSeparator(), keyperTxHash
        );
    }

    function getTransactionHash(
        address org,
        address safe,
        address to,
        uint256 value,
        bytes calldata data,
        Enum.Operation operation,
        uint256 _nonce
    ) public view returns (bytes32) {
        return keccak256(
            encodeTransactionData(org, safe, to, value, data, operation, _nonce)
        );
    }

    /// @notice Check if the signer is an owner of the safe
    /// @dev Call has to be done from a safe transaction
    /// @param gnosisSafe GnosisSafe interface
    /// @param signer Address of the signer to verify
    function isSafeOwner(IGnosisSafe gnosisSafe, address signer)
        private
        view
        returns (bool)
    {
        address[] memory safeOwners = gnosisSafe.getOwners();
        for (uint256 i = 0; i < safeOwners.length; i++) {
            if (safeOwners[i] == signer) {
                return true;
            }
        }
        return false;
    }
}<|MERGE_RESOLUTION|>--- conflicted
+++ resolved
@@ -229,14 +229,9 @@
     function addOwnerWithThreshold(
         address owner,
         uint256 threshold,
-<<<<<<< HEAD
         address targetSafe,
         address org
-    ) public requiresAuth Denied(owner) IsGnosisSafe(targetSafe) {
-=======
-        address targetSafe
     ) public requiresAuth IsGnosisSafe(targetSafe) {
->>>>>>> 6ec4b997
         /// Check _msgSender() is an user admin of the target safe
         if (!isSafeLead(org, targetSafe, _msgSender())) {
             revert NotAuthorizedAsNotSafeLead();
