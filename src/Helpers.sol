// SPDX-License-Identifier: LGPL-3.0-only
pragma solidity 0.8.23;

import {ISafe} from "./SafeInterfaces.sol";
import {RolesAuthority} from "@solmate/auth/authorities/RolesAuthority.sol";
import {Enum} from "@safe-contracts/base/Executor.sol";
import {
    DenyHelper,
    Address,
    Context,
    GnosisSafeMath,
    Constants,
    DataTypes,
    Errors,
    Events
} from "./DenyHelper.sol";
import {ISignatureValidator} from
    "@safe-contracts/interfaces/ISignatureValidator.sol";
import {SignatureDecoder} from "@safe-contracts/common/SignatureDecoder.sol";
import {ReentrancyGuard} from "@openzeppelin/security/ReentrancyGuard.sol";

/// @title Helpers
/// @custom:security-contact general@palmeradao.xyz
abstract contract Helpers is DenyHelper, SignatureDecoder, ReentrancyGuard {
    using GnosisSafeMath for uint256;
    using Address for address;

    /// @dev Modifier for Validate if the address is a Safe Smart Account Wallet
    /// @param safe Address of the Safe Smart Account Wallet
    modifier IsSafe(address safe) {
        if (
            safe == address(0) || safe == Constants.SENTINEL_ADDRESS
                || !isSafe(safe)
        ) {
            revert Errors.InvalidSafe(safe);
        }
        _;
    }

    /// @dev Method to get the domain separator for Palmera Module
    /// @return Hash of the domain separator
    function domainSeparator() public view returns (bytes32) {
        return keccak256(
            abi.encode(Constants.DOMAIN_SEPARATOR_TYPEHASH, getChainId(), this)
        );
    }

    /// @dev Returns the chain id used by this contract.
    /// @return The Chain ID
    function getChainId() public view returns (uint256) {
        uint256 id;
        // solhint-disable-next-line no-inline-assembly
        assembly {
            id := chainid()
        }
        return id;
    }

    /// @dev Method to get the Encoded Packed Data for Palmera Transaction
    /// @param org Hash (On-chain Organisation)
    /// @param superSafe address of the caller
    /// @param targetSafe address of the Safe
    /// @param to address of the receiver
    /// @param value value of the transaction
    /// @param data data of the transaction
    /// @param operation operation of the transaction
    /// @param _nonce nonce of the transaction
    /// @return Hash of the encoded data
    function encodeTransactionData(
        bytes32 org,
        address superSafe,
        address targetSafe,
        address to,
        uint256 value,
        bytes calldata data,
        Enum.Operation operation,
        uint256 _nonce
    ) public view returns (bytes memory) {
        bytes32 palmeraTxHash = keccak256(
            abi.encode(
                Constants.PALMERA_TX_TYPEHASH,
                org,
                superSafe,
                targetSafe,
                to,
                value,
                keccak256(data),
                operation,
                _nonce
            )
        );
        return abi.encodePacked(
            bytes1(0x19), bytes1(0x01), domainSeparator(), palmeraTxHash
        );
    }

    /// @dev Method to get the Hash Encoded Packed Data for Palmera Transaction
    /// @param org Hash (On-chain Organisation)
    /// @param superSafe address of the caller
    /// @param targetSafe address of the Safe
    /// @param to address of the receiver
    /// @param value value of the transaction
    /// @param data data of the transaction
    /// @param operation operation of the transaction
    /// @param _nonce nonce of the transaction
    /// @return Hash of the encoded packed data
    function getTransactionHash(
        bytes32 org,
        address superSafe,
        address targetSafe,
        address to,
        uint256 value,
        bytes calldata data,
        Enum.Operation operation,
        uint256 _nonce
    ) external view returns (bytes32) {
        return keccak256(
            encodeTransactionData(
                org, superSafe, targetSafe, to, value, data, operation, _nonce
            )
        );
    }

    /// @notice Method to Validate if address is a Safe Smart Account Wallet
    /// @dev This method is used to validate if the address is a Safe Smart Account Wallet
    /// @param safe Address to validate
    /// @return bool
    function isSafe(address safe) public view returns (bool) {
        /// Check if the address is a Safe Smart Account Wallet
        if (safe.isContract()) {
<<<<<<< HEAD
            /// Check if the address is a Safe Multisig Wallet
            bytes memory payload = abi.encodeCall(ISafe.getThreshold, ());
=======
            /// Check if the address is a Safe Smart Account Wallet
            bytes memory payload = abi.encodeWithSignature("getThreshold()");
>>>>>>> f63abd15
            (bool success, bytes memory returnData) = safe.staticcall(payload);
            if (!success) return false;
            /// Check if the address is a Safe Smart Account Wallet
            uint256 threshold = abi.decode(returnData, (uint256));
            if (threshold == 0) return false;
            return true;
        } else {
            return false;
        }
    }

    /// @dev Method to get signatures order
    /// @param dataHash Hash of the transaction data to sign
<<<<<<< HEAD
    /// @param signatures Signature of the transaction
    /// @param owners Array of owners of the  Safe Multisig Wallet
=======
    /// @param owners Array of owners of the  Safe Smart Account Wallet
>>>>>>> f63abd15
    /// @return address of the Safe Proxy
    function processAndSortSignatures(
        bytes32 dataHash,
        bytes memory signatures,
        address[] memory owners
    ) internal pure returns (bytes memory) {
        uint256 count = signatures.length / 65;
        bytes memory concatenatedSignatures;

        for (uint256 j; j < owners.length;) {
            address currentOwner = owners[j];
            for (uint256 i; i < count;) {
                (uint8 v, bytes32 r, bytes32 s) = signatureSplit(signatures, i);

                address signer;
                if (v == 0) {
                    // If v is 0 then it is a contract signature
                    // When handling contract signatures the address of the contract is encoded into r
                    signer = address(uint160(uint256(r)));
                } else {
                    // "eth_sign_flow" signatures are specified as v > 30 and are handled differently
                    // if not handle like EOA signature
                    (uint8 v1, bytes32 hashData) = v > 30
                        ? (
                            v - 4,
                            keccak256(
                                abi.encodePacked(
                                    "\x19Ethereum Signed Message:\n32", dataHash
                                )
                                )
                        )
                        : (v, dataHash);
                    signer = ecrecover(hashData, v1, r, s);
                }

                bytes memory signature = abi.encodePacked(r, s, v);
                if (signer == currentOwner) {
                    concatenatedSignatures =
                        abi.encodePacked(concatenatedSignatures, signature);
                    break;
                }
                unchecked {
                    ++i;
                }
            }
            unchecked {
                ++j;
            }
        }
        return concatenatedSignatures;
    }

    /// @dev Method to get Preview Module of the Safe
    /// @param safe address of the Safe
    /// @return address of the Preview Module
    function getPreviewModule(address safe) internal view returns (address) {
        // create Instance of the Safe
        ISafe safeInstance = ISafe(safe);
        // get the modules of the Safe
        (address[] memory modules, address nextModule) =
            safeInstance.getModulesPaginated(address(this), 25);
        if ((modules.length == 0) && (nextModule == Constants.SENTINEL_ADDRESS))
        {
            return Constants.SENTINEL_ADDRESS;
        } else {
            for (uint256 i = 1; i < modules.length;) {
                if (modules[i] == address(this)) {
                    return modules[i - 1];
                }
                unchecked {
                    ++i;
                }
            }
        }
    }

    /// @dev refactoring of execution of Tx with the privilege of the Module Palmera Labs, and avoid repeat code
    /// @param safe Safe Address to execute Tx
    /// @param data Data to execute Tx
    function _executeModuleTransaction(address safe, bytes memory data)
        internal
        nonReentrant
    {
        ISafe targetSafe = ISafe(safe);
        bool result = targetSafe.execTransactionFromModule(
            safe, uint256(0), data, Enum.Operation.Call
        );
        if (!result) revert Errors.TxExecutionModuleFailed();
    }
}<|MERGE_RESOLUTION|>--- conflicted
+++ resolved
@@ -128,13 +128,8 @@
     function isSafe(address safe) public view returns (bool) {
         /// Check if the address is a Safe Smart Account Wallet
         if (safe.isContract()) {
-<<<<<<< HEAD
             /// Check if the address is a Safe Multisig Wallet
             bytes memory payload = abi.encodeCall(ISafe.getThreshold, ());
-=======
-            /// Check if the address is a Safe Smart Account Wallet
-            bytes memory payload = abi.encodeWithSignature("getThreshold()");
->>>>>>> f63abd15
             (bool success, bytes memory returnData) = safe.staticcall(payload);
             if (!success) return false;
             /// Check if the address is a Safe Smart Account Wallet
@@ -148,12 +143,8 @@
 
     /// @dev Method to get signatures order
     /// @param dataHash Hash of the transaction data to sign
-<<<<<<< HEAD
     /// @param signatures Signature of the transaction
     /// @param owners Array of owners of the  Safe Multisig Wallet
-=======
-    /// @param owners Array of owners of the  Safe Smart Account Wallet
->>>>>>> f63abd15
     /// @return address of the Safe Proxy
     function processAndSortSignatures(
         bytes32 dataHash,
