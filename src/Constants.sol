--- conflicted
+++ resolved
@@ -42,7 +42,6 @@
     bytes4 internal constant ROLE_ASSIGMENT =
         bytes4(keccak256(bytes("setRole(uint8,address,address,bool)")));
 
-<<<<<<< HEAD
     bytes4 internal constant ENABLE_ALLOWLIST =
         bytes4(keccak256(bytes("enableAllowlist(address)")));
 
@@ -57,10 +56,9 @@
 
     bytes4 internal constant DROP_FROM_LIST =
         bytes4(keccak256(bytes("dropFromList(address,address)")));
-=======
+        
     bytes4 internal constant UPDATE_SUPER_SAFE =
         bytes4(keccak256(bytes("updateSuper(address,address)")));
->>>>>>> be756c1e
 
     bytes4 internal constant EXEC_ON_BEHALF = bytes4(
         keccak256(
