--- conflicted
+++ resolved
@@ -3,9 +3,6 @@
 
 import {RolesAuthority} from "@solmate/auth/authorities/RolesAuthority.sol";
 import {Authority} from "@solmate/auth/Auth.sol";
-<<<<<<< HEAD
-import {DenyHelper, Constants, DataTypes, Events} from "./DenyHelper.sol";
-=======
 import {
     DenyHelper,
     Errors,
@@ -15,7 +12,6 @@
     Address,
     GnosisSafeMath
 } from "./DenyHelper.sol";
->>>>>>> d3e2fff2
 
 /// @title Keyper Roles
 /// @custom:security-contact general@palmeradao.xyz
