// SPDX-License-Identifier: LGPL-3.0-only
pragma solidity 0.8.23;

import {Auth, Authority} from "@solmate/auth/Auth.sol";
import {RolesAuthority} from "@solmate/auth/authorities/RolesAuthority.sol";
import {
    Helpers,
    Context,
    Errors,
    Constants,
    DataTypes,
    Events,
    Address,
    GnosisSafeMath,
    Enum,
    ISafe
} from "./Helpers.sol";

/// @title Palmera Module
/// @custom:security-contact general@palmeradao.xyz
contract PalmeraModule is Auth, Helpers {
    using GnosisSafeMath for uint256;
    using Address for address;

    /// @dev Definition of Safe Palmera Module
    /// @notice NAME Name of the Palmera Module
    string public constant NAME = "Palmera Module";
    /// @notice VERSION Version of the Palmera Module
    string public constant VERSION = "0.2.0";
    /// @dev Control Nonce of the Palmera Module
    uint256 public nonce;
    /// @dev indexId of the safe
    uint256 public indexId;
    /// @dev Max Depth Tree Limit
    uint256 immutable maxDepthTreeLimit;
    /// @dev RoleAuthority
    address immutable rolesAuthority;
    /// @dev Array of Orgs (based on Hash (On-chain Organisation) of the Org)
    bytes32[] private orgHash;
    /// @dev Index of Safe
    /// bytes32: Hash (On-chain Organisation) -> uint256: ID's Safes
    mapping(bytes32 => uint256[]) public indexSafe;
    /// @dev Depth Tree Limit
    /// bytes32: Hash (On-chain Organisation) -> uint256: Depth Tree Limit
    mapping(bytes32 => uint256) public depthTreeLimit;
    /// @dev Hash (On-chain Organisation) -> Safes
    /// bytes32: Hash (On-chain Organisation).   uint256:SafeId.   Safe: Safe Info
    mapping(bytes32 => mapping(uint256 => DataTypes.Safe)) public safes;

    /// @dev Modifier for Validate if Org/Safe Exist or SuperSafeNotRegistered Not
    /// @param safe ID of the safe
    modifier SafeIdRegistered(uint256 safe) {
        if (safes[getOrgBySafe(safe)][safe].safe == address(0)) {
            revert Errors.SafeIdNotRegistered(safe);
        }
        _;
    }

    /// @dev Modifier for Validate if safe caller is Registered
    /// @param safe Safe address
    modifier SafeRegistered(address safe) {
        if (
            (safe == address(0)) ||
            safe == Constants.SENTINEL_ADDRESS ||
            !isSafe(safe)
        ) {
            revert Errors.InvalidSafe(safe);
        } else if (!isSafeRegistered(safe)) {
            revert Errors.SafeNotRegistered(safe);
        }
        _;
    }

    /// @dev Modifier for Validate if the address is a Safe Smart Account Wallet and Root Safe
    /// @param safe Address of the Safe Smart Account Wallet
    modifier IsRootSafe(address safe) {
        if (
            (safe == address(0)) ||
            safe == Constants.SENTINEL_ADDRESS ||
            !isSafe(safe)
        ) {
            revert Errors.InvalidSafe(safe);
        } else if (!isSafeRegistered(safe)) {
            revert Errors.SafeNotRegistered(safe);
        } else if (
            safes[getOrgHashBySafe(safe)][getSafeIdBySafe(
                getOrgHashBySafe(safe), safe
            )].tier != DataTypes.Tier.ROOT
        ) {
            revert Errors.InvalidRootSafe(safe);
        }
        _;
    }

<<<<<<< HEAD
    constructor(address authorityAddress, uint256 maxDepthTreeLimitInitial)
        Auth(address(0), Authority(authorityAddress))
    {
        if (authorityAddress == address(0)) {
            revert Errors.InvalidAddressProvided();
        }
=======
    constructor(
        address masterCopyAddress,
        address proxyFactoryAddress,
        address authorityAddress,
        uint256 maxDepthTreeLimitInitial
    ) Auth(address(0), Authority(authorityAddress)) {
        if (
            (authorityAddress == address(0)) ||
            !masterCopyAddress.isContract() ||
            !proxyFactoryAddress.isContract()
        ) revert Errors.InvalidAddressProvided();
>>>>>>> f63abd15

        rolesAuthority = authorityAddress;
        /// Index of Safes starts in 1 Always
        indexId = 1;
        maxDepthTreeLimit = maxDepthTreeLimitInitial;
    }

    /// @notice Fallback function: called when someone sends ETH or calls a function that does not exist
    fallback() external {}

    /// @notice Receive function: called when someone sends ETH to the contract without data
    receive() external payable {
        revert Errors.NotPermittedReceiveEther();
    }

    /// @notice Calls execTransaction of the safe with custom checks on owners rights
    /// @param org ID's Organisation
    /// @param superSafe Safe super address
    /// @param targetSafe Safe target address
    /// @param to Address to which the transaction is being sent
    /// @param value Value (ETH) that is being sent with the transaction
    /// @param data Data payload of the transaction
    /// @param operation kind of operation (call or delegatecall)
    /// @param signatures Packed signatures data (v, r, s)
    /// @return result true if transaction was successful.
    function execTransactionOnBehalf(
        bytes32 org,
        address superSafe, // can be root or super safe
        address targetSafe,
        address to,
        uint256 value,
        bytes calldata data,
        Enum.Operation operation,
        bytes memory signatures
    )
        external
        payable
        nonReentrant
        SafeRegistered(superSafe)
        SafeRegistered(targetSafe)
        Denied(org, to)
        returns (bool result)
    {
        address caller = _msgSender();
        // Caller is Safe Lead: bypass check of signatures
        // Caller is another kind of wallet: check if it has the corrects signatures of the root/super safe
        if (!isSafeLead(getSafeIdBySafe(org, targetSafe), caller)) {
            // Check if caller is a superSafe of the target safe (checking with isTreeMember because is the same method!!)
            if (hasNotPermissionOverTarget(superSafe, org, targetSafe)) {
                revert Errors.NotAuthorizedExecOnBehalf();
            }
            // Caller is a safe then check caller's safe signatures.
            bytes memory palmeraTxHashData = encodeTransactionData(
                /// Palmera Info
                org,
                superSafe,
                targetSafe,
                /// Transaction info
                to,
                value,
                data,
                operation,
                /// Signature info
                nonce
            );
            /// Verify Collision of Nonce with multiple txs in the same range of time, study to use a nonce per org

            ISafe leadSafe = ISafe(superSafe);
            bytes memory sortedSignatures = processAndSortSignatures(
<<<<<<< HEAD
                keccak256(palmeraTxHashData), signatures, leadSafe.getOwners()
=======
                signatures,
                keccak256(palmeraTxHashData),
                leadSafe.getOwners()
>>>>>>> f63abd15
            );
            leadSafe.checkSignatures(
                keccak256(palmeraTxHashData),
                palmeraTxHashData,
                sortedSignatures
            );
        }
        /// Increase nonce and execute transaction.
        ++nonce;
        /// Execute transaction from target safe
        ISafe safeTarget = ISafe(targetSafe);
        result = safeTarget.execTransactionFromModule(
            to,
            value,
            data,
            operation
        );

        if (!result) revert Errors.TxOnBehalfExecutedFailed();
        emit Events.TxOnBehalfExecuted(
            org,
            caller,
            superSafe,
            targetSafe,
            result
        );
    }

    /// @notice This function will allow Safe Lead & Safe Lead modify only roles
    /// @notice to to add owner and set a threshold without passing by normal multisig check
    /// @dev For instance addOwnerWithThreshold can be called by Safe Lead & Safe Lead modify only roles
    /// @param ownerAdded Address of the owner to be added
    /// @param threshold Threshold of the Safe Multisig Wallet
    /// @param targetSafe Address of the Safe Multisig Wallet
    /// @param org Hash (On-chain Organisation)
    function addOwnerWithThreshold(
        address ownerAdded,
        uint256 threshold,
        address targetSafe,
        bytes32 org
    )
        external
        validAddress(ownerAdded)
        SafeRegistered(targetSafe)
        requiresAuth
    {
        address caller = _msgSender();
        if (hasNotPermissionOverTarget(caller, org, targetSafe)) {
            revert Errors.NotAuthorizedAddOwnerWithThreshold();
        }

        ISafe safeTarget = ISafe(targetSafe);
        /// If the owner is already an owner
        if (safeTarget.isOwner(ownerAdded)) {
            revert Errors.OwnerAlreadyExists();
        }

<<<<<<< HEAD
        bytes memory data =
            abi.encodeCall(ISafe.addOwnerWithThreshold, (ownerAdded, threshold));

=======
        bytes memory data = abi.encodeWithSelector(
            ISafe.addOwnerWithThreshold.selector,
            ownerAdded,
            threshold
        );
>>>>>>> f63abd15
        /// Execute transaction from target safe
        _executeModuleTransaction(targetSafe, data);
    }

    /// @notice This function will allow User Lead/Super/Root to remove an owner
    /// @dev For instance of Remove Owner of Safe, the user lead/super/root can remove an owner without passing by normal multisig check signature
    /// @param prevOwner Address of the previous owner
    /// @param ownerRemoved Address of the owner to be removed
    /// @param threshold Threshold of the Safe Multisig Wallet
    /// @param targetSafe Address of the Safe Multisig Wallet
    /// @param org Hash (On-chain Organisation)
    function removeOwner(
        address prevOwner,
        address ownerRemoved,
        uint256 threshold,
        address targetSafe,
        bytes32 org
    ) external SafeRegistered(targetSafe) requiresAuth {
        address caller = _msgSender();
        if (
            prevOwner == address(0) ||
            ownerRemoved == address(0) ||
            prevOwner == Constants.SENTINEL_ADDRESS ||
            ownerRemoved == Constants.SENTINEL_ADDRESS
        ) {
            revert Errors.ZeroAddressProvided();
        }

        if (hasNotPermissionOverTarget(caller, org, targetSafe)) {
            revert Errors.NotAuthorizedRemoveOwner();
        }
        ISafe safeTarget = ISafe(targetSafe);
        /// if Owner Not found
        if (!safeTarget.isOwner(ownerRemoved)) {
            revert Errors.OwnerNotFound();
        }

<<<<<<< HEAD
        bytes memory data = abi.encodeCall(
            ISafe.removeOwner, (prevOwner, ownerRemoved, threshold)
=======
        bytes memory data = abi.encodeWithSelector(
            ISafe.removeOwner.selector,
            prevOwner,
            ownerRemoved,
            threshold
>>>>>>> f63abd15
        );

        /// Execute transaction from target safe
        _executeModuleTransaction(targetSafe, data);
    }

    /// @notice Give user roles
    /// @dev Call must come from the root safe
    /// @param role Role to be assigned
    /// @param user User that will have specific role (Can be EAO or safe)
    /// @param safe Safe safe which will have the user permissions on
    /// @param enabled Enable or disable the role
    function setRole(
        DataTypes.Role role,
        address user,
        uint256 safe,
        bool enabled
    ) external validAddress(user) IsRootSafe(_msgSender()) requiresAuth {
        address caller = _msgSender();
        if (
            role == DataTypes.Role.ROOT_SAFE ||
            role == DataTypes.Role.SUPER_SAFE
        ) {
            revert Errors.SetRoleForbidden(role);
        }
        if (!isRootSafeOf(caller, safe)) {
            revert Errors.NotAuthorizedSetRoleAnotherTree();
        }
        DataTypes.Safe storage _safe = safes[getOrgHashBySafe(caller)][safe];
        // Check if safe is part of the caller org
        if (
            role == DataTypes.Role.SAFE_LEAD ||
            role == DataTypes.Role.SAFE_LEAD_EXEC_ON_BEHALF_ONLY ||
            role == DataTypes.Role.SAFE_LEAD_MODIFY_OWNERS_ONLY
        ) {
            // Update safe/org lead
            _safe.lead = user;
        }
        RolesAuthority _authority = RolesAuthority(rolesAuthority);
        _authority.setUserRole(user, uint8(role), enabled);
    }

    /// @notice Register an organisation
    /// @dev Call has to be done from a safe transaction
    /// @param orgName String with of the org (This name will be hashed into smart contract)
    function registerOrg(string calldata orgName)
        external
        IsSafe(_msgSender())
        returns (uint256 safeId)
    {
        bytes32 name = keccak256(abi.encodePacked(orgName));
        address caller = _msgSender();
        safeId = _createOrgOrRoot(orgName, caller, caller);
        orgHash.push(name);
        // Setting level by Default
        depthTreeLimit[name] = 8;

        emit Events.OrganisationCreated(caller, name, orgName);
    }

    /// @notice Call has to be done from another root safe to the organisation
    /// @dev Call has to be done from a safe transaction
    /// @param newRootSafe Address of new Root Safe
    /// @param name string name of the safe
    function createRootSafe(address newRootSafe, string calldata name)
        external
        IsSafe(newRootSafe)
        IsRootSafe(_msgSender())
        requiresAuth
        returns (uint256 safeId)
    {
        address caller = _msgSender();
        bytes32 org = getOrgHashBySafe(caller);
        uint256 newIndex = indexId;
        safeId = _createOrgOrRoot(name, caller, newRootSafe);
        // Setting level by default
        depthTreeLimit[org] = 8;

        emit Events.RootSafeCreated(org, newIndex, caller, newRootSafe, name);
    }

    /// @notice Add a safe to an organisation/safe
    /// @dev Call coming from the safe
    /// @param superSafe address of the superSafe
    /// @param name string name of the safe
    function addSafe(uint256 superSafe, string memory name)
        external
        SafeIdRegistered(superSafe)
        IsSafe(_msgSender())
        returns (uint256 safeId)
    {
        // check the name of safe is not empty
        if (bytes(name).length == 0) revert Errors.EmptyName();
        bytes32 org = getOrgBySafe(superSafe);
        address caller = _msgSender();
        if (isSafeRegistered(caller)) {
            revert Errors.SafeAlreadyRegistered(caller);
        }
        // check to verify if the caller is already exist in the org
        if (isTreeMember(superSafe, getSafeIdBySafe(org, caller))) {
            revert Errors.SafeAlreadyRegistered(caller);
        }
        // check if the superSafe Reached Depth Tree Limit
        if (isLimitLevel(superSafe)) {
            revert Errors.TreeDepthLimitReached(depthTreeLimit[org]);
        }
        /// Create a new safe
        DataTypes.Safe storage newSafe = safes[org][indexId];
        /// Add to org root/safe
        DataTypes.Safe storage superSafeOrgSafe = safes[org][superSafe];
        /// Add child to superSafe
        safeId = indexId++;
        superSafeOrgSafe.child.push(safeId);

        newSafe.safe = caller;
        newSafe.name = name;
        newSafe.superSafe = superSafe;
        indexSafe[org].push(safeId);
        /// Give Role SuperSafe
        RolesAuthority _authority = RolesAuthority(rolesAuthority);
        if (
            (
                !_authority.doesUserHaveRole(
                    superSafeOrgSafe.safe, uint8(DataTypes.Role.SUPER_SAFE)
                )
            ) && (superSafeOrgSafe.child.length > 0)
        ) {
            _authority.setUserRole(
                superSafeOrgSafe.safe, uint8(DataTypes.Role.SUPER_SAFE), true
            );
        }

        emit Events.SafeCreated(
            org, safeId, newSafe.lead, caller, superSafe, name
        );
    }

    /// @notice Remove safe and reasign all child to the superSafe
    /// @dev All actions will be driven based on the caller of the method, and args
    /// @param safe address of the safe to be removed
    function removeSafe(uint256 safe)
        public
        SafeRegistered(_msgSender())
        requiresAuth
    {
        address caller = _msgSender();
        bytes32 org = getOrgHashBySafe(caller);
        uint256 callerSafe = getSafeIdBySafe(org, caller);
        uint256 rootSafe = getRootSafe(safe);
        /// Avoid Replay attack
        if (safes[org][safe].tier == DataTypes.Tier.REMOVED) {
            revert Errors.SafeAlreadyRemoved();
        }
        // SuperSafe usecase : Check caller is superSafe of the safe
        if ((!isRootSafeOf(caller, safe)) && (!isSuperSafe(callerSafe, safe))) {
            revert Errors.NotAuthorizedAsNotRootOrSuperSafe();
        }
        DataTypes.Safe storage _safe = safes[org][safe];
        // Check if the safe is Root Safe and has child
        if (
            ((_safe.tier == DataTypes.Tier.ROOT) || (_safe.superSafe == 0))
                && (_safe.child.length > 0)
        ) {
            revert Errors.CannotRemoveSafeBeforeRemoveChild(_safe.child.length);
        }

        // superSafe is either an org or a safe
        DataTypes.Safe storage superSafe = safes[org][_safe.superSafe];

        /// Remove child from superSafe
        for (uint256 i; i < superSafe.child.length;) {
            if (superSafe.child[i] == safe) {
                superSafe.child[i] = superSafe.child[superSafe.child.length - 1];
                superSafe.child.pop();
                break;
            }
            unchecked {
                ++i;
            }
        }
        // Handle child from removed safe
        for (uint256 i; i < _safe.child.length;) {
            // Add removed safe child to superSafe
            superSafe.child.push(_safe.child[i]);
            DataTypes.Safe storage childrenSafe = safes[org][_safe.child[i]];
            // Update children safe superSafe reference
            childrenSafe.superSafe = _safe.superSafe;
            unchecked {
                ++i;
            }
        }
        /// we guarantee the child was moving to another SuperSafe in the Org
        /// and validate after in the Disconnect Safe method
        _safe.child = new uint256[](0);

        // Revoke roles to safe
        RolesAuthority _authority = RolesAuthority(rolesAuthority);
        _authority.setUserRole(
            _safe.safe, uint8(DataTypes.Role.SUPER_SAFE), false
        );
        // Disable safe lead role
        disableSafeLeadRoles(_safe.safe);

        // Store the name before to delete the Safe
        emit Events.SafeRemoved(
            org, safe, superSafe.lead, caller, _safe.superSafe, _safe.name
        );
        // Assign the with Root Safe (because is not part of the Tree)
        // If the Safe is not Root Safe, pass to depend on Root Safe directly
        _safe.superSafe = _safe.superSafe == 0 ? 0 : rootSafe;
        _safe.tier = _safe.tier == DataTypes.Tier.ROOT
            ? DataTypes.Tier.ROOT
            : DataTypes.Tier.REMOVED;
    }

    /// @notice Disconnect Safe of a Org
    /// @dev Disconnect Safe of a Org, Call must come from the root safe
    /// @param safe address of the safe to be updated
    function disconnectSafe(uint256 safe)
        external
        IsRootSafe(_msgSender())
        SafeIdRegistered(safe)
        requiresAuth
    {
        address caller = _msgSender();
        bytes32 org = getOrgHashBySafe(caller);
        uint256 rootSafe = getSafeIdBySafe(org, caller);
        DataTypes.Safe memory _disconnectSafe = safes[org][safe];
        /// RootSafe usecase : Check if the safe is Member of the Tree of the caller (rootSafe)
        if (
            (
                (!isRootSafeOf(caller, safe))
                    && (_disconnectSafe.tier != DataTypes.Tier.REMOVED)
            )
                || (
                    (!isPendingRemove(rootSafe, safe))
                        && (_disconnectSafe.tier == DataTypes.Tier.REMOVED)
                )
        ) {
            revert Errors.NotAuthorizedDisconnectChildrenSafe();
        }
        /// In case Root Safe Disconnect Safe without removeSafe Before
        if (_disconnectSafe.tier != DataTypes.Tier.REMOVED) {
            removeSafe(safe);
        }
        // Disconnect Safe
        _exitSafe(safe);
        if (indexSafe[org].length == 0) removeOrg(org);
    }

    /// @notice Remove whole tree of a RootSafe
    /// @dev Remove whole tree of a RootSafe
    function removeWholeTree() external IsRootSafe(_msgSender()) requiresAuth {
        address caller = _msgSender();
        bytes32 org = getOrgHashBySafe(caller);
        uint256 rootSafe = getSafeIdBySafe(org, caller);
        uint256[] memory _indexSafe = getTreeMember(rootSafe, indexSafe[org]);
        RolesAuthority _authority = RolesAuthority(rolesAuthority);
        for (uint256 j; j < _indexSafe.length;) {
            uint256 safe = _indexSafe[j];
            DataTypes.Safe memory _safe = safes[org][safe];
            // Revoke roles to safe
            _authority.setUserRole(
                _safe.safe, uint8(DataTypes.Role.SUPER_SAFE), false
            );
            // Disable safe lead role
            disableSafeLeadRoles(safes[org][safe].safe);
            _exitSafe(safe);
            unchecked {
                ++j;
            }
        }
        // After Disconnect Root Safe
        emit Events.WholeTreeRemoved(
            org, rootSafe, caller, safes[org][rootSafe].name
        );
        _exitSafe(rootSafe);
        if (indexSafe[org].length == 0) removeOrg(org);
    }

    /// @notice Method to Promete a safe to Root Safe of an Org to Root Safe
    /// @dev Method to Promete a safe to Root Safe of an Org to Root Safe
    /// @param safe address of the safe to be updated
    function promoteRoot(uint256 safe)
        external
        IsRootSafe(_msgSender())
        SafeIdRegistered(safe)
        requiresAuth
    {
        bytes32 org = getOrgBySafe(safe);
        address caller = _msgSender();
        /// RootSafe usecase : Check if the safe is Member of the Tree of the caller (rootSafe)
        if (!isRootSafeOf(caller, safe)) {
            revert Errors.NotAuthorizedUpdateNonChildrenSafe();
        }
        DataTypes.Safe storage newRootSafe = safes[org][safe];
        /// Check if the safe is a Super Safe, and an Direct Children of thr Root Safe
        if (
            (newRootSafe.child.length <= 0)
                || (!isSuperSafe(getSafeIdBySafe(org, caller), safe))
        ) {
            revert Errors.NotAuthorizedUpdateNonSuperSafe();
        }
        /// Give Role RootSafe if not have it
        RolesAuthority _authority = RolesAuthority(rolesAuthority);
        _authority.setUserRole(
            newRootSafe.safe,
            uint8(DataTypes.Role.ROOT_SAFE),
            true
        );
        // Update Tier
        newRootSafe.tier = DataTypes.Tier.ROOT;
        // Update Root Safe
        newRootSafe.lead = address(0);
        newRootSafe.superSafe = 0;
        emit Events.RootSafePromoted(
            org, safe, caller, newRootSafe.safe, newRootSafe.name
        );
    }

    /// @notice update superSafe of a safe
    /// @dev Update the superSafe of a safe with a new superSafe, Call must come from the root safe
    /// @param safe address of the safe to be updated
    /// @param newSuper address of the new superSafe
    function updateSuper(uint256 safe, uint256 newSuper)
        external
        IsRootSafe(_msgSender())
        SafeIdRegistered(newSuper)
        requiresAuth
    {
        bytes32 org = getOrgBySafe(safe);
        address caller = _msgSender();
        /// RootSafe usecase : Check if the safe is Member of the Tree of the caller (rootSafe)
        if (!isRootSafeOf(caller, safe)) {
            revert Errors.NotAuthorizedUpdateNonChildrenSafe();
        }
        // Validate are the same org
        if (org != getOrgBySafe(newSuper)) {
            revert Errors.NotAuthorizedUpdateSafeToOtherOrg();
        }
        /// Check if the new Super Safe is Reached Depth Tree Limit
        if (isLimitLevel(newSuper)) {
            revert Errors.TreeDepthLimitReached(depthTreeLimit[org]);
        }
        DataTypes.Safe storage _safe = safes[org][safe];
        /// SuperSafe is either an Org or a Safe
        DataTypes.Safe storage oldSuper = safes[org][_safe.superSafe];

        /// Remove child from superSafe
        for (uint256 i; i < oldSuper.child.length;) {
            if (oldSuper.child[i] == safe) {
                oldSuper.child[i] = oldSuper.child[oldSuper.child.length - 1];
                oldSuper.child.pop();
                break;
            }
            unchecked {
                ++i;
            }
        }
        RolesAuthority _authority = RolesAuthority(rolesAuthority);
        /// Revoke SuperSafe and SafeLead if don't have any child, and is not organisation
        if (oldSuper.child.length == 0) {
            _authority.setUserRole(
                oldSuper.safe,
                uint8(DataTypes.Role.SUPER_SAFE),
                false
            );
        }

        /// Update safe superSafe
        _safe.superSafe = newSuper;
        DataTypes.Safe storage newSuperSafe = safes[org][newSuper];
        /// Add safe to new superSafe
        /// Give Role SuperSafe if not have it
        if (
            !_authority.doesUserHaveRole(
                newSuperSafe.safe, uint8(DataTypes.Role.SUPER_SAFE)
            )
        ) {
            _authority.setUserRole(
                newSuperSafe.safe, uint8(DataTypes.Role.SUPER_SAFE), true
            );
        }
        newSuperSafe.child.push(safe);
        emit Events.SafeSuperUpdated(
            org,
            safe,
            _safe.lead,
            caller,
            getSafeIdBySafe(org, oldSuper.safe),
            newSuper
        );
    }

    /// @dev Method to update Depth Tree Limit
    /// @param newLimit new Depth Tree Limit
    function updateDepthTreeLimit(
        uint256 newLimit
    ) external IsRootSafe(_msgSender()) requiresAuth {
        address caller = _msgSender();
        bytes32 org = getOrgHashBySafe(caller);
        uint256 rootSafe = getSafeIdBySafe(org, caller);
        if ((newLimit > maxDepthTreeLimit) || (newLimit <= depthTreeLimit[org]))
        {
            revert Errors.InvalidLimit();
        }
        emit Events.NewLimitLevel(
            org,
            rootSafe,
            caller,
            depthTreeLimit[org],
            newLimit
        );
        depthTreeLimit[org] = newLimit;
    }

    /// List of the Methods of DenyHelpers
    /// Any changes in this five methods, must be validate into the abstract contract DenyHelper

    /// @dev Funtion to Add Wallet to the List based on Approach of Safe Contract - Owner Manager
    /// @param users Array of Address of the Wallet to be added to the List
    function addToList(
        address[] memory users
    ) external IsRootSafe(_msgSender()) requiresAuth {
        if (users.length == 0) revert Errors.ZeroAddressProvided();
        bytes32 org = getOrgHashBySafe(_msgSender());
        if (!allowFeature[org] && !denyFeature[org]) {
            revert Errors.DenyHelpersDisabled();
        }
        address currentWallet = Constants.SENTINEL_ADDRESS;
        for (uint256 i; i < users.length;) {
            address wallet = users[i];
            if (
                wallet == address(0) ||
                wallet == Constants.SENTINEL_ADDRESS ||
                wallet == address(this) ||
                currentWallet == wallet
            ) revert Errors.InvalidAddressProvided();
            // Avoid duplicate wallet
            if (listed[org][wallet] != address(0)) {
                revert Errors.UserAlreadyOnList();
            }
            // Add wallet to List
            listed[org][currentWallet] = wallet;
            currentWallet = wallet;
            unchecked {
                ++i;
            }
        }
        listed[org][currentWallet] = Constants.SENTINEL_ADDRESS;
        listCount[org] += users.length;
        emit Events.AddedToList(users);
    }

    /// @dev Function to Drop Wallet from the List  based on Approach of Safe Contract - Owner Manager
    /// @param user Array of Address of the Wallet to be dropped of the List
    function dropFromList(
        address user
    ) external validAddress(user) IsRootSafe(_msgSender()) requiresAuth {
        bytes32 org = getOrgHashBySafe(_msgSender());
        if (!allowFeature[org] && !denyFeature[org]) {
            revert Errors.DenyHelpersDisabled();
        }
        if (listCount[org] == 0) revert Errors.ListEmpty();
        if (!isListed(org, user)) revert Errors.InvalidAddressProvided();
        address prevUser = getPrevUser(org, user);
        listed[org][prevUser] = listed[org][user];
        listed[org][user] = address(0);
        listCount[org] = listCount[org] > 1 ? listCount[org].sub(1) : 0;
        emit Events.DroppedFromList(user);
    }

    /// @dev Method to Enable Allowlist
    function enableAllowlist() external IsRootSafe(_msgSender()) requiresAuth {
        bytes32 org = getOrgHashBySafe(_msgSender());
        allowFeature[org] = true;
        denyFeature[org] = false;
    }

    /// @dev Method to Enable Allowlist
    function enableDenylist() external IsRootSafe(_msgSender()) requiresAuth {
        bytes32 org = getOrgHashBySafe(_msgSender());
        allowFeature[org] = false;
        denyFeature[org] = true;
    }

    /// @dev Method to Disable All
    function disableDenyHelper()
        external
        IsRootSafe(_msgSender())
        requiresAuth
    {
        bytes32 org = getOrgHashBySafe(_msgSender());
        allowFeature[org] = false;
        denyFeature[org] = false;
    }

    // List of Helpers

    /// @notice Get all the information about a safe
    /// @dev Method for getting all info of a safe
    /// @param safe uint256 of the safe
    /// @return all the information about a safe
    function getSafeInfo(uint256 safe)
        external
        view
        SafeIdRegistered(safe)
        returns (
            DataTypes.Tier,
            string memory,
            address,
            address,
            uint256[] memory,
            uint256
        )
    {
        bytes32 org = getOrgBySafe(safe);
        return (
            safes[org][safe].tier,
            safes[org][safe].name,
            safes[org][safe].lead,
            safes[org][safe].safe,
            safes[org][safe].child,
            safes[org][safe].superSafe
        );
    }

    /// @notice This function checks that caller has permission (as Root/Super/Lead safe) of the target safe
    /// @param caller Caller's address
    /// @param org Hash (On-chain Organisation)
    /// @param targetSafe Address of the target Safe Multisig Wallet
    function hasNotPermissionOverTarget(
        address caller,
        bytes32 org,
        address targetSafe
    ) public view returns (bool hasPermission) {
        hasPermission = !isRootSafeOf(caller, getSafeIdBySafe(org, targetSafe))
            && !isSuperSafe(
                getSafeIdBySafe(org, caller), getSafeIdBySafe(org, targetSafe)
            ) && !isSafeLead(getSafeIdBySafe(org, targetSafe), caller);
        return hasPermission;
    }

    /// @notice check if the Organisation is registered
    /// @param org address
    /// @return bool
    function isOrgRegistered(bytes32 org) public view returns (bool) {
        if (indexSafe[org].length == 0 || org == bytes32(0)) return false;
        return true;
    }

    /// @notice Check if the address, is a rootSafe of the safe within an organisation
    /// @param safe ID's of the child safe/safe
    /// @param root address of Root Safe of the safe
    /// @return bool
    function isRootSafeOf(address root, uint256 safe)
        public
        view
        SafeIdRegistered(safe)
        returns (bool)
    {
        if (root == address(0) || safe == 0) return false;
        bytes32 org = getOrgBySafe(safe);
        uint256 rootSafe = getSafeIdBySafe(org, root);
        if (rootSafe == 0) return false;
        return (
            (safes[org][rootSafe].tier == DataTypes.Tier.ROOT)
                && (isTreeMember(rootSafe, safe))
        );
    }

    /// @notice Check if the safe is a Is Tree Member of another safe
    /// @param superSafe ID's of the superSafe
    /// @param safe ID's of the safe
    /// @return isMember
    function isTreeMember(uint256 superSafe, uint256 safe)
        public
        view
        returns (bool isMember)
    {
        if (superSafe == 0 || safe == 0) return false;
        bytes32 org = getOrgBySafe(superSafe);
        DataTypes.Safe memory childSafe = safes[org][safe];
        if (childSafe.safe == address(0)) return false;
        if (superSafe == safe) return true;
        (isMember,,) = _seekMember(superSafe, safe);
    }

    /// @dev Method to validate if is Depth Tree Limit
    /// @param superSafe ID's of Safe
    /// @return bool
    function isLimitLevel(uint256 superSafe) public view returns (bool) {
        if ((superSafe == 0) || (superSafe > indexId)) return false;
        bytes32 org = getOrgBySafe(superSafe);
        (, uint256 level,) = _seekMember(indexId + 1, superSafe);
        return level >= depthTreeLimit[org];
    }

    /// @dev Method to Validate is ID Safe a SuperSafe of a Safe
    /// @param safe ID's of the safe
    /// @param superSafe ID's of the Safe
    /// @return bool
    function isSuperSafe(uint256 superSafe, uint256 safe)
        public
        view
        returns (bool)
    {
        if (superSafe == 0 || safe == 0) return false;
        bytes32 org = getOrgBySafe(superSafe);
        DataTypes.Safe memory childSafe = safes[org][safe];
        // Check if the Child Safe is was removed or not Exist and Return False
        if (
            (childSafe.safe == address(0))
                || (childSafe.tier == DataTypes.Tier.REMOVED)
                || (childSafe.tier == DataTypes.Tier.ROOT)
        ) {
            return false;
        }
        return (childSafe.superSafe == superSafe);
    }

    /// @dev Method to Validate is ID Safe is Pending to Disconnect (was Removed by SuperSafe)
    /// @param safe ID's of the safe
    /// @param rootSafe ID's of Root Safe
    /// @return bool
    function isPendingRemove(uint256 rootSafe, uint256 safe)
        public
        view
        returns (bool)
    {
        DataTypes.Safe memory childSafe = safes[getOrgBySafe(safe)][safe];
        // Check if the Child Safe is was removed or not Exist and Return False
        if (
            (childSafe.safe == address(0))
                || (childSafe.tier == DataTypes.Tier.SAFE)
                || (childSafe.tier == DataTypes.Tier.ROOT)
        ) {
            return false;
        }
        return (childSafe.superSafe == rootSafe);
    }

    /// @notice Verify if the Safe is registered in any Org
    /// @param safe address of the Safe
    function isSafeRegistered(address safe) public view returns (bool) {
        if ((safe == address(0)) || safe == Constants.SENTINEL_ADDRESS) {
            return false;
        }
        if (getOrgHashBySafe(safe) == bytes32(0)) return false;
        if (getSafeIdBySafe(getOrgHashBySafe(safe), safe) == 0) return false;
        return true;
    }

    /// @dev Method to get Root Safe of a Safe
    /// @param safeId ID's of the safe
    /// @return rootSafeId uint256 Root Safe Id's
    function getRootSafe(uint256 safeId)
        public
        view
        returns (uint256 rootSafeId)
    {
        bytes32 org = getOrgBySafe(safeId);
        DataTypes.Safe memory childSafe = safes[org][safeId];
        if (childSafe.superSafe == 0) return safeId;
        (,, rootSafeId) = _seekMember(indexId + 1, safeId);
    }

    /// @notice Get the safe address of a safe
    /// @dev Method for getting the safe address of a safe
    /// @param safe uint256 of the safe
    /// @return safe address
    function getSafeAddress(uint256 safe)
        external
        view
        SafeIdRegistered(safe)
        returns (address)
    {
        bytes32 org = getOrgBySafe(safe);
        return safes[org][safe].safe;
    }

    /// @dev Method to get Org by Safe
    /// @param safe address of Safe
    /// @return Org Hashed Name
    function getOrgHashBySafe(address safe) public view returns (bytes32) {
        for (uint256 i; i < orgHash.length;) {
            if (getSafeIdBySafe(orgHash[i], safe) != 0) {
                return orgHash[i];
            }
            unchecked {
                ++i;
            }
        }
        return bytes32(0);
    }

    /// @dev Method to get Safe ID by safe address
    /// @param org bytes32 hashed name of the Organisation
    /// @param safe Safe address
    /// @return Safe ID
    function getSafeIdBySafe(bytes32 org, address safe)
        public
        view
        returns (uint256)
    {
        if (!isOrgRegistered(org)) {
            revert Errors.OrgNotRegistered(org);
        }
        /// Check if the Safe address is into an Safe mapping
        for (uint256 i; i < indexSafe[org].length;) {
            if (safes[org][indexSafe[org][i]].safe == safe) {
                return indexSafe[org][i];
            }
            unchecked {
                ++i;
            }
        }
        return 0;
    }

    /// @notice call to get the orgHash based on safe id
    /// @dev Method to get the hashed orgHash based on safe id
    /// @param safe uint256 of the safe
    /// @return orgSafe Hash (On-chain Organisation)
    function getOrgBySafe(uint256 safe) public view returns (bytes32 orgSafe) {
        if ((safe == 0) || (safe > indexId)) revert Errors.InvalidSafeId();
        for (uint256 i; i < orgHash.length;) {
            if (safes[orgHash[i]][safe].safe != address(0)) {
                orgSafe = orgHash[i];
            }
            unchecked {
                ++i;
            }
        }
        if (orgSafe == bytes32(0)) revert Errors.SafeIdNotRegistered(safe);
    }

    /// @notice Check if a user is an safe lead of a safe/org
    /// @param safe address of the safe
    /// @param user address of the user that is a lead or not
    /// @return bool
    function isSafeLead(uint256 safe, address user)
        public
        view
        returns (bool)
    {
        bytes32 org = getOrgBySafe(safe);
        DataTypes.Safe memory _safe = safes[org][safe];
        if (_safe.safe == address(0)) return false;
        if (_safe.lead == user) {
            return true;
        }
        return false;
    }

    /// @notice Refactoring method for Create Org or RootSafe
    /// @dev Method Private for Create Org or RootSafe
    /// @param name String Name of the Organisation
    /// @param caller Safe Caller to Create Org or RootSafe
    /// @param newRootSafe Safe Address to Create Org or RootSafe
    function _createOrgOrRoot(
        string memory name,
        address caller,
        address newRootSafe
    ) private returns (uint256 safeId) {
        if (bytes(name).length == 0) {
            revert Errors.EmptyName();
        }
        bytes32 org = caller == newRootSafe
            ? bytes32(keccak256(abi.encodePacked(name)))
            : getOrgHashBySafe(caller);
        if (isOrgRegistered(org) && caller == newRootSafe) {
            revert Errors.OrgAlreadyRegistered(org);
        }
        if (isSafeRegistered(newRootSafe)) {
            revert Errors.SafeAlreadyRegistered(newRootSafe);
        }
        safeId = indexId++;
        safes[org][safeId] = DataTypes.Safe({
            tier: DataTypes.Tier.ROOT,
            name: name,
            lead: address(0),
            safe: newRootSafe,
            child: new uint256[](0),
            superSafe: 0
        });
        indexSafe[org].push(safeId);

        /// Assign SUPER_SAFE Role + SAFE_ROOT Role
        RolesAuthority _authority = RolesAuthority(rolesAuthority);
        _authority.setUserRole(
            newRootSafe,
            uint8(DataTypes.Role.ROOT_SAFE),
            true
        );
        _authority.setUserRole(
            newRootSafe,
            uint8(DataTypes.Role.SUPER_SAFE),
            true
        );
    }

    /// @dev Function for refactoring DisconnectSafe Method, and RemoveWholeTree in one Method
    /// @param safe ID's of the organisation
    function _exitSafe(uint256 safe) private {
        bytes32 org = getOrgBySafe(safe);
        address _safe = safes[org][safe].safe;
        address caller = _msgSender();
        ISafe safeTarget = ISafe(_safe);
        removeIndexSafe(org, safe);
        delete safes[org][safe];

        /// Disable Guard
<<<<<<< HEAD
        bytes memory data = abi.encodeCall(ISafe.setGuard, (address(0)));
=======
        bytes memory data = abi.encodeWithSelector(
            ISafe.setGuard.selector,
            address(0)
        );
>>>>>>> f63abd15
        /// Execute transaction from target safe
        _executeModuleTransaction(_safe, data);

        /// Disable Module
        address prevModule = getPreviewModule(caller);
        if (prevModule == address(0)) {
            revert Errors.PreviewModuleNotFound(_safe);
        }
<<<<<<< HEAD
        data = abi.encodeCall(ISafe.disableModule, (prevModule, address(this)));
=======
        data = abi.encodeWithSelector(
            ISafe.disableModule.selector,
            prevModule,
            address(this)
        );
>>>>>>> f63abd15
        /// Execute transaction from target safe
        _executeModuleTransaction(_safe, data);

        emit Events.SafeDisconnected(org, safe, address(safeTarget), caller);
    }

    /// @notice disable safe lead roles
    /// @dev Associated roles: SAFE_LEAD || SAFE_LEAD_EXEC_ON_BEHALF_ONLY || SAFE_LEAD_MODIFY_OWNERS_ONLY
    /// @param user Address of the user to disable roles
    function disableSafeLeadRoles(address user) private {
        RolesAuthority _authority = RolesAuthority(rolesAuthority);
        if (
            _authority.doesUserHaveRole(user, uint8(DataTypes.Role.SAFE_LEAD))
        ) {
            _authority.setUserRole(
                user,
                uint8(DataTypes.Role.SAFE_LEAD),
                false
            );
        } else if (
            _authority.doesUserHaveRole(
                user,
                uint8(DataTypes.Role.SAFE_LEAD_EXEC_ON_BEHALF_ONLY)
            )
        ) {
            _authority.setUserRole(
                user,
                uint8(DataTypes.Role.SAFE_LEAD_EXEC_ON_BEHALF_ONLY),
                false
            );
        } else if (
            _authority.doesUserHaveRole(
                user,
                uint8(DataTypes.Role.SAFE_LEAD_MODIFY_OWNERS_ONLY)
            )
        ) {
            _authority.setUserRole(
                user,
                uint8(DataTypes.Role.SAFE_LEAD_MODIFY_OWNERS_ONLY),
                false
            );
        }
    }

    /// @notice Private method to remove indexId from mapping of indexes into organisations
    /// @param org ID's of the organisation
    /// @param safe uint256 of the safe
    function removeIndexSafe(bytes32 org, uint256 safe) private {
        for (uint256 i; i < indexSafe[org].length;) {
            if (indexSafe[org][i] == safe) {
                indexSafe[org][i] = indexSafe[org][indexSafe[org].length - 1];
                indexSafe[org].pop();
                break;
            }
            unchecked {
                ++i;
            }
        }
    }

    /// @notice Private method to remove Org from Array of Hashes of organisations
    /// @param org ID's of the organisation
    function removeOrg(bytes32 org) private {
        for (uint256 i; i < orgHash.length;) {
            if (orgHash[i] == org) {
                orgHash[i] = orgHash[orgHash.length - 1];
                orgHash.pop();
                break;
            }
            unchecked {
                ++i;
            }
        }
    }

    /// @notice Method for refactoring the methods getRootSafe, isTreeMember, and isLimitTree, in one method
    /// @dev Method to Getting if is Member, the  Level and Root Safe
    /// @param superSafe ID's of the Super Safe safe
    /// @param childSafe ID's of the Child Safe
    function _seekMember(uint256 superSafe, uint256 childSafe)
        private
        view
        returns (bool isMember, uint256 level, uint256 rootSafeId)
    {
        bytes32 org = getOrgBySafe(childSafe);
        DataTypes.Safe memory _childSafe = safes[org][childSafe];
        // Check if the Child Safe is was removed or not Exist and Return False
        if (
            (_childSafe.safe == address(0))
                || (_childSafe.tier == DataTypes.Tier.REMOVED)
        ) {
            return (isMember, level, rootSafeId);
        }
        // Storage the Root Safe Address in the next superSafe is Zero
        rootSafeId = _childSafe.superSafe;
        uint256 currentSuperSafe = rootSafeId;
        level = 2; // Level start in 1
        while (currentSuperSafe != 0) {
            _childSafe = safes[org][currentSuperSafe];
            // Validate if the Current Super Safe is Equal the SuperSafe try to Found, in case is True, storage True in isMember
            isMember =
                !isMember && currentSuperSafe == superSafe ? true : isMember;
            // Validate if the Current Super Safe of the Child Safe is Equal Zero
            // Return the isMember, level and rootSafeId with actual value
            if (_childSafe.superSafe == 0) return (isMember, level, rootSafeId);
            // else update the Vaule of possible Root Safe
            else rootSafeId = _childSafe.superSafe;
            // Update the Current Super Safe with the Super Safe of the Child Safe
            currentSuperSafe = _childSafe.superSafe;
            // Update the Level for the next iteration
            unchecked {
                ++level;
            }
        }
    }

    /// @dev Method to getting the All Group Member for the Tree of the Root Safe/Org indicate in the args
    /// @param rootSafe Gorup ID's of the root safe
    /// @param indexSafeByOrg Array of the Safe ID's of the Org
    /// @return indexTree Array of the Safe ID's of the Tree
    function getTreeMember(uint256 rootSafe, uint256[] memory indexSafeByOrg)
        private
        view
        returns (uint256[] memory indexTree)
    {
        uint256 index;
        for (uint256 i; i < indexSafeByOrg.length;) {
            if (
                (getRootSafe(indexSafeByOrg[i]) == rootSafe)
                    && (indexSafeByOrg[i] != rootSafe)
            ) {
                unchecked {
                    ++index;
                }
            }
            unchecked {
                ++i;
            }
        }
        indexTree = new uint256[](index);
        index = 0;
        for (uint256 i; i < indexSafeByOrg.length;) {
            if (
                (getRootSafe(indexSafeByOrg[i]) == rootSafe)
                    && (indexSafeByOrg[i] != rootSafe)
            ) {
                indexTree[index] = indexSafeByOrg[i];
                unchecked {
                    ++index;
                }
            }
            unchecked {
                ++i;
            }
        }
    }
}<|MERGE_RESOLUTION|>--- conflicted
+++ resolved
@@ -92,26 +92,12 @@
         _;
     }
 
-<<<<<<< HEAD
     constructor(address authorityAddress, uint256 maxDepthTreeLimitInitial)
         Auth(address(0), Authority(authorityAddress))
     {
         if (authorityAddress == address(0)) {
             revert Errors.InvalidAddressProvided();
         }
-=======
-    constructor(
-        address masterCopyAddress,
-        address proxyFactoryAddress,
-        address authorityAddress,
-        uint256 maxDepthTreeLimitInitial
-    ) Auth(address(0), Authority(authorityAddress)) {
-        if (
-            (authorityAddress == address(0)) ||
-            !masterCopyAddress.isContract() ||
-            !proxyFactoryAddress.isContract()
-        ) revert Errors.InvalidAddressProvided();
->>>>>>> f63abd15
 
         rolesAuthority = authorityAddress;
         /// Index of Safes starts in 1 Always
@@ -181,13 +167,7 @@
 
             ISafe leadSafe = ISafe(superSafe);
             bytes memory sortedSignatures = processAndSortSignatures(
-<<<<<<< HEAD
                 keccak256(palmeraTxHashData), signatures, leadSafe.getOwners()
-=======
-                signatures,
-                keccak256(palmeraTxHashData),
-                leadSafe.getOwners()
->>>>>>> f63abd15
             );
             leadSafe.checkSignatures(
                 keccak256(palmeraTxHashData),
@@ -245,17 +225,9 @@
             revert Errors.OwnerAlreadyExists();
         }
 
-<<<<<<< HEAD
         bytes memory data =
             abi.encodeCall(ISafe.addOwnerWithThreshold, (ownerAdded, threshold));
 
-=======
-        bytes memory data = abi.encodeWithSelector(
-            ISafe.addOwnerWithThreshold.selector,
-            ownerAdded,
-            threshold
-        );
->>>>>>> f63abd15
         /// Execute transaction from target safe
         _executeModuleTransaction(targetSafe, data);
     }
@@ -293,16 +265,8 @@
             revert Errors.OwnerNotFound();
         }
 
-<<<<<<< HEAD
         bytes memory data = abi.encodeCall(
             ISafe.removeOwner, (prevOwner, ownerRemoved, threshold)
-=======
-        bytes memory data = abi.encodeWithSelector(
-            ISafe.removeOwner.selector,
-            prevOwner,
-            ownerRemoved,
-            threshold
->>>>>>> f63abd15
         );
 
         /// Execute transaction from target safe
@@ -1116,14 +1080,7 @@
         delete safes[org][safe];
 
         /// Disable Guard
-<<<<<<< HEAD
         bytes memory data = abi.encodeCall(ISafe.setGuard, (address(0)));
-=======
-        bytes memory data = abi.encodeWithSelector(
-            ISafe.setGuard.selector,
-            address(0)
-        );
->>>>>>> f63abd15
         /// Execute transaction from target safe
         _executeModuleTransaction(_safe, data);
 
@@ -1132,15 +1089,7 @@
         if (prevModule == address(0)) {
             revert Errors.PreviewModuleNotFound(_safe);
         }
-<<<<<<< HEAD
         data = abi.encodeCall(ISafe.disableModule, (prevModule, address(this)));
-=======
-        data = abi.encodeWithSelector(
-            ISafe.disableModule.selector,
-            prevModule,
-            address(this)
-        );
->>>>>>> f63abd15
         /// Execute transaction from target safe
         _executeModuleTransaction(_safe, data);
 
