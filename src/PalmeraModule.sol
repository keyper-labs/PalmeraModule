// SPDX-License-Identifier: LGPL-3.0-only
pragma solidity 0.8.23;

import {Auth, Authority} from "@solmate/auth/Auth.sol";
import {RolesAuthority} from "@solmate/auth/authorities/RolesAuthority.sol";
import {
    Helpers,
    Context,
    Errors,
    Constants,
    DataTypes,
    Events,
    Address,
    Enum,
    ISafe
} from "./Helpers.sol";

/// @title Palmera Module
/// @custom:security-contact general@palmeradao.xyz
contract PalmeraModule is Auth, Helpers {
    using Address for address;

    /// @dev Definition of Safe Palmera Module
    /// @notice NAME Name of the Palmera Module
    string public constant NAME = "Palmera Module";
    /// @notice VERSION Version of the Palmera Module
    string public constant VERSION = "0.2.0";
    /// @dev indexId of the safe
    uint256 public indexId;
    /// @dev Max Depth Tree Limit
    uint256 immutable maxDepthTreeLimit;
    /// @dev RoleAuthority
    address public immutable rolesAuthority;
    /// @dev Array of Orgs (based on Hash (On-chain Organisation) of the Org)
    bytes32[] private orgHash;
    /// @dev Index of Safe
    /// @dev bytes32: Hash (On-chain Organisation) -> uint256: ID's Safes
    mapping(bytes32 => uint256[]) public indexSafe;
    /// @dev Depth Tree Limit
    /// @dev bytes32: Hash (On-chain Organisation) -> uint256: Depth Tree Limit
    mapping(bytes32 => uint256) public depthTreeLimit;
    /// @dev Control Nonce of the Palmera Module per Org
    /// @dev bytes32: Hash (On-chain Organisation) -> uint256: Nonce by Orgt
    mapping(bytes32 => uint256) public nonce;
    /// @dev Hash (On-chain Organisation) -> Safes
    /// @dev bytes32: Hash (On-chain Organisation).   uint256:SafeId of Safe Info
    mapping(bytes32 => mapping(uint256 => DataTypes.Safe)) public safes;

    /// @dev Modifier for Validate if Org/Safe Exist or SuperSafeNotRegistered Not
    /// @param safe ID of the safe
    modifier SafeIdRegistered(uint256 safe) {
        if (safes[getOrgBySafe(safe)][safe].safe == address(0)) {
            revert Errors.SafeIdNotRegistered(safe);
        }
        _;
    }

    /// @dev Modifier for Validate if safe caller is Registered
    /// @param safe Safe address
    modifier SafeRegistered(address safe) {
        if (
            (safe == address(0)) || safe == Constants.SENTINEL_ADDRESS
                || !isSafe(safe)
        ) {
            revert Errors.InvalidSafe(safe);
        } else if (!isSafeRegistered(safe)) {
            revert Errors.SafeNotRegistered(safe);
        }
        _;
    }

    /// @dev Modifier for Validate if the address is a Safe Smart Account Wallet and Root Safe
    /// @param safe Address of the Safe Smart Account Wallet
    modifier IsRootSafe(address safe) {
        if (
            (safe == address(0)) || safe == Constants.SENTINEL_ADDRESS
                || !isSafe(safe)
        ) {
            revert Errors.InvalidSafe(safe);
        } else if (!isSafeRegistered(safe)) {
            revert Errors.SafeNotRegistered(safe);
        } else if (
            safes[getOrgHashBySafe(safe)][getSafeIdBySafe(
                getOrgHashBySafe(safe), safe
            )].tier != DataTypes.Tier.ROOT
        ) {
            revert Errors.InvalidRootSafe(safe);
        }
        _;
    }

    constructor(address authorityAddress, uint256 maxDepthTreeLimitInitial)
        Auth(address(0), Authority(authorityAddress))
    {
        if (authorityAddress == address(0)) {
            revert Errors.InvalidAddressProvided();
        }

        rolesAuthority = authorityAddress;
        /// Index of Safes starts in 1 Always
        indexId = 1;
        maxDepthTreeLimit = maxDepthTreeLimitInitial;
    }

    /// @notice Fallback function: called when someone sends ETH or calls a function that does not exist
    fallback() external {
        revert Errors.NotPermittedReceiveEther();
    }

    /// @notice Receive function: called when someone sends ETH to the contract without data
    receive() external payable {
        revert Errors.NotPermittedReceiveEther();
    }

    /// @notice Calls execTransaction of the safe with custom checks on owners rights
    /// @param org ID's Organisation
    /// @param superSafe Safe super address
    /// @param targetSafe Safe target address
    /// @param to Address to which the transaction is being sent
    /// @param value Value (ETH) that is being sent with the transaction
    /// @param data Data payload of the transaction
    /// @param operation kind of operation (call or delegatecall)
    /// @param signatures Packed signatures data (v, r, s)
    /// @return result true if transaction was successful.
    function execTransactionOnBehalf(
        bytes32 org,
        address superSafe, // can be root or super safe
        address targetSafe,
        address to,
        uint256 value,
        bytes calldata data,
        Enum.Operation operation,
        bytes memory signatures
    )
        external
        payable
        nonReentrant
        SafeRegistered(superSafe)
        SafeRegistered(targetSafe)
        Denied(org, to)
        returns (bool result)
    {
        address caller = _msgSender();
        // Caller is Safe Lead: bypass check of signatures
        // Caller is another kind of wallet: check if it has the corrects signatures of the root/super safe
        RolesAuthority _authority = RolesAuthority(rolesAuthority);
        if (
            !(
                _authority.doesUserHaveRole(
                    caller, uint8(DataTypes.Role.SAFE_LEAD)
                )
                    || _authority.doesUserHaveRole(
                        caller, uint8(DataTypes.Role.SAFE_LEAD_EXEC_ON_BEHALF_ONLY)
                    )
            )
        ) {
            // Check if caller is a superSafe of the target safe (checking with isTreeMember because is the same method!!)
            if (hasNotPermissionOverTarget(superSafe, org, targetSafe)) {
                revert Errors.NotAuthorizedExecOnBehalf();
            }
            // Caller is a safe then check caller's safe signatures.
            bytes memory palmeraTxHashData = encodeTransactionData(
                /// Palmera Info
                org,
                superSafe,
                targetSafe,
                /// Transaction info
                to,
                value,
                data,
                operation,
                /// Signature info
                nonce[org]
            );
            /// Verify Collision of Nonce with multiple txs in the same range of time, study to use a nonce per org

            ISafe leadSafe = ISafe(superSafe);
            bytes memory sortedSignatures = processAndSortSignatures(
                keccak256(palmeraTxHashData), signatures, leadSafe.getOwners()
            );
            leadSafe.checkSignatures(
                keccak256(palmeraTxHashData),
                palmeraTxHashData,
                sortedSignatures
            );
        }
        /// Increase nonce and execute transaction.
        nonce[org]++;
        /// Execute transaction from target safe
        ISafe safeTarget = ISafe(targetSafe);
        result =
            safeTarget.execTransactionFromModule(to, value, data, operation);

        if (!result) revert Errors.TxOnBehalfExecutedFailed();
        emit Events.TxOnBehalfExecuted(
            org, caller, superSafe, targetSafe, result
        );
    }

    /// @notice This function will allow Safe Lead & Safe Lead modify only roles
    /// @notice to to add owner and set a threshold without passing by normal multisig check
    /// @dev For instance addOwnerWithThreshold can be called by Safe Lead & Safe Lead modify only roles
    /// @param ownerAdded Address of the owner to be added
    /// @param threshold Threshold of the Safe Multisig Wallet
    /// @param targetSafe Address of the Safe Multisig Wallet
    /// @param org Hash (On-chain Organisation)
    function addOwnerWithThreshold(
        address ownerAdded,
        uint256 threshold,
        address targetSafe,
        bytes32 org
    )
        external
        validAddress(ownerAdded)
        SafeRegistered(targetSafe)
        requiresAuth
    {
        address caller = _msgSender();
        if (hasNotPermissionOverTarget(caller, org, targetSafe)) {
            revert Errors.NotAuthorizedAddOwnerWithThreshold();
        }

        ISafe safeTarget = ISafe(targetSafe);
        /// If the owner is already an owner
        if (safeTarget.isOwner(ownerAdded)) {
            revert Errors.OwnerAlreadyExists();
        }

        bytes memory data =
            abi.encodeCall(ISafe.addOwnerWithThreshold, (ownerAdded, threshold));

        /// Execute transaction from target safe
        _executeModuleTransaction(targetSafe, data);
    }

    /// @notice This function will allow User Lead/Super/Root to remove an owner
    /// @dev For instance of Remove Owner of Safe, the user lead/super/root can remove an owner without passing by normal multisig check signature
    /// @param prevOwner Address of the previous owner
    /// @param ownerRemoved Address of the owner to be removed
    /// @param threshold Threshold of the Safe Multisig Wallet
    /// @param targetSafe Address of the Safe Multisig Wallet
    /// @param org Hash (On-chain Organisation)
    function removeOwner(
        address prevOwner,
        address ownerRemoved,
        uint256 threshold,
        address targetSafe,
        bytes32 org
    ) external SafeRegistered(targetSafe) requiresAuth {
        address caller = _msgSender();
        if (
            prevOwner == address(0) || ownerRemoved == address(0)
                || prevOwner == Constants.SENTINEL_ADDRESS
                || ownerRemoved == Constants.SENTINEL_ADDRESS
        ) {
            revert Errors.ZeroAddressProvided();
        }

        if (hasNotPermissionOverTarget(caller, org, targetSafe)) {
            revert Errors.NotAuthorizedRemoveOwner();
        }
        ISafe safeTarget = ISafe(targetSafe);
        /// if Owner Not found
        if (!safeTarget.isOwner(ownerRemoved)) {
            revert Errors.OwnerNotFound();
        }

        bytes memory data = abi.encodeCall(
            ISafe.removeOwner, (prevOwner, ownerRemoved, threshold)
        );

        /// Execute transaction from target safe
        _executeModuleTransaction(targetSafe, data);
    }

    /// @notice Give user roles
    /// @dev Call must come from the root safe
    /// @param role Role to be assigned
    /// @param user User that will have specific role (Can be EAO or safe)
    /// @param safeId Safe Id which will have the user permissions on
    /// @param enabled Enable or disable the role
    function setRole(
        DataTypes.Role role,
        address user,
        uint256 safeId,
        bool enabled
    ) external validAddress(user) IsRootSafe(_msgSender()) requiresAuth {
        address caller = _msgSender();
        if (
            role == DataTypes.Role.ROOT_SAFE
                || role == DataTypes.Role.SUPER_SAFE
        ) {
            revert Errors.SetRoleForbidden(role);
        }
        if (!isRootSafeOf(caller, safeId)) {
            revert Errors.NotAuthorizedSetRoleAnotherTree();
        }
        DataTypes.Safe storage _safe = safes[getOrgHashBySafe(caller)][safeId];
        // Check if safe is part of the caller org
        if (
            role == DataTypes.Role.SAFE_LEAD
                || role == DataTypes.Role.SAFE_LEAD_EXEC_ON_BEHALF_ONLY
                || role == DataTypes.Role.SAFE_LEAD_MODIFY_OWNERS_ONLY
        ) {
            // Update safe/org lead
            _safe.lead = enabled ? user : address(0);
        }
        RolesAuthority _authority = RolesAuthority(rolesAuthority);
        _authority.setUserRole(user, uint8(role), enabled);
    }

    /// @notice Register an organisation
    /// @dev Call has to be done from a safe transaction
    /// @param orgName String with of the org (This name will be hashed into smart contract)
    function registerOrg(string calldata orgName)
        external
        IsSafe(_msgSender())
        returns (uint256 safeId)
    {
        bytes32 name = keccak256(abi.encodePacked(orgName));
        address caller = _msgSender();
        safeId = _createOrgOrRoot(orgName, caller, caller);
        orgHash.push(name);
        // Setting level by Default
        depthTreeLimit[name] = 8;

        emit Events.OrganisationCreated(caller, name, orgName);
    }

    /// @notice Call has to be done from another root safe to the organisation
    /// @dev Call has to be done from a safe transaction
    /// @param newRootSafe Address of new Root Safe
    /// @param name string name of the safe
    function createRootSafe(address newRootSafe, string calldata name)
        external
        IsSafe(newRootSafe)
        IsRootSafe(_msgSender())
        requiresAuth
        returns (uint256 safeId)
    {
        address caller = _msgSender();
        bytes32 org = getOrgHashBySafe(caller);
        uint256 newIndex = indexId;
        safeId = _createOrgOrRoot(name, caller, newRootSafe);

        emit Events.RootSafeCreated(org, newIndex, caller, newRootSafe, name);
    }

    /// @notice Add a safe to an organisation/safe
    /// @dev Call coming from the safe
    /// @param superSafeId Id of the superSafe
    /// @param name string name of the safe
    function addSafe(uint256 superSafeId, string memory name)
        external
        SafeIdRegistered(superSafeId)
        IsSafe(_msgSender())
        returns (uint256 safeId)
    {
        // check the name of safe is not empty
        if (bytes(name).length == 0) revert Errors.EmptyName();
        bytes32 org = getOrgBySafe(superSafeId);
        address caller = _msgSender();
        if (isSafeRegistered(caller)) {
            revert Errors.SafeAlreadyRegistered(caller);
        }
        // check to verify if the caller is already exist in the org
        if (isTreeMember(superSafeId, getSafeIdBySafe(org, caller))) {
            revert Errors.SafeAlreadyRegistered(caller);
        }
        // check if the superSafe Reached Depth Tree Limit
        if (isLimitLevel(superSafeId)) {
            revert Errors.TreeDepthLimitReached(depthTreeLimit[org]);
        }
        /// Create a new safe
        DataTypes.Safe storage newSafe = safes[org][indexId];
        /// Add to org root/safe
        DataTypes.Safe storage superSafeOrgSafe = safes[org][superSafeId];
        /// Add child to superSafe
        safeId = indexId++;
        superSafeOrgSafe.child.push(safeId);

        newSafe.safe = caller;
        newSafe.name = name;
        newSafe.superSafe = superSafeId;
        indexSafe[org].push(safeId);
        /// Give Role SuperSafe
        RolesAuthority _authority = RolesAuthority(rolesAuthority);
        if (
            (
                !_authority.doesUserHaveRole(
                    superSafeOrgSafe.safe, uint8(DataTypes.Role.SUPER_SAFE)
                )
            ) && (superSafeOrgSafe.child.length != 0)
        ) {
            _authority.setUserRole(
                superSafeOrgSafe.safe, uint8(DataTypes.Role.SUPER_SAFE), true
            );
        }

        emit Events.SafeCreated(
            org, safeId, newSafe.lead, caller, superSafeId, name
        );
    }

    /// @notice Remove safe and reasign all child to the superSafe
    /// @dev All actions will be driven based on the caller of the method, and args
    /// @param safeId Id of the safe to be removed
    function removeSafe(uint256 safeId)
        public
        SafeRegistered(_msgSender())
        requiresAuth
    {
        address caller = _msgSender();
        bytes32 org = getOrgHashBySafe(caller);
        uint256 callerSafe = getSafeIdBySafe(org, caller);
        uint256 rootSafe = getRootSafe(safeId);
        /// Avoid Replay attack
        if (safes[org][safeId].tier == DataTypes.Tier.REMOVED) {
            revert Errors.SafeAlreadyRemoved();
        }
        // SuperSafe usecase : Check caller is superSafe of the safe
        if (
            (!isRootSafeOf(caller, safeId))
                && (!isSuperSafe(callerSafe, safeId))
        ) {
            revert Errors.NotAuthorizedAsNotRootOrSuperSafe();
        }
        DataTypes.Safe storage _safe = safes[org][safeId];
        // Check if the safe is Root Safe and has child
        if (
            ((_safe.tier == DataTypes.Tier.ROOT) || (_safe.superSafe == 0))
                && (_safe.child.length != 0)
        ) {
            revert Errors.CannotRemoveSafeBeforeRemoveChild(_safe.child.length);
        }

        // superSafe is either an org or a safe
        DataTypes.Safe storage superSafe = safes[org][_safe.superSafe];

        /// Remove child from superSafe
        for (uint256 i; i < superSafe.child.length;) {
            if (superSafe.child[i] == safeId) {
                superSafe.child[i] = superSafe.child[superSafe.child.length - 1];
                superSafe.child.pop();
                break;
            }
            unchecked {
                ++i;
            }
        }
        // Handle child from removed safe
        for (uint256 i; i < _safe.child.length;) {
            // Add removed safe child to superSafe
            superSafe.child.push(_safe.child[i]);
            DataTypes.Safe storage childrenSafe = safes[org][_safe.child[i]];
            // Update children safe superSafe reference
            childrenSafe.superSafe = _safe.superSafe;
            unchecked {
                ++i;
            }
        }
        /// we guarantee the child was moving to another SuperSafe in the Org
        /// and validate after in the Disconnect Safe method
        _safe.child = new uint256[](0);

        // Revoke roles to safe
        RolesAuthority _authority = RolesAuthority(rolesAuthority);
        _authority.setUserRole(
            _safe.safe, uint8(DataTypes.Role.SUPER_SAFE), false
        );
        // Disable safe lead role
        disableSafeLeadRoles(_safe.safe);

        // Store the name before to delete the Safe
        emit Events.SafeRemoved(
            org, safeId, superSafe.lead, caller, _safe.superSafe, _safe.name
        );
        // Assign the with Root Safe (because is not part of the Tree)
        // If the Safe is not Root Safe, pass to depend on Root Safe directly
        _safe.superSafe = _safe.superSafe == 0 ? 0 : rootSafe;
        _safe.tier = _safe.tier == DataTypes.Tier.ROOT
            ? DataTypes.Tier.ROOT
            : DataTypes.Tier.REMOVED;
    }

    /// @notice Disconnect Safe of a Org
    /// @dev Disconnect Safe of a Org, Call must come from the root safe
    /// @param safeId Id of the safe to be updated
    function disconnectSafe(uint256 safeId)
        external
        IsRootSafe(_msgSender())
        SafeIdRegistered(safeId)
        requiresAuth
    {
        address caller = _msgSender();
        bytes32 org = getOrgHashBySafe(caller);
        uint256 rootSafe = getSafeIdBySafe(org, caller);
        DataTypes.Safe memory _disconnectSafe = safes[org][safeId];
        /// RootSafe usecase : Check if the safe is Member of the Tree of the caller (rootSafe)
        if (
            (
                (!isRootSafeOf(caller, safeId))
                    && (_disconnectSafe.tier != DataTypes.Tier.REMOVED)
            )
                || (
                    (!isPendingRemove(rootSafe, safeId))
                        && (_disconnectSafe.tier == DataTypes.Tier.REMOVED)
                )
        ) {
            revert Errors.NotAuthorizedDisconnectChildrenSafe();
        }
        /// In case Root Safe Disconnect Safe without removeSafe Before
        if (_disconnectSafe.tier != DataTypes.Tier.REMOVED) {
            removeSafe(safeId);
        }
        // Disconnect Safe
        _exitSafe(safeId);
        if (indexSafe[org].length == 0) removeOrg(org);
    }

    /// @notice Remove whole tree of a RootSafe
    /// @dev Remove whole tree of a RootSafe
    function removeWholeTree() external IsRootSafe(_msgSender()) requiresAuth {
        address caller = _msgSender();
        bytes32 org = getOrgHashBySafe(caller);
        uint256 rootSafe = getSafeIdBySafe(org, caller);
        uint256[] memory _indexSafe = getTreeMember(rootSafe, indexSafe[org]);
        RolesAuthority _authority = RolesAuthority(rolesAuthority);
        for (uint256 j; j < _indexSafe.length;) {
            uint256 safe = _indexSafe[j];
            DataTypes.Safe memory _safe = safes[org][safe];
            // Revoke roles to safe
            _authority.setUserRole(
                _safe.safe, uint8(DataTypes.Role.SUPER_SAFE), false
            );
            // Disable safe lead role
            disableSafeLeadRoles(safes[org][safe].safe);
            _exitSafe(safe);
            unchecked {
                ++j;
            }
        }
        // After Disconnect Root Safe
        emit Events.WholeTreeRemoved(
            org, rootSafe, caller, safes[org][rootSafe].name
        );
        _exitSafe(rootSafe);
        if (indexSafe[org].length == 0) removeOrg(org);
    }

    /// @notice Method to Promete a safe to Root Safe of an Org to Root Safe
    /// @dev Method to Promete a safe to Root Safe of an Org to Root Safe
    /// @param safeId Id of the safe to be updated
    function promoteRoot(uint256 safeId)
        external
        IsRootSafe(_msgSender())
        SafeIdRegistered(safeId)
        requiresAuth
    {
        bytes32 org = getOrgBySafe(safeId);
        address caller = _msgSender();
        /// RootSafe usecase : Check if the safe is Member of the Tree of the caller (rootSafe)
        if (!isRootSafeOf(caller, safeId)) {
            revert Errors.NotAuthorizedUpdateNonChildrenSafe();
        }
        DataTypes.Safe storage newRootSafe = safes[org][safeId];
        /// Check if the safe is a Super Safe, and an Direct Children of thr Root Safe
        if (
            (newRootSafe.child.length <= 0)
                || (!isSuperSafe(getSafeIdBySafe(org, caller), safeId))
        ) {
            revert Errors.NotAuthorizedUpdateNonSuperSafe();
        }
        /// Give Role RootSafe if not have it
        RolesAuthority _authority = RolesAuthority(rolesAuthority);
        _authority.setUserRole(
            newRootSafe.safe, uint8(DataTypes.Role.ROOT_SAFE), true
        );
        // Update Tier
        newRootSafe.tier = DataTypes.Tier.ROOT;
        // Update Root Safe
        newRootSafe.lead = address(0);
        newRootSafe.superSafe = 0;
        emit Events.RootSafePromoted(
            org, safeId, caller, newRootSafe.safe, newRootSafe.name
        );
    }

    /// @notice update superSafe of a safe
    /// @dev Update the superSafe of a safe with a new superSafe, Call must come from the root safe
    /// @param safeId Id of the safe to be updated
    /// @param newSuperId Id of the new superSafe
    function updateSuper(uint256 safeId, uint256 newSuperId)
        external
        IsRootSafe(_msgSender())
        SafeIdRegistered(newSuperId)
        requiresAuth
    {
        bytes32 org = getOrgBySafe(safeId);
        address caller = _msgSender();
        /// RootSafe usecase : Check if the safe is Member of the Tree of the caller (rootSafe)
        if (!isRootSafeOf(caller, safeId)) {
            revert Errors.NotAuthorizedUpdateNonChildrenSafe();
        }
        // Validate are the same org
        if (org != getOrgBySafe(newSuperId)) {
            revert Errors.NotAuthorizedUpdateSafeToOtherOrg();
        }
        /// Check if the new Super Safe is Reached Depth Tree Limit
        if (isLimitLevel(newSuperId)) {
            revert Errors.TreeDepthLimitReached(depthTreeLimit[org]);
        }
        DataTypes.Safe storage _safe = safes[org][safeId];
        /// SuperSafe is either an Org or a Safe
        DataTypes.Safe storage oldSuper = safes[org][_safe.superSafe];

        /// Remove child from superSafe
        for (uint256 i; i < oldSuper.child.length;) {
            if (oldSuper.child[i] == safeId) {
                oldSuper.child[i] = oldSuper.child[oldSuper.child.length - 1];
                oldSuper.child.pop();
                break;
            }
            unchecked {
                ++i;
            }
        }
        RolesAuthority _authority = RolesAuthority(rolesAuthority);
        /// Revoke SuperSafe and SafeLead if don't have any child, and is not organisation
        if (oldSuper.child.length == 0) {
            _authority.setUserRole(
                oldSuper.safe, uint8(DataTypes.Role.SUPER_SAFE), false
            );
        }

        /// Update safe superSafe
        _safe.superSafe = newSuperId;
        DataTypes.Safe storage newSuperSafe = safes[org][newSuperId];
        /// Add safe to new superSafe
        /// Give Role SuperSafe if not have it
        if (
            !_authority.doesUserHaveRole(
                newSuperSafe.safe, uint8(DataTypes.Role.SUPER_SAFE)
            )
        ) {
            _authority.setUserRole(
                newSuperSafe.safe, uint8(DataTypes.Role.SUPER_SAFE), true
            );
        }
        newSuperSafe.child.push(safeId);
        emit Events.SafeSuperUpdated(
            org,
            safeId,
            _safe.lead,
            caller,
            getSafeIdBySafe(org, oldSuper.safe),
            newSuperId
        );
    }

    /// @dev Method to update Depth Tree Limit
    /// @param newLimit new Depth Tree Limit
    function updateDepthTreeLimit(uint256 newLimit)
        external
        IsRootSafe(_msgSender())
        requiresAuth
    {
        address caller = _msgSender();
        bytes32 org = getOrgHashBySafe(caller);
        uint256 rootSafe = getSafeIdBySafe(org, caller);
        if ((newLimit > maxDepthTreeLimit) || (newLimit <= depthTreeLimit[org]))
        {
            revert Errors.InvalidLimit();
        }
        emit Events.NewLimitLevel(
            org, rootSafe, caller, depthTreeLimit[org], newLimit
        );
        depthTreeLimit[org] = newLimit;
    }

    /// List of the Methods of DenyHelpers
    /// Any changes in this five methods, must be validate into the abstract contract DenyHelper

    /// @dev Funtion to Add Wallet to the List based on Approach of Safe Contract - Owner Manager
    /// @param users Array of Address of the Wallet to be added to the List
    function addToList(address[] memory users)
        external
        IsRootSafe(_msgSender())
        requiresAuth
    {
        if (users.length == 0) revert Errors.ZeroAddressProvided();
        bytes32 org = getOrgHashBySafe(_msgSender());
        if (!allowFeature[org] && !denyFeature[org]) {
            revert Errors.DenyHelpersDisabled();
        }
        address currentWallet = Constants.SENTINEL_ADDRESS;
        for (uint256 i; i < users.length;) {
            address wallet = users[i];
            if (
                wallet == address(0) || wallet == Constants.SENTINEL_ADDRESS
                    || wallet == address(this) || currentWallet == wallet
            ) revert Errors.InvalidAddressProvided();
            // Avoid duplicate wallet
            if (listed[org][wallet] != address(0)) {
                revert Errors.UserAlreadyOnList();
            }
            // Add wallet to List
            listed[org][currentWallet] = wallet;
            currentWallet = wallet;
            unchecked {
                ++i;
            }
        }
        listed[org][currentWallet] = Constants.SENTINEL_ADDRESS;
        listCount[org] += users.length;
        emit Events.AddedToList(users);
    }

    /// @dev Function to Drop Wallet from the List  based on Approach of Safe Contract - Owner Manager
    /// @param user Array of Address of the Wallet to be dropped of the List
    function dropFromList(address user)
        external
        validAddress(user)
        IsRootSafe(_msgSender())
        requiresAuth
    {
        bytes32 org = getOrgHashBySafe(_msgSender());
        if (!allowFeature[org] && !denyFeature[org]) {
            revert Errors.DenyHelpersDisabled();
        }
        if (listCount[org] == 0) revert Errors.ListEmpty();
        if (!isListed(org, user)) revert Errors.InvalidAddressProvided();
        address prevUser = getPrevUser(org, user);
        listed[org][prevUser] = listed[org][user];
        listed[org][user] = address(0);
        listCount[org] = listCount[org] > 1 ? (listCount[org] - 1) : 0;
        emit Events.DroppedFromList(user);
    }

    /// @dev Method to Enable Allowlist
    function enableAllowlist() external IsRootSafe(_msgSender()) requiresAuth {
        bytes32 org = getOrgHashBySafe(_msgSender());
        allowFeature[org] = true;
        denyFeature[org] = false;
    }

    /// @dev Method to Enable Allowlist
    function enableDenylist() external IsRootSafe(_msgSender()) requiresAuth {
        bytes32 org = getOrgHashBySafe(_msgSender());
        allowFeature[org] = false;
        denyFeature[org] = true;
    }

    /// @dev Method to Disable All
    function disableDenyHelper()
        external
        IsRootSafe(_msgSender())
        requiresAuth
    {
        bytes32 org = getOrgHashBySafe(_msgSender());
        allowFeature[org] = false;
        denyFeature[org] = false;
    }

    // List of Helpers

    /// @notice Get all the information about a safe
    /// @dev Method for getting all info of a safe
    /// @param safeId uint256 of the safe
    /// @return all the information about a safe
    function getSafeInfo(uint256 safeId)
        external
        view
        SafeIdRegistered(safeId)
        returns (
            DataTypes.Tier,
            string memory,
            address,
            address,
            uint256[] memory,
            uint256
        )
    {
        bytes32 org = getOrgBySafe(safeId);
        return (
            safes[org][safeId].tier,
            safes[org][safeId].name,
            safes[org][safeId].lead,
            safes[org][safeId].safe,
            safes[org][safeId].child,
            safes[org][safeId].superSafe
        );
    }

    /// @notice This function checks that caller has permission (as Root/Super/Lead safe) of the target safe
    /// @param caller Caller's address
    /// @param org Hash (On-chain Organisation)
    /// @param targetSafe Address of the target Safe Multisig Wallet
    function hasNotPermissionOverTarget(
        address caller,
        bytes32 org,
        address targetSafe
    ) public view returns (bool hasNotPermission) {
        uint256 targetSafeId = getSafeIdBySafe(org, targetSafe);
        hasNotPermission = !isRootSafeOf(caller, targetSafeId)
            && !isSuperSafe(getSafeIdBySafe(org, caller), targetSafeId); // &&
            // !isSafeLead(targetSafeId, caller);
    }

    /// @notice check if the Organisation is registered
    /// @param org address
    /// @return bool
    function isOrgRegistered(bytes32 org) public view returns (bool) {
        if (indexSafe[org].length == 0 || org == bytes32(0)) return false;
        return true;
    }

    /// @notice Check if the address, is a rootSafe of the safe within an organisation
    /// @param safeId ID's of the child safe/safe
    /// @param root address of Root Safe of the safe
    /// @return bool
    function isRootSafeOf(address root, uint256 safeId)
        public
        view
        SafeIdRegistered(safeId)
        returns (bool)
    {
        if (root == address(0) || safeId == 0) return false;
        bytes32 org = getOrgBySafe(safeId);
        uint256 rootSafe = getSafeIdBySafe(org, root);
        if (rootSafe == 0) return false;
        return (
            (safes[org][rootSafe].tier == DataTypes.Tier.ROOT)
                && (isTreeMember(rootSafe, safeId))
        );
    }

    /// @notice Check if the safe is a Is Tree Member of another safe
    /// @param superSafeId ID's of the superSafe
    /// @param safeId ID's of the safe
    /// @return isMember
    function isTreeMember(uint256 superSafeId, uint256 safeId)
        public
        view
        returns (bool isMember)
    {
        if (superSafeId == 0 || safeId == 0) return false;
        bytes32 org = getOrgBySafe(superSafeId);
        DataTypes.Safe memory childSafe = safes[org][safeId];
        if (childSafe.safe == address(0)) return false;
        if (superSafeId == safeId) return true;
        (isMember,,) = _seekMember(superSafeId, safeId);
    }

    /// @dev Method to validate if is Depth Tree Limit
    /// @param superSafeId ID's of Safe
    /// @return bool
    function isLimitLevel(uint256 superSafeId) public view returns (bool) {
        if ((superSafeId == 0) || (superSafeId > indexId)) return false;
        bytes32 org = getOrgBySafe(superSafeId);
        (, uint256 level,) = _seekMember(indexId + 1, superSafeId);
        return level >= depthTreeLimit[org];
    }

    /// @dev Method to Validate is ID Safe a SuperSafe of a Safe
    /// @param safeId ID's of the safe
    /// @param superSafeId ID's of the Safe
    /// @return bool
    function isSuperSafe(uint256 superSafeId, uint256 safeId)
        public
        view
        returns (bool)
    {
        if (superSafeId == 0 || safeId == 0) return false;
        bytes32 org = getOrgBySafe(superSafeId);
        DataTypes.Safe memory childSafe = safes[org][safeId];
        // Check if the Child Safe is was removed or not Exist and Return False
        if (
            (childSafe.safe == address(0))
                || (childSafe.tier == DataTypes.Tier.REMOVED)
                || (childSafe.tier == DataTypes.Tier.ROOT)
        ) {
            return false;
        }
        return (childSafe.superSafe == superSafeId);
    }

    /// @dev Method to Validate is ID Safe is Pending to Disconnect (was Removed by SuperSafe)
    /// @param safeId ID's of the safe
    /// @param rootSafeId ID's of Root Safe
    /// @return bool
    function isPendingRemove(uint256 rootSafeId, uint256 safeId)
        public
        view
        returns (bool)
    {
        DataTypes.Safe memory childSafe = safes[getOrgBySafe(safeId)][safeId];
        // Check if the Child Safe is was removed or not Exist and Return False
        if (
            (childSafe.safe == address(0))
                || (childSafe.tier == DataTypes.Tier.SAFE)
                || (childSafe.tier == DataTypes.Tier.ROOT)
        ) {
            return false;
        }
        return (childSafe.superSafe == rootSafeId);
    }

    /// @notice Verify if the Safe is registered in any Org
    /// @param safe address of the Safe
    function isSafeRegistered(address safe) public view returns (bool) {
        if ((safe == address(0)) || safe == Constants.SENTINEL_ADDRESS) {
            return false;
        }
        if (getOrgHashBySafe(safe) == bytes32(0)) return false;
        if (getSafeIdBySafe(getOrgHashBySafe(safe), safe) == 0) return false;
        return true;
    }

    /// @dev Method to get Root Safe of a Safe
    /// @param safeId ID's of the safe
    /// @return rootSafeId uint256 Root Safe Id's
    function getRootSafe(uint256 safeId)
        public
        view
        returns (uint256 rootSafeId)
    {
        bytes32 org = getOrgBySafe(safeId);
        DataTypes.Safe memory childSafe = safes[org][safeId];
        if (childSafe.superSafe == 0) return safeId;
        (,, rootSafeId) = _seekMember(indexId + 1, safeId);
    }

    /// @notice Get the safe address of a safe
    /// @dev Method for getting the safe address of a safe
    /// @param safeId uint256 of the safe
    /// @return safe address
    function getSafeAddress(uint256 safeId)
        external
        view
        SafeIdRegistered(safeId)
        returns (address)
    {
        bytes32 org = getOrgBySafe(safeId);
        return safes[org][safeId].safe;
    }

    /// @dev Method to get Org by Safe
    /// @param safe address of Safe
    /// @return Org Hashed Name
    function getOrgHashBySafe(address safe) public view returns (bytes32) {
        for (uint256 i; i < orgHash.length;) {
            if (getSafeIdBySafe(orgHash[i], safe) != 0) {
                return orgHash[i];
            }
            unchecked {
                ++i;
            }
        }
        return bytes32(0);
    }

    /// @dev Method to get Safe ID by safe address
    /// @param org bytes32 hashed name of the Organisation
    /// @param safe Safe address
    /// @return Safe ID
    function getSafeIdBySafe(bytes32 org, address safe)
        public
        view
        returns (uint256)
    {
        if (!isOrgRegistered(org)) {
            revert Errors.OrgNotRegistered(org);
        }
        /// Check if the Safe address is into an Safe mapping
        uint256[] memory indexSafeOrg = indexSafe[org];
        for (uint256 i; i < indexSafeOrg.length;) {
            if (safes[org][indexSafeOrg[i]].safe == safe) {
                return indexSafeOrg[i];
            }
            unchecked {
                ++i;
            }
        }
        return 0;
    }

    /// @notice call to get the orgHash based on safe id
    /// @dev Method to get the hashed orgHash based on safe id
    /// @param safeId uint256 of the safe
    /// @return orgSafe Hash (On-chain Organisation)
    function getOrgBySafe(uint256 safeId)
        public
        view
        returns (bytes32 orgSafe)
    {
        if ((safeId == 0) || (safeId > indexId)) revert Errors.InvalidSafeId();
        for (uint256 i; i < orgHash.length;) {
            if (safes[orgHash[i]][safeId].safe != address(0)) {
                orgSafe = orgHash[i];
            }
            unchecked {
                ++i;
            }
        }
        if (orgSafe == bytes32(0)) revert Errors.SafeIdNotRegistered(safeId);
    }

    /// @notice Refactoring method for Create Org or RootSafe
    /// @dev Method Private for Create Org or RootSafe
    /// @param name String Name of the Organisation
    /// @param caller Safe Caller to Create Org or RootSafe
    /// @param newRootSafe Safe Address to Create Org or RootSafe
    function _createOrgOrRoot(
        string memory name,
        address caller,
        address newRootSafe
    ) private returns (uint256 safeId) {
        if (bytes(name).length == 0) {
            revert Errors.EmptyName();
        }
        bytes32 org = caller == newRootSafe
            ? bytes32(keccak256(abi.encodePacked(name)))
            : getOrgHashBySafe(caller);
        if (isOrgRegistered(org) && caller == newRootSafe) {
            revert Errors.OrgAlreadyRegistered(org);
        }
        if (isSafeRegistered(newRootSafe)) {
            revert Errors.SafeAlreadyRegistered(newRootSafe);
        }
        safeId = indexId++;
        safes[org][safeId] = DataTypes.Safe({
            tier: DataTypes.Tier.ROOT,
            name: name,
            lead: address(0),
            safe: newRootSafe,
            child: new uint256[](0),
            superSafe: 0
        });
        indexSafe[org].push(safeId);

        /// Assign SUPER_SAFE Role + SAFE_ROOT Role
        RolesAuthority _authority = RolesAuthority(rolesAuthority);
        _authority.setUserRole(
            newRootSafe, uint8(DataTypes.Role.ROOT_SAFE), true
        );
        _authority.setUserRole(
            newRootSafe, uint8(DataTypes.Role.SUPER_SAFE), true
        );
    }

    /// @dev Function for refactoring DisconnectSafe Method, and RemoveWholeTree in one Method
    /// @param safeId ID's of the organisation
    function _exitSafe(uint256 safeId) private {
        bytes32 org = getOrgBySafe(safeId);
        address _safe = safes[org][safeId].safe;
        address caller = _msgSender();
        ISafe safeTarget = ISafe(_safe);
        removeIndexSafe(org, safeId);
        delete safes[org][safeId];

        /// Disable Guard
        bytes memory data = abi.encodeCall(ISafe.setGuard, (address(0)));
        /// Execute transaction from target safe
        _executeModuleTransaction(_safe, data);

        /// Disable Module
        address prevModule = getPreviewModule(caller);
        if (prevModule == address(0)) {
            revert Errors.PreviewModuleNotFound(_safe);
        }
        data = abi.encodeCall(ISafe.disableModule, (prevModule, address(this)));
        /// Execute transaction from target safe
        _executeModuleTransaction(_safe, data);

        emit Events.SafeDisconnected(org, safeId, address(safeTarget), caller);
    }

    /// @notice disable safe lead roles
    /// @dev Associated roles: SAFE_LEAD || SAFE_LEAD_EXEC_ON_BEHALF_ONLY || SAFE_LEAD_MODIFY_OWNERS_ONLY
    /// @param user Address of the user to disable roles
    function disableSafeLeadRoles(address user) private {
        RolesAuthority _authority = RolesAuthority(rolesAuthority);
        if (_authority.doesUserHaveRole(user, uint8(DataTypes.Role.SAFE_LEAD)))
        {
            _authority.setUserRole(user, uint8(DataTypes.Role.SAFE_LEAD), false);
        }
        if (
            _authority.doesUserHaveRole(
                user, uint8(DataTypes.Role.SAFE_LEAD_EXEC_ON_BEHALF_ONLY)
            )
        ) {
            _authority.setUserRole(
                user, uint8(DataTypes.Role.SAFE_LEAD_EXEC_ON_BEHALF_ONLY), false
            );
        }
        if (
            _authority.doesUserHaveRole(
                user, uint8(DataTypes.Role.SAFE_LEAD_MODIFY_OWNERS_ONLY)
            )
        ) {
            _authority.setUserRole(
                user, uint8(DataTypes.Role.SAFE_LEAD_MODIFY_OWNERS_ONLY), false
            );
        }
    }

    /// @notice Private method to remove indexId from mapping of indexes into organisations
    /// @param org ID's of the organisation
    /// @param safeId uint256 of the safe
    function removeIndexSafe(bytes32 org, uint256 safeId) private {
<<<<<<< HEAD
        address safe = safes[org][safeId].safe;
        uint256[] storage safeIndex = indexSafe[org];
        for (uint256 i; i < safeIndex.length;) {
            if (safeIndex[i] == safeId) {
                safeIndex[i] = safeIndex[safeIndex.length - 1];
                safeIndex.pop();
=======
        uint256[] storage indexSafeOrg = indexSafe[org];
        for (uint256 i; i < indexSafeOrg.length;) {
            if (indexSafeOrg[i] == safeId) {
                indexSafeOrg[i] = indexSafeOrg[indexSafeOrg.length - 1];
                indexSafeOrg.pop();
>>>>>>> 30845bca
                break;
            }
            unchecked {
                ++i;
            }
        }
        for (uint256 i; i < safeIndex.length;) {
            safes[org][safeIndex[i]].lead = safes[org][safeIndex[i]].lead
                == safe ? address(0) : safes[org][safeIndex[i]].lead;
            unchecked {
                ++i;
            }
        }
    }

    /// @notice Private method to remove Org from Array of Hashes of organisations
    /// @param org ID's of the organisation
    function removeOrg(bytes32 org) private {
        for (uint256 i; i < orgHash.length;) {
            if (orgHash[i] == org) {
                orgHash[i] = orgHash[orgHash.length - 1];
                orgHash.pop();
                break;
            }
            unchecked {
                ++i;
            }
        }
    }

    /// @notice Method for refactoring the methods getRootSafe, isTreeMember, and isLimitTree, in one method
    /// @dev Method to Getting if is Member, the  Level and Root Safe
    /// @param superSafeId ID's of the Super Safe safe
    /// @param childSafeId ID's of the Child Safe
    function _seekMember(uint256 superSafeId, uint256 childSafeId)
        private
        view
        returns (bool isMember, uint256 level, uint256 rootSafeId)
    {
        bytes32 org = getOrgBySafe(childSafeId);
        DataTypes.Safe memory _childSafe = safes[org][childSafeId];
        // Check if the Child Safe is was removed or not Exist and Return False
        if (
            (_childSafe.safe == address(0))
                || (_childSafe.tier == DataTypes.Tier.REMOVED)
        ) {
            return (isMember, level, rootSafeId);
        }
        // Storage the Root Safe Address in the next superSafe is Zero
        rootSafeId = _childSafe.superSafe;
        uint256 currentSuperSafe = rootSafeId;
        level = 2; // Level start in 1
        while (currentSuperSafe != 0) {
            _childSafe = safes[org][currentSuperSafe];
            // Validate if the Current Super Safe is Equal the SuperSafe try to Found, in case is True, storage True in isMember
            isMember =
                !isMember && currentSuperSafe == superSafeId ? true : isMember;
            // Validate if the Current Super Safe of the Child Safe is Equal Zero
            // Return the isMember, level and rootSafeId with actual value
            if (_childSafe.superSafe == 0) return (isMember, level, rootSafeId);
            // else update the Vaule of possible Root Safe
            else rootSafeId = _childSafe.superSafe;
            // Update the Current Super Safe with the Super Safe of the Child Safe
            currentSuperSafe = _childSafe.superSafe;
            // Update the Level for the next iteration
            unchecked {
                ++level;
            }
        }
    }

    /// @dev Method to getting the All Group Member for the Tree of the Root Safe/Org indicate in the args
    /// @param rootSafeId Gorup ID's of the root safe
    /// @param indexSafeByOrg Array of the Safe ID's of the Org
    /// @return indexTree Array of the Safe ID's of the Tree
    function getTreeMember(uint256 rootSafeId, uint256[] memory indexSafeByOrg)
        private
        view
        returns (uint256[] memory indexTree)
    {
        uint256 index;
        for (uint256 i; i < indexSafeByOrg.length;) {
            if (
                (getRootSafe(indexSafeByOrg[i]) == rootSafeId)
                    && (indexSafeByOrg[i] != rootSafeId)
            ) {
                unchecked {
                    ++index;
                }
            }
            unchecked {
                ++i;
            }
        }
        indexTree = new uint256[](index);
        index = 0;
        for (uint256 i; i < indexSafeByOrg.length;) {
            if (
                (getRootSafe(indexSafeByOrg[i]) == rootSafeId)
                    && (indexSafeByOrg[i] != rootSafeId)
            ) {
                indexTree[index] = indexSafeByOrg[i];
                unchecked {
                    ++index;
                }
            }
            unchecked {
                ++i;
            }
        }
    }
}<|MERGE_RESOLUTION|>--- conflicted
+++ resolved
@@ -1109,29 +1109,13 @@
     /// @param org ID's of the organisation
     /// @param safeId uint256 of the safe
     function removeIndexSafe(bytes32 org, uint256 safeId) private {
-<<<<<<< HEAD
-        address safe = safes[org][safeId].safe;
-        uint256[] storage safeIndex = indexSafe[org];
-        for (uint256 i; i < safeIndex.length;) {
-            if (safeIndex[i] == safeId) {
-                safeIndex[i] = safeIndex[safeIndex.length - 1];
-                safeIndex.pop();
-=======
         uint256[] storage indexSafeOrg = indexSafe[org];
         for (uint256 i; i < indexSafeOrg.length;) {
             if (indexSafeOrg[i] == safeId) {
                 indexSafeOrg[i] = indexSafeOrg[indexSafeOrg.length - 1];
                 indexSafeOrg.pop();
->>>>>>> 30845bca
                 break;
             }
-            unchecked {
-                ++i;
-            }
-        }
-        for (uint256 i; i < safeIndex.length;) {
-            safes[org][safeIndex[i]].lead = safes[org][safeIndex[i]].lead
-                == safe ? address(0) : safes[org][safeIndex[i]].lead;
             unchecked {
                 ++i;
             }
