--- conflicted
+++ resolved
@@ -166,19 +166,11 @@
         if (isSafe(caller)) {
             // Check caller is a lead or superSafe of the target safe (checking with isTreeMember because is the same method!!)
             if (
-<<<<<<< HEAD
                 isRootSafeOf(caller, getGroupIdBySafe(org, targetSafe))
                     || isSuperSafe(
                         getGroupIdBySafe(org, caller),
                         getGroupIdBySafe(org, targetSafe)
                     ) || isSafeLead(getGroupIdBySafe(org, targetSafe), caller)
-=======
-                isSafeLead(getGroupIdBySafe(org, targetSafe), caller)
-                    || isTreeMember(
-                        getGroupIdBySafe(org, caller),
-                        getGroupIdBySafe(org, targetSafe)
-                    )
->>>>>>> e8570c24
             ) {
                 // Caller is a safe then check caller's safe signatures.
                 bytes memory keyperTxHashData = encodeTransactionData(
@@ -248,11 +240,7 @@
         /// Check _msgSender() is an Root/Super/Lead safe of the target safe
         if (
             !isRootSafeOf(caller, getGroupIdBySafe(org, targetSafe))
-<<<<<<< HEAD
                 && !isSuperSafe(
-=======
-                && !isTreeMember(
->>>>>>> e8570c24
                     getGroupIdBySafe(org, caller), getGroupIdBySafe(org, targetSafe)
                 ) && !isSafeLead(getGroupIdBySafe(org, targetSafe), caller)
         ) {
@@ -357,46 +345,12 @@
     function registerOrg(string calldata daoName)
         external
         IsGnosisSafe(_msgSender())
-<<<<<<< HEAD
         returns (uint256 groupId)
     {
         bytes32 name = keccak256(abi.encodePacked(daoName));
         address caller = _msgSender();
         groupId = _createOrgOrRoot(daoName, caller, caller);
         orgId.push(name);
-=======
-        returns (uint256)
-    {
-        if (bytes(daoName).length == 0) {
-            revert Errors.EmptyName();
-        }
-        bytes32 name = bytes32(keccak256(abi.encodePacked(daoName)));
-        address caller = _msgSender();
-        if (isOrgRegistered(name)) {
-            revert Errors.OrgAlreadyRegistered(name);
-        }
-        if (isSafeRegistered(caller)) {
-            revert Errors.SafeAlreadyRegistered(caller);
-        }
-        // when register an org, need to create the first root safe group
-        uint256 groupId = indexId;
-        groups[name][groupId] = DataTypes.Group({
-            tier: DataTypes.Tier.ROOT,
-            name: daoName,
-            lead: address(0),
-            safe: caller,
-            child: new uint256[](0),
-            superSafe: 0
-        });
-        orgId.push(name);
-        indexGroup[name].push(groupId);
-        indexId++;
-
-        /// Assign SUPER_SAFE Role + SAFE_ROOT Role
-        RolesAuthority _authority = RolesAuthority(rolesAuthority);
-        _authority.setUserRole(caller, uint8(DataTypes.Role.ROOT_SAFE), true);
-        _authority.setUserRole(caller, uint8(DataTypes.Role.SUPER_SAFE), true);
->>>>>>> e8570c24
 
         emit Events.OrganizationCreated(caller, name, daoName);
         return groupId;
@@ -411,42 +365,12 @@
         IsGnosisSafe(newRootSafe)
         IsRootSafe(_msgSender())
         requiresAuth
-<<<<<<< HEAD
         returns (uint256 groupId)
     {
-=======
-    {
-        if (bytes(name).length == 0) {
-            revert Errors.EmptyName();
-        }
-        bytes32 _name = bytes32(keccak256(abi.encodePacked(name)));
->>>>>>> e8570c24
         address caller = _msgSender();
         bytes32 org = getOrgBySafe(caller);
         uint256 newIndex = indexId;
-<<<<<<< HEAD
         groupId = _createOrgOrRoot(name, caller, newRootSafe);
-=======
-        groups[org][newIndex] = DataTypes.Group({
-            tier: DataTypes.Tier.ROOT,
-            name: name,
-            lead: address(0),
-            safe: newRootSafe,
-            child: new uint256[](0),
-            superSafe: 0
-        });
-        indexGroup[org].push(newIndex);
-        indexId++;
-
-        /// Assign SUPER_SAFE Role + SAFE_ROOT Role
-        RolesAuthority _authority = RolesAuthority(rolesAuthority);
-        _authority.setUserRole(
-            newRootSafe, uint8(DataTypes.Role.ROOT_SAFE), true
-        );
-        _authority.setUserRole(
-            newRootSafe, uint8(DataTypes.Role.SUPER_SAFE), true
-        );
->>>>>>> e8570c24
 
         emit Events.RootSafeGroupCreated(
             org, newIndex, caller, newRootSafe, name
@@ -457,10 +381,6 @@
     /// @dev Call coming from the group safe
     /// @param superSafe address of the superSafe
     /// @param name string name of the group
-<<<<<<< HEAD
-=======
-    /// TODO: how avoid any safe adding in the org or group?
->>>>>>> e8570c24
     function addGroup(uint256 superSafe, string memory name)
         external
         GroupRegistered(superSafe)
