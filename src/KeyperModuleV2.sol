// SPDX-License-Identifier: LGPL-3.0-only
pragma solidity ^0.8.15;

import {Enum} from "@safe-contracts/common/Enum.sol";
import {GnosisSafeMath} from "@safe-contracts/external/GnosisSafeMath.sol";
import {IGnosisSafe, IGnosisSafeProxy} from "./GnosisSafeInterfaces.sol";
import {Auth, Authority} from "@solmate/auth/Auth.sol";
import {RolesAuthority} from "@solmate/auth/authorities/RolesAuthority.sol";
import {DenyHelperV2, Address} from "./DenyHelperV2.sol";
import {KeyperRoles} from "./KeyperRoles.sol";
import {ReentrancyGuard} from "@openzeppelin/security/ReentrancyGuard.sol";
import {Errors} from "../libraries/Errors.sol";
import {DataTypes} from "../libraries/DataTypes.sol";
import {Constants} from "../libraries/Constants.sol";
import {Events} from "../libraries/Events.sol";

/// @title KeyperModuleV2
/// @custom:security-contact general@palmeradao.xyz
contract KeyperModuleV2 is Auth, ReentrancyGuard, DenyHelperV2 {
    using GnosisSafeMath for uint256;
    using Address for address;

    /// @dev Definition of Safe module
    string public constant NAME = "Keyper Module";
    string public constant VERSION = "0.2.0";
    /// @dev Control Nonce of the module
    uint256 public nonce;
    /// @dev Safe contracts
    address public immutable masterCopy;
    address public immutable proxyFactory;
    /// @dev RoleAuthority
    address public rolesAuthority;
    /// @dev Array of Orgs (based on Hash(DAO's name) of the Org)
    bytes32[] private orgId;
    /// @dev indexId of the group
    uint256 public indexId;
    /// @dev Index of Group
    /// @dev Hash(DAO's name) -> ID's Groups
    mapping(bytes32 => uint256[]) public indexGroup;
    /// @dev Hash(DAO's name) -> Groups
    /// bytes32: Hash(DAO's name).   uint256:GroupId.   Group: Group Info
    mapping(bytes32 => mapping(uint256 => DataTypes.Group)) public groups;

    /// @dev Modifier for Validate if Org/Group Exist or SuperSafeNotRegistered Not
    /// @param group ID of the group
    modifier GroupRegistered(uint256 group) {
        if (groups[getOrgByGroup(group)][group].safe == address(0)) {
            revert Errors.GroupNotRegistered(group);
        }
        _;
    }

    /// @dev Modifier for Validate if safe caller is Registered
    /// @param safe Safe address
    modifier SafeRegistered(address safe) {
        if (
            (safe == address(0)) || safe == Constants.SENTINEL_ADDRESS
                || !isSafe(safe)
        ) {
            revert Errors.InvalidGnosisSafe(safe);
        } else if (!isSafeRegistered(safe)) {
            revert Errors.SafeNotRegistered(safe);
        }
        _;
    }

    /// @dev Modifier for Validate if the address is a Gnosis Safe Multisig Wallet
    /// @param safe Address of the Gnosis Safe Multisig Wallet
    modifier IsGnosisSafe(address safe) {
        if (
            safe == address(0) || safe == Constants.SENTINEL_ADDRESS
                || !isSafe(safe)
        ) {
            revert Errors.InvalidGnosisSafe(safe);
        }
        _;
    }

    /// @dev Modifier for Validate if the address is a Gnosis Safe Multisig Wallet and Root Safe
    /// @param safe Address of the Gnosis Safe Multisig Wallet
    modifier IsRootSafe(address safe) {
        if (
            (safe == address(0)) || safe == Constants.SENTINEL_ADDRESS
                || !isSafe(safe)
        ) {
            revert Errors.InvalidGnosisSafe(safe);
        } else if (!isSafeRegistered(safe)) {
            revert Errors.SafeNotRegistered(safe);
        } else if (
            groups[getOrgBySafe(safe)][getGroupIdBySafe(
                getOrgBySafe(safe), safe
            )].tier != DataTypes.Tier.ROOT
        ) {
            revert Errors.InvalidGnosisRootSafe(safe);
        }
        _;
    }

    constructor(
        address masterCopyAddress,
        address proxyFactoryAddress,
        address authorityAddress
    ) Auth(address(0), Authority(authorityAddress)) {
        if (
            masterCopyAddress == address(0) || proxyFactoryAddress == address(0)
                || authorityAddress == address(0)
        ) revert Errors.ZeroAddressProvided();

        if (
            !masterCopyAddress.isContract() || !proxyFactoryAddress.isContract()
        ) revert Errors.InvalidAddressProvided();

        masterCopy = masterCopyAddress;
        proxyFactory = proxyFactoryAddress;
        rolesAuthority = authorityAddress;
        /// Index of Groups starts in 1 Always
        indexId = 1;
    }

<<<<<<< HEAD
    /// @dev Function to create Gnosis Safe Multisig Wallet with our module enabled
    /// @param owners Array of owners of the Gnosis Safe Multisig Wallet
    /// @param threshold Threshold of the Gnosis Safe Multisig Wallet
    /// @return safe Address of Safe created with the module enabled
=======
>>>>>>> 042b13bd
    function createSafeProxy(address[] memory owners, uint256 threshold)
        external
        returns (address safe)
    {
        bytes memory internalEnableModuleData = abi.encodeWithSignature(
            "internalEnableModule(address)", address(this)
        );

        bytes memory data = abi.encodeWithSignature(
            "setup(address[],uint256,address,bytes,address,address,uint256,address)",
            owners,
            threshold,
            this,
            internalEnableModuleData,
            Constants.FALLBACK_HANDLER,
            address(0x0),
            uint256(0),
            payable(address(0x0))
        );

        IGnosisSafeProxy gnosisSafeProxy = IGnosisSafeProxy(proxyFactory);
        try gnosisSafeProxy.createProxy(masterCopy, data) returns (
            address newSafe
        ) {
            return newSafe;
        } catch {
            revert Errors.CreateSafeProxyFailed();
        }
    }

    /// @notice Calls execTransaction of the safe with custom checks on owners rights
    /// @param org ID's Organization
    /// @param targetSafe Safe target address
    /// @param to Address to which the transaction is being sent
    /// @param value Value (ETH) that is being sent with the transaction
    /// @param data Data payload of the transaction
    /// @param operation kind of operation (call or delegatecall)
    /// @param signatures Packed signatures data (v, r, s)
    /// @return result true if transaction was successful.
    function execTransactionOnBehalf(
        bytes32 org,
        address targetSafe,
        address to,
        uint256 value,
        bytes calldata data,
        Enum.Operation operation,
        bytes memory signatures
    )
        external
        payable
        nonReentrant
        SafeRegistered(targetSafe)
        Denied(org, to)
        requiresAuth
        returns (bool result)
    {
        address caller = _msgSender();
        if (isSafe(caller)) {
            // Check caller is a lead or superSafe of the target safe (checking with isTreeMember because is the same method!!)
            if (
                isSafeLead(getGroupIdBySafe(org, targetSafe), caller)
                    || isTreeMember(
                        getGroupIdBySafe(org, caller),
                        getGroupIdBySafe(org, targetSafe)
                    )
            ) {
                // Caller is a safe then check caller's safe signatures.
                bytes memory keyperTxHashData = encodeTransactionData(
                    /// Keyper Info
                    caller,
                    targetSafe,
                    /// Transaction info
                    to,
                    value,
                    data,
                    operation,
                    /// Signature info
                    nonce
                );

                IGnosisSafe gnosisLeadSafe = IGnosisSafe(caller);
                gnosisLeadSafe.checkSignatures(
                    keccak256(keyperTxHashData), keyperTxHashData, signatures
                );
            } else {
                revert Errors.NotAuthorizedExecOnBehalf();
            }
        } else {
            // Caller is EAO (lead) : check if it has the rights over the target safe
            if (!isSafeLead(getGroupIdBySafe(org, targetSafe), caller)) {
                revert Errors.NotAuthorizedAsNotSafeLead();
            }
        }

        /// Increase nonce and execute transaction.
        nonce++;
        /// Execute transaction from target safe
        IGnosisSafe gnosisTargetSafe = IGnosisSafe(targetSafe);
        result = gnosisTargetSafe.execTransactionFromModule(
            to, value, data, operation
        );

        emit Events.TxOnBehalfExecuted(org, caller, targetSafe, result);
    }

<<<<<<< HEAD
    /// @dev Function for enable Keyper module in a Gnosis Safe Multisig Wallet
    /// @param module Address of Keyper module
=======
>>>>>>> 042b13bd
    function internalEnableModule(address module)
        external
        validAddress(module)
    {
        this.enableModule(module);
    }

    /// @dev Non-executed code, function called by the new safe
    /// @param module Address of Keyper module
    function enableModule(address module) external validAddress(module) {
        emit Events.ModuleEnabled(address(this), module);
    }

    /// @notice This function will allow Safe Lead & Safe Lead modify only roles
    /// @notice to to add owner and set a threshold without passing by normal multisig check
    /// @dev For instance addOwnerWithThreshold can be called by Safe Lead & Safe Lead modify only roles
    /// @param ownerAdded Address of the owner to be added
    /// @param threshold Threshold of the Gnosis Safe Multisig Wallet
    /// @param targetSafe Address of the Gnosis Safe Multisig Wallet
    /// @param org Hash(DAO's name)
    function addOwnerWithThreshold(
        address ownerAdded,
        uint256 threshold,
        address targetSafe,
        bytes32 org
    )
        external
        validAddress(ownerAdded)
        SafeRegistered(targetSafe)
        requiresAuth
    {
        address caller = _msgSender();
        /// Check _msgSender() is an Root/Super/Lead safe of the target safe
        if (
            !isRootSafeOf(caller, getGroupIdBySafe(org, targetSafe))
                && !isTreeMember(
                    getGroupIdBySafe(org, caller), getGroupIdBySafe(org, targetSafe)
                ) && !isSafeLead(getGroupIdBySafe(org, targetSafe), caller)
        ) {
            revert Errors.NotAuthorizedAddOwnerWithThreshold();
        }

        /// If the owner is already an owner
        if (isSafeOwner(IGnosisSafe(targetSafe), ownerAdded)) {
            revert Errors.OwnerAlreadyExists();
        }

        bytes memory data = abi.encodeWithSelector(
            IGnosisSafe.addOwnerWithThreshold.selector, ownerAdded, threshold
        );
        IGnosisSafe gnosisTargetSafe = IGnosisSafe(targetSafe);
        /// Execute transaction from target safe
        bool result = gnosisTargetSafe.execTransactionFromModule(
            targetSafe, uint256(0), data, Enum.Operation.Call
        );
        if (!result) revert Errors.TxExecutionModuleFaild();
    }

    /// @notice This function will allow User Lead/Super/Root to remove an owner
    /// @dev For instance of Remove Owner of Gnosis Safe, the user lead/super/root can remove an owner without passing by normal multisig check signature
    /// @param prevOwner Address of the previous owner
    /// @param ownerRemoved Address of the owner to be removed
    /// @param threshold Threshold of the Gnosis Safe Multisig Wallet
    /// @param targetSafe Address of the Gnosis Safe Multisig Wallet
    /// @param org Hash(DAO's name)
    function removeOwner(
        address prevOwner,
        address ownerRemoved,
        uint256 threshold,
        address targetSafe,
        bytes32 org
    ) external SafeRegistered(targetSafe) requiresAuth {
        if (prevOwner == address(0) || ownerRemoved == address(0)) {
            revert Errors.ZeroAddressProvided();
        }

        /// Check _msgSender() is an user lead of the target safe
        if (!isSafeLead(getGroupIdBySafe(org, targetSafe), _msgSender())) {
            revert Errors.NotAuthorizedAsNotSafeLead();
        }

        /// if Owner Not found
        if (!isSafeOwner(IGnosisSafe(targetSafe), ownerRemoved)) {
            revert Errors.OwnerNotFound();
        }

        IGnosisSafe gnosisTargetSafe = IGnosisSafe(targetSafe);

        bytes memory data = abi.encodeWithSelector(
            IGnosisSafe.removeOwner.selector, prevOwner, ownerRemoved, threshold
        );

        /// Execute transaction from target safe
        bool result = gnosisTargetSafe.execTransactionFromModule(
            targetSafe, uint256(0), data, Enum.Operation.Call
        );
        if (!result) revert Errors.TxExecutionModuleFaild();
    }

    /// @notice Give user roles
    /// @dev Call must come from the root safe
    /// @param role Role to be assigned
    /// @param user User that will have specific role (Can be EAO or safe)
    /// @param group Safe group which will have the user permissions on
    /// @param enabled Enable or disable the role
    function setRole(
        DataTypes.Role role,
        address user,
        uint256 group,
        bool enabled
    ) external validAddress(user) IsRootSafe(_msgSender()) requiresAuth {
        address caller = _msgSender();
        if (
            role == DataTypes.Role.ROOT_SAFE
                || role == DataTypes.Role.SUPER_SAFE
        ) {
            revert Errors.SetRoleForbidden(role);
        }
        if (!isRootSafeOf(caller, group)) {
            revert Errors.NotAuthorizedSetRoleAnotherTree();
        }
        DataTypes.Group storage safeGroup = groups[getOrgBySafe(caller)][group];
        // Check if group is part of the caller org
        if (
            role == DataTypes.Role.SAFE_LEAD
                || role == DataTypes.Role.SAFE_LEAD_EXEC_ON_BEHALF_ONLY
                || role == DataTypes.Role.SAFE_LEAD_MODIFY_OWNERS_ONLY
        ) {
            // Update group/org lead
            safeGroup.lead = user;
        }
        RolesAuthority _authority = RolesAuthority(rolesAuthority);
        _authority.setUserRole(user, uint8(role), enabled);
    }

    /// @notice Register an organization
    /// @dev Call has to be done from a safe transaction
    /// @param daoName String with of the org (This name will be hashed into smart contract)
    function registerOrg(string calldata daoName)
        external
        IsGnosisSafe(_msgSender())
<<<<<<< HEAD
    {
        if (bytes(daoName).length == 0) {
            revert Errors.EmptyName();
        }
        bytes32 name = bytes32(keccak256(abi.encodePacked(daoName)));
=======
        returns (uint256 groupId)
    {
        bytes32 name = keccak256(abi.encodePacked(daoName));
>>>>>>> 042b13bd
        address caller = _msgSender();
        groupId = _createOrgOrRoot(daoName, caller, caller);
        orgId.push(name);

        emit Events.OrganizationCreated(caller, name, daoName);
    }

    /// @notice Call has to be done from another root safe to the organization
    /// @dev Call has to be done from a safe transaction
    /// @param newRootSafe Address of new Root Safe
    /// @param name string name of the group
    function createRootSafeGroup(address newRootSafe, string calldata name)
        external
        IsGnosisSafe(newRootSafe)
        IsRootSafe(_msgSender())
        requiresAuth
<<<<<<< HEAD
    {
        if (bytes(name).length == 0) {
            revert Errors.EmptyName();
        }
        bytes32 _name = bytes32(keccak256(abi.encodePacked(name)));
=======
        returns (uint256 groupId)
    {
>>>>>>> 042b13bd
        address caller = _msgSender();
        bytes32 org = getOrgBySafe(caller);
        uint256 newIndex = indexId;
<<<<<<< HEAD
        groups[org][newIndex] = DataTypes.Group({
            tier: DataTypes.Tier.ROOT,
            name: name,
            lead: address(0),
            safe: newRootSafe,
            child: new uint256[](0),
            superSafe: 0
        });
        indexGroup[org].push(newIndex);
        indexId++;

        /// Assign SUPER_SAFE Role + SAFE_ROOT Role
        RolesAuthority _authority = RolesAuthority(rolesAuthority);
        _authority.setUserRole(
            newRootSafe, uint8(DataTypes.Role.ROOT_SAFE), true
        );
        _authority.setUserRole(
            newRootSafe, uint8(DataTypes.Role.SUPER_SAFE), true
        );
=======
        groupId = _createOrgOrRoot(name, caller, newRootSafe);
>>>>>>> 042b13bd

        emit Events.RootSafeGroupCreated(
            org, newIndex, caller, newRootSafe, name
            );
    }

    /// @notice Add a group to an organization/group
    /// @dev Call coming from the group safe
    /// @param superSafe address of the superSafe
    /// @param name string name of the group
<<<<<<< HEAD
=======
    /// TODO: how avoid any safe adding in the org or group?
>>>>>>> 042b13bd
    function addGroup(uint256 superSafe, string memory name)
        external
        GroupRegistered(superSafe)
        IsGnosisSafe(_msgSender())
    {
        // check the name of group is not empty
        if (bytes(name).length == 0) revert Errors.EmptyName();
        bytes32 org = getOrgByGroup(superSafe);
        address caller = _msgSender();
        if (isSafeRegistered(caller)) {
            revert Errors.SafeAlreadyRegistered(caller);
        }
        // check to verify if the caller is already exist in the org
        if (isTreeMember(superSafe, getGroupIdBySafe(org, caller))) {
            revert Errors.GroupAlreadyRegistered();
        }
        /// Create a new group
        DataTypes.Group storage newGroup = groups[org][indexId];
        /// Add to org root/group
        DataTypes.Group storage superSafeOrgGroup = groups[org][superSafe];
        /// Add child to superSafe
        uint256 newIndex = indexId;
        superSafeOrgGroup.child.push(newIndex);

        newGroup.safe = caller;
        newGroup.name = name;
        newGroup.superSafe = superSafe;
        indexGroup[org].push(newIndex);
        indexId++;
        /// Give Role SuperSafe
        RolesAuthority _authority = RolesAuthority(rolesAuthority);
        if (
            (
                !_authority.doesUserHaveRole(
                    superSafeOrgGroup.safe, uint8(DataTypes.Role.SUPER_SAFE)
                )
            ) && (superSafeOrgGroup.child.length > 0)
        ) {
            _authority.setUserRole(
                superSafeOrgGroup.safe, uint8(DataTypes.Role.SUPER_SAFE), true
            );
        }

        emit Events.GroupCreated(
            org, newIndex, newGroup.lead, caller, superSafe, name
            );
    }

    /// @notice Remove group and reasign all child to the superSafe
    /// @dev All actions will be driven based on the caller of the method, and args
    /// @param group address of the group to be removed
    function removeGroup(uint256 group)
        external
        SafeRegistered(_msgSender())
        requiresAuth
    {
        address caller = _msgSender();
        bytes32 org = getOrgBySafe(caller);
        uint256 rootSafe = getGroupIdBySafe(org, caller);
        /// RootSafe usecase : Check if the group is part of caller's org
        if (
            (groups[org][rootSafe].tier == DataTypes.Tier.ROOT)
                && (!isTreeMember(rootSafe, group))
        ) {
            revert Errors.NotAuthorizedRemoveGroupFromOtherTree();
        }
        // SuperSafe usecase : Check caller is superSafe of the group
        if (!isTreeMember(rootSafe, group)) {
            revert Errors.NotAuthorizedAsNotSuperSafe();
        }
        DataTypes.Group memory _group = groups[org][group];

        // superSafe is either an org or a group
        DataTypes.Group storage superSafe = groups[org][_group.superSafe];

        /// Remove child from superSafe
        for (uint256 i = 0; i < superSafe.child.length; i++) {
            if (superSafe.child[i] == group) {
                superSafe.child[i] = superSafe.child[superSafe.child.length - 1];
                superSafe.child.pop();
                break;
            }
        }
        // Handle child from removed group
        for (uint256 i = 0; i < _group.child.length; i++) {
            // Add removed group child to superSafe
            superSafe.child.push(_group.child[i]);
            DataTypes.Group storage childrenGroup = groups[org][_group.child[i]];
            // Update children group superSafe reference
            childrenGroup.superSafe = _group.superSafe;
        }

        // Revoke roles to group
        RolesAuthority _authority = RolesAuthority(rolesAuthority);
        _authority.setUserRole(
            _group.safe, uint8(DataTypes.Role.SUPER_SAFE), false
        );
        // Disable safe lead role
        disableSafeLeadRoles(_group.safe);

        // Store the name before to delete the Group
        emit Events.GroupRemoved(
            org, group, superSafe.safe, caller, _group.superSafe, _group.name
            );
        removeIndexGroup(org, group);
        delete groups[org][group];
    }

    /// @notice update superSafe of a group
    /// @dev Update the superSafe of a group with a new superSafe, Call must come from the root safe
    /// @param group address of the group to be updated
    /// @param newSuper address of the new superSafe
    function updateSuper(uint256 group, uint256 newSuper)
        public
        IsRootSafe(_msgSender())
        GroupRegistered(newSuper)
        requiresAuth
    {
        bytes32 org = getOrgByGroup(group);
        address caller = _msgSender();
        /// RootSafe usecase : Check if the group is Member of the Tree of the caller (rootSafe)
        if (isRootSafeOf(caller, group)) {
            revert Errors.NotAuthorizedUpdateNonChildrenGroup();
        }
        DataTypes.Group storage _group = groups[org][group];
        /// SuperSafe is either an Org or a Group
        DataTypes.Group storage oldSuper = groups[org][_group.superSafe];

        /// Remove child from superSafe
        for (uint256 i = 0; i < oldSuper.child.length; i++) {
            if (oldSuper.child[i] == group) {
                oldSuper.child[i] = oldSuper.child[oldSuper.child.length - 1];
                oldSuper.child.pop();
                break;
            }
        }
        RolesAuthority _authority = RolesAuthority(rolesAuthority);
        /// Revoke SuperSafe and SafeLead if don't have any child, and is not organization
        if (oldSuper.child.length == 0) {
            _authority.setUserRole(
                oldSuper.safe, uint8(DataTypes.Role.SUPER_SAFE), false
            );
            /// TODO: verify if the oldSuper need or not the Safe Lead role (after MVP)
        }

        /// Update group superSafe
        _group.superSafe = newSuper;
        DataTypes.Group storage newSuperGroup = groups[org][newSuper];
        /// Add group to new superSafe
        /// Give Role SuperSafe if not have it
        if (
            !_authority.doesUserHaveRole(
                newSuperGroup.safe, uint8(DataTypes.Role.SUPER_SAFE)
            )
        ) {
            _authority.setUserRole(
                newSuperGroup.safe, uint8(DataTypes.Role.SUPER_SAFE), true
            );
        }
        newSuperGroup.child.push(group);
        emit Events.GroupSuperUpdated(
            org,
            group,
            _group.lead,
            caller,
            getGroupIdBySafe(org, oldSuper.safe),
            newSuper
            );
    }

    /// List of the Methods of DenyHelpers
    /// Any changes in this five methods, must be validate into the abstract contract DenyHelper

    /// @dev Funtion to Add Wallet to the List based on Approach of Safe Contract - Owner Manager
    /// @param users Array of Address of the Wallet to be added to the List
    function addToList(address[] memory users)
        external
        IsRootSafe(_msgSender())
        requiresAuth
    {
        if (users.length == 0) revert Errors.ZeroAddressProvided();
        bytes32 org = getOrgBySafe(_msgSender());
        if (!allowFeature[org] && !denyFeature[org]) {
            revert Errors.DenyHelpersDisabled();
        }
        address currentWallet = Constants.SENTINEL_ADDRESS;
        for (uint256 i = 0; i < users.length; i++) {
            address wallet = users[i];
            if (
                wallet == address(0) || wallet == Constants.SENTINEL_ADDRESS
                    || wallet == address(this) || currentWallet == wallet
            ) revert Errors.InvalidAddressProvided();
            // Avoid duplicate wallet
            if (listed[org][wallet] != address(0)) {
                revert Errors.UserAlreadyOnList();
            }
            // Add wallet to List
            listed[org][currentWallet] = wallet;
            currentWallet = wallet;
        }
        listed[org][currentWallet] = Constants.SENTINEL_ADDRESS;
        listCount[org] += users.length;
        emit Events.AddedToList(users);
    }

    /// @dev Function to Drop Wallet from the List  based on Approach of Safe Contract - Owner Manager
    /// @param user Array of Address of the Wallet to be dropped of the List
    function dropFromList(address user)
        external
        validAddress(user)
        IsRootSafe(_msgSender())
        requiresAuth
    {
        bytes32 org = getOrgBySafe(_msgSender());
        if (!allowFeature[org] && !denyFeature[org]) {
            revert Errors.DenyHelpersDisabled();
        }
        if (listCount[org] == 0) revert Errors.ListEmpty();
        if (!isListed(org, user)) revert Errors.InvalidAddressProvided();
        address prevUser = getPrevUser(org, user);
        listed[org][prevUser] = listed[org][user];
        listed[org][user] = address(0);
        listCount[org] = listCount[org] > 1 ? listCount[org].sub(1) : 0;
        emit Events.DroppedFromList(user);
    }

    /// @dev Method to Enable Allowlist
    function enableAllowlist() external IsRootSafe(_msgSender()) requiresAuth {
        bytes32 org = getOrgBySafe(_msgSender());
        allowFeature[org] = true;
        denyFeature[org] = false;
    }

    /// @dev Method to Enable Allowlist
    function enableDenylist() external IsRootSafe(_msgSender()) requiresAuth {
        bytes32 org = getOrgBySafe(_msgSender());
        allowFeature[org] = false;
        denyFeature[org] = true;
    }

    /// @dev Method to Disable All
    function disableDenyHelper()
        external
        IsRootSafe(_msgSender())
        requiresAuth
    {
        bytes32 org = getOrgBySafe(_msgSender());
        allowFeature[org] = false;
        denyFeature[org] = false;
    }

    // List of Helpers

    /// @notice Get all the information about a group
    /// @dev Method for getting all info of a group
    /// @param group uint256 of the group
<<<<<<< HEAD
    /// @return all the information about a group
=======
>>>>>>> 042b13bd
    function getGroupInfo(uint256 group)
        public
        view
        GroupRegistered(group)
        returns (
            DataTypes.Tier,
            string memory,
            address,
            address,
            uint256[] memory,
            uint256
        )
    {
        bytes32 org = getOrgByGroup(group);
        return (
            groups[org][group].tier,
            groups[org][group].name,
            groups[org][group].lead,
            groups[org][group].safe,
            groups[org][group].child,
            groups[org][group].superSafe
        );
    }

    /// @notice check if the organisation is registered
    /// @param org address
    /// @return bool
    function isOrgRegistered(bytes32 org) public view returns (bool) {
        if (groups[org][indexGroup[org][0]].safe == address(0)) return false;
        return true;
    }

    /// @notice Check if the address, is a superSafe of the group within an organization
    /// @param group ID's of the child group/safe
    /// @param root address of Root Safe of the group
    /// @return bool
    function isRootSafeOf(address root, uint256 group)
        public
        view
        GroupRegistered(group)
        returns (bool)
    {
        bytes32 org = getOrgByGroup(group);
        uint256 rootSafe = getGroupIdBySafe(org, root);
        return (
            (groups[org][rootSafe].tier == DataTypes.Tier.ROOT)
                && (isTreeMember(rootSafe, group))
        );
    }

    /// @notice Check if the group is a superSafe of another group
    /// @param superSafe ID's of the superSafe
    /// @param group ID's of the group
    /// @return bool
    function isTreeMember(uint256 superSafe, uint256 group)
        public
        view
        returns (bool)
    {
        bytes32 org = getOrgByGroup(superSafe);
        DataTypes.Group memory childGroup = groups[org][group];
        if (childGroup.safe == address(0)) return false;
        uint256 currentSuperSafe = childGroup.superSafe;
        /// TODO: probably more efficient to just create a superSafes mapping instead of this iterations
        while (currentSuperSafe != 0) {
            if (currentSuperSafe == superSafe) return true;
            childGroup = groups[org][currentSuperSafe];
            currentSuperSafe = childGroup.superSafe;
        }
        return false;
    }

    /// @dev Method to Validate is Safe exist in Keyper Module
    /// @param safe address of Safe
    /// @return bool
    function isSafeRegistered(address safe) public view returns (bool) {
        if ((safe == address(0)) || safe == Constants.SENTINEL_ADDRESS) {
            return false;
        }
        if (getOrgBySafe(safe) == bytes32(0)) return false;
        if (getGroupIdBySafe(getOrgBySafe(safe), safe) == 0) return false;
        return true;
    }

    /// @dev Method to get Org by Safe
    /// @param safe address of Safe
    /// @return Hash (Dao's Name)
    function getOrgBySafe(address safe) public view returns (bytes32) {
        for (uint256 i = 0; i < orgId.length; i++) {
            if (getGroupIdBySafe(orgId[i], safe) != 0) {
                return orgId[i];
            }
        }
        return bytes32(0);
    }

    /// @dev Method to get Group ID by safe address
    /// @param org uint256 indexId of Organization
    /// @param safe Safe address
    /// @return Group ID
    function getGroupIdBySafe(bytes32 org, address safe)
        public
        view
        returns (uint256)
    {
        if (!isOrgRegistered(org)) {
            revert Errors.OrgNotRegistered(org);
        }
        /// Check if the Safe address is into an Group mapping
        for (uint256 i = 0; i < indexGroup[org].length; i++) {
            if (groups[org][indexGroup[org][i]].safe == safe) {
                return indexGroup[org][i];
            }
        }
        return 0;
    }

    /// @notice call to get the orgId based on group id
    /// @dev Method to get the hashed orgId based on group id
    /// @param group uint256 of the group
<<<<<<< HEAD
    /// @return orgGroup Hash (Dao's Name)
=======
    /// @return orgGroup Org Hashed ID
>>>>>>> 042b13bd
    function getOrgByGroup(uint256 group)
        public
        view
        returns (bytes32 orgGroup)
    {
        if ((group == 0) || (group > indexId)) revert Errors.InvalidGroupId();
        for (uint256 i = 0; i < orgId.length; i++) {
            if (groups[orgId[i]][group].safe != address(0)) orgGroup = orgId[i];
        }
        if (orgGroup == bytes32(0)) revert Errors.GroupNotRegistered(group);
    }

    /// @notice Check if a user is an safe lead of a group/org
    /// @param group address of the group
    /// @param user address of the user that is a lead or not
    /// @return bool
    function isSafeLead(uint256 group, address user)
        public
        view
        returns (bool)
    {
        bytes32 org = getOrgByGroup(group);
        DataTypes.Group memory _group = groups[org][group];
        if (_group.safe == address(0)) return false;
        if (_group.lead == user) {
            return true;
        }
        return false;
    }

    /// @notice Method to Validate if address is a Gnosis Safe Multisig Wallet
    /// @dev This method is used to validate if the address is a Gnosis Safe Multisig Wallet
    /// @param safe Address to validate
    /// @return bool
    function isSafe(address safe) public view returns (bool) {
        /// Check if the address is a Gnosis Safe Multisig Wallet
        if (safe.isContract()) {
            /// Check if the address is a Gnosis Safe Multisig Wallet
            bytes memory payload = abi.encodeWithSignature("getThreshold()");
            (bool success, bytes memory returnData) = safe.staticcall(payload);
            if (!success) return false;
            /// Check if the address is a Gnosis Safe Multisig Wallet
            uint256 threshold = abi.decode(returnData, (uint256));
            if (threshold == 0) return false;
            return true;
        } else {
            return false;
        }
    }

    /// @notice Check if the signer is an owner of the safe
    /// @dev Call has to be done from a safe transaction
    /// @param gnosisSafe GnosisSafe interface
    /// @param signer Address of the signer to verify
    /// @return bool
    function isSafeOwner(IGnosisSafe gnosisSafe, address signer)
        public
        view
        returns (bool)
    {
        address[] memory safeOwners = gnosisSafe.getOwners();
        for (uint256 i = 0; i < safeOwners.length; i++) {
            if (safeOwners[i] == signer) {
                return true;
            }
        }
        return false;
    }

    /// @dev Method to get the domain separator for Keyper Module
    /// @return Hash of the domain separator
    function domainSeparator() public view returns (bytes32) {
        return keccak256(
            abi.encode(Constants.DOMAIN_SEPARATOR_TYPEHASH, getChainId(), this)
        );
    }

    /// @dev Returns the chain id used by this contract.
    /// @return The Chain ID
    function getChainId() public view returns (uint256) {
        uint256 id;
        // solhint-disable-next-line no-inline-assembly
        assembly {
            id := chainid()
        }
        return id;
    }

    /// @dev Method to get the Encoded Packed Data for Keyper Transaction
    /// @param caller address of the caller
    /// @param safe address of the Safe
    /// @param to address of the receiver
    /// @param value value of the transaction
    /// @param data data of the transaction
    /// @param operation operation of the transaction
    /// @param _nonce nonce of the transaction
    /// @return Hash of the encoded data
    function encodeTransactionData(
        address caller,
        address safe,
        address to,
        uint256 value,
        bytes calldata data,
        Enum.Operation operation,
        uint256 _nonce
    ) public view returns (bytes memory) {
        bytes32 keyperTxHash = keccak256(
            abi.encode(
                Constants.KEYPER_TX_TYPEHASH,
                caller,
                safe,
                to,
                value,
                keccak256(data),
                operation,
                _nonce
            )
        );
        return abi.encodePacked(
            bytes1(0x19), bytes1(0x01), domainSeparator(), keyperTxHash
        );
    }

    /// @dev Method to get the Hash Encoded Packed Data for Keyper Transaction
    /// @param caller address of the caller
    /// @param safe address of the Safe
    /// @param to address of the receiver
    /// @param value value of the transaction
    /// @param data data of the transaction
    /// @param operation operation of the transaction
    /// @param _nonce nonce of the transaction
    /// @return Hash of the encoded packed data
    function getTransactionHash(
        address caller,
        address safe,
        address to,
        uint256 value,
        bytes calldata data,
        Enum.Operation operation,
        uint256 _nonce
    ) public view returns (bytes32) {
        return keccak256(
            encodeTransactionData(
                caller, safe, to, value, data, operation, _nonce
            )
        );
    }

    /// @notice disable safe lead roles
    /// @dev Associated roles: SAFE_LEAD || SAFE_LEAD_EXEC_ON_BEHALF_ONLY || SAFE_LEAD_MODIFY_OWNERS_ONLY
    /// @param user Address of the user to disable roles
    function disableSafeLeadRoles(address user) private {
        RolesAuthority _authority = RolesAuthority(rolesAuthority);
        if (_authority.doesUserHaveRole(user, uint8(DataTypes.Role.SAFE_LEAD)))
        {
            _authority.setUserRole(user, uint8(DataTypes.Role.SAFE_LEAD), false);
        } else if (
            _authority.doesUserHaveRole(
                user, uint8(DataTypes.Role.SAFE_LEAD_EXEC_ON_BEHALF_ONLY)
            )
        ) {
            _authority.setUserRole(
                user, uint8(DataTypes.Role.SAFE_LEAD_EXEC_ON_BEHALF_ONLY), false
            );
        } else if (
            _authority.doesUserHaveRole(
                user, uint8(DataTypes.Role.SAFE_LEAD_MODIFY_OWNERS_ONLY)
            )
        ) {
            _authority.setUserRole(
                user, uint8(DataTypes.Role.SAFE_LEAD_MODIFY_OWNERS_ONLY), false
            );
        }
    }

    /// @notice Private method to remove indexId from mapping of indexes into organizations
    /// @param org ID's of the organization
    /// @param group uint256 of the group
    function removeIndexGroup(bytes32 org, uint256 group) private {
        for (uint256 i = 0; i < indexGroup[org].length; i++) {
            if (indexGroup[org][i] == group) {
                indexGroup[org][i] = indexGroup[org][indexGroup[org].length - 1];
                indexGroup[org].pop();
                break;
            }
        }
    }

    /// @notice Refactoring method for Create Org or RootSafe
    /// @dev Method Internal for Create Org or RootSafe
    /// @param name String Name of the Organization
    /// @param caller Safe Caller to Create Org or RootSafe
    /// @param newRootSafe Safe Address to Create Org or RootSafe
    function _createOrgOrRoot(
        string memory name,
        address caller,
        address newRootSafe
    ) private returns (uint256 groupId) {
        if (bytes(name).length == 0) {
            revert Errors.EmptyName();
        }
        bytes32 org = caller == newRootSafe
            ? bytes32(keccak256(abi.encodePacked(name)))
            : getOrgBySafe(caller);
        if (isOrgRegistered(org)) {
            revert Errors.OrgAlreadyRegistered(org);
        }
        if (isSafeRegistered(newRootSafe)) {
            revert Errors.SafeAlreadyRegistered(newRootSafe);
        }
        groupId = indexId;
        groups[org][groupId] = DataTypes.Group({
            tier: DataTypes.Tier.ROOT,
            name: name,
            lead: address(0),
            safe: newRootSafe,
            child: new uint256[](0),
            superSafe: 0
        });
        indexGroup[org].push(groupId);
        indexId++;

        /// Assign SUPER_SAFE Role + SAFE_ROOT Role
        RolesAuthority _authority = RolesAuthority(rolesAuthority);
        _authority.setUserRole(
            newRootSafe, uint8(DataTypes.Role.ROOT_SAFE), true
        );
        _authority.setUserRole(
            newRootSafe, uint8(DataTypes.Role.SUPER_SAFE), true
        );
    }
}<|MERGE_RESOLUTION|>--- conflicted
+++ resolved
@@ -117,13 +117,10 @@
         indexId = 1;
     }
 
-<<<<<<< HEAD
     /// @dev Function to create Gnosis Safe Multisig Wallet with our module enabled
     /// @param owners Array of owners of the Gnosis Safe Multisig Wallet
     /// @param threshold Threshold of the Gnosis Safe Multisig Wallet
     /// @return safe Address of Safe created with the module enabled
-=======
->>>>>>> 042b13bd
     function createSafeProxy(address[] memory owners, uint256 threshold)
         external
         returns (address safe)
@@ -229,11 +226,8 @@
         emit Events.TxOnBehalfExecuted(org, caller, targetSafe, result);
     }
 
-<<<<<<< HEAD
     /// @dev Function for enable Keyper module in a Gnosis Safe Multisig Wallet
     /// @param module Address of Keyper module
-=======
->>>>>>> 042b13bd
     function internalEnableModule(address module)
         external
         validAddress(module)
@@ -375,17 +369,9 @@
     function registerOrg(string calldata daoName)
         external
         IsGnosisSafe(_msgSender())
-<<<<<<< HEAD
-    {
-        if (bytes(daoName).length == 0) {
-            revert Errors.EmptyName();
-        }
-        bytes32 name = bytes32(keccak256(abi.encodePacked(daoName)));
-=======
         returns (uint256 groupId)
     {
         bytes32 name = keccak256(abi.encodePacked(daoName));
->>>>>>> 042b13bd
         address caller = _msgSender();
         groupId = _createOrgOrRoot(daoName, caller, caller);
         orgId.push(name);
@@ -402,42 +388,12 @@
         IsGnosisSafe(newRootSafe)
         IsRootSafe(_msgSender())
         requiresAuth
-<<<<<<< HEAD
-    {
-        if (bytes(name).length == 0) {
-            revert Errors.EmptyName();
-        }
-        bytes32 _name = bytes32(keccak256(abi.encodePacked(name)));
-=======
         returns (uint256 groupId)
     {
->>>>>>> 042b13bd
         address caller = _msgSender();
         bytes32 org = getOrgBySafe(caller);
         uint256 newIndex = indexId;
-<<<<<<< HEAD
-        groups[org][newIndex] = DataTypes.Group({
-            tier: DataTypes.Tier.ROOT,
-            name: name,
-            lead: address(0),
-            safe: newRootSafe,
-            child: new uint256[](0),
-            superSafe: 0
-        });
-        indexGroup[org].push(newIndex);
-        indexId++;
-
-        /// Assign SUPER_SAFE Role + SAFE_ROOT Role
-        RolesAuthority _authority = RolesAuthority(rolesAuthority);
-        _authority.setUserRole(
-            newRootSafe, uint8(DataTypes.Role.ROOT_SAFE), true
-        );
-        _authority.setUserRole(
-            newRootSafe, uint8(DataTypes.Role.SUPER_SAFE), true
-        );
-=======
         groupId = _createOrgOrRoot(name, caller, newRootSafe);
->>>>>>> 042b13bd
 
         emit Events.RootSafeGroupCreated(
             org, newIndex, caller, newRootSafe, name
@@ -448,10 +404,6 @@
     /// @dev Call coming from the group safe
     /// @param superSafe address of the superSafe
     /// @param name string name of the group
-<<<<<<< HEAD
-=======
-    /// TODO: how avoid any safe adding in the org or group?
->>>>>>> 042b13bd
     function addGroup(uint256 superSafe, string memory name)
         external
         GroupRegistered(superSafe)
@@ -708,10 +660,7 @@
     /// @notice Get all the information about a group
     /// @dev Method for getting all info of a group
     /// @param group uint256 of the group
-<<<<<<< HEAD
     /// @return all the information about a group
-=======
->>>>>>> 042b13bd
     function getGroupInfo(uint256 group)
         public
         view
@@ -832,11 +781,7 @@
     /// @notice call to get the orgId based on group id
     /// @dev Method to get the hashed orgId based on group id
     /// @param group uint256 of the group
-<<<<<<< HEAD
     /// @return orgGroup Hash (Dao's Name)
-=======
-    /// @return orgGroup Org Hashed ID
->>>>>>> 042b13bd
     function getOrgByGroup(uint256 group)
         public
         view
