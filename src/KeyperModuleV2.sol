// SPDX-License-Identifier: LGPL-3.0-only
pragma solidity ^0.8.15;

import {Enum} from "@safe-contracts/common/Enum.sol";
import {GnosisSafeMath} from "@safe-contracts/external/GnosisSafeMath.sol";
import {IGnosisSafe, IGnosisSafeProxy} from "./GnosisSafeInterfaces.sol";
import {Auth, Authority} from "@solmate/auth/Auth.sol";
import {RolesAuthority} from "@solmate/auth/authorities/RolesAuthority.sol";
import {DenyHelperV2, Address} from "./DenyHelperV2.sol";
import {KeyperRoles} from "./KeyperRoles.sol";
import {ReentrancyGuard} from "@openzeppelin/security/ReentrancyGuard.sol";
import {Errors} from "../libraries/Errors.sol";
import {DataTypes} from "../libraries/DataTypes.sol";
import {Constants} from "../libraries/Constants.sol";
import {Events} from "../libraries/Events.sol";

contract KeyperModuleV2 is Auth, ReentrancyGuard, DenyHelperV2 {
    using GnosisSafeMath for uint256;
    using Address for address;
    /// @dev Definition of Safe module

    string public constant NAME = "Keyper Module";
    string public constant VERSION = "0.2.0";
    /// @dev Control Nonce of the module
    uint256 public nonce;
    /// @dev Safe contracts
    address public immutable masterCopy;
    address public immutable proxyFactory;
    /// @dev RoleAuthority
    address public rolesAuthority;
<<<<<<< HEAD
    /// @dev Enum Tier
    /// @dev Tier 0: Normal Group Safe (can be Child, Lead or Super safe)
    /// @dev Tier 1: Root Safe

    enum Tier {
        GROUP, // 0
        ROOT // 1
    }
    /// @devStruct for Group
    /// @param tier Kind of the group (at the momento only GROUP or ROOT)
    /// @param name String name of the group (any tier of group)
    /// @param lead Address of Safe Lead of the group (Safe Lead Role)
    /// @param safe Address of Safe of the group (Safe Role)
    /// @param child Array of ID's members of the group
    /// @param superSafe ID of Superior Group (superSafe Role)

    struct Group {
        Tier tier;
        string name;
        address lead;
        address safe;
        uint256[] child;
        uint256 superSafe;
    }
=======
>>>>>>> e908e7fa
    /// @dev Array of Orgs (based on Hash(DAO's name))

    bytes32[] private orgId;
    /// @dev indexId of the group
    uint256 public indexId;
    /// @dev Index of Group
    /// @dev Hash(DAO's name) -> ID's Groups
    mapping(bytes32 => uint256[]) public indexGroup;
    /// @dev Hash(DAO's name) -> Groups
    /// bytes32: Hash(DAO's name).   uint256:GroupId.   Group: Group Info
<<<<<<< HEAD
    mapping(bytes32 => mapping(uint256 => Group)) public groups;

    /// @dev Events
    event OrganizationCreated(
        address indexed creator, bytes32 indexed org, string name
    );

    /// @dev Event Fire when create a New Group (Tier 0) into the organization
    /// @param org Hash(DAO's name)
    /// @param groupId ID of the group
    /// @param lead Address of Safe Lead of the group
    /// @param creator Address of the creator of the group
    /// @param superSafe ID of Superior Group
    /// @param name String name of the group
    event GroupCreated(
        bytes32 indexed org,
        uint256 indexed groupId,
        address lead,
        address indexed creator,
        uint256 superSafe,
        string name
    );

    /// @dev Event Fire when remove a Group (Tier 0) from the organization
    /// @param org Hash(DAO's name)
    /// @param groupRemoved ID of the group removed
    /// @param lead Address of Safe Lead of the group
    /// @param remover Address of the creator of the group
    /// @param superSafe ID of Superior Group
    /// @param name String name of the group
    event GroupRemoved(
        bytes32 indexed org,
        uint256 indexed groupRemoved,
        address lead,
        address indexed remover,
        uint256 superSafe,
        string name
    );

    /// @dev Event Fire when update SuperSafe of a Group (Tier 0) from the organization
    /// @param org Hash(DAO's name)
    /// @param groupId ID of the group updated
    /// @param lead Address of Safe Lead of the group
    /// @param updater Address of the updater of the group
    /// @param oldSuperSafe ID of old Super Safe Group
	/// @param newSuperSafe ID of new Super Safe Group
    event GroupSuperUpdated(
        bytes32 indexed org,
        uint256 indexed groupId,
        address lead,
        address indexed updater,
        uint256 oldSuperSafe,
        uint256 newSuperSafe
    );

    event TxOnBehalfExecuted(
        bytes32 indexed org,
        address indexed executor,
        address indexed target,
        bool result
    );

    event ModuleEnabled(address indexed safe, address indexed module);

    event RootSafeGroupCreated(
        bytes32 indexed org,
        uint256 indexed newIdRootSafeGroup,
        address indexed creator,
        address newRootSafeGroup,
        string name
    );

    /// @dev Errors
    error OrgNotRegistered(bytes32 org);
    error GroupNotRegistered(uint256 group);
    error SuperSafeNotRegistered(uint256 superSafe);
    error NotAuthorizedAddOwnerWithThreshold();
    error NotAuthorizedRemoveGroupFromOtherTree();
    error NotAuthorizedExecOnBehalf();
    error NotAuthorizedAsNotSafeLead();
    error NotAuthorizedAsNotSuperSafe();
    error NotAuthorizedUpdateNonChildrenGroup();
    error NotAuthorizedSetRoleAnotherTree();
    error OwnerNotFound();
    error OwnerAlreadyExists();
    error CreateSafeProxyFailed();
    error InvalidThreshold();
    error TxExecutionModuleFaild();
    error ChildAlreadyExist();
    error InvalidGnosisSafe(address safe);
    error InvalidGnosisRootSafe(address safe);
    error SetRoleForbidden(Role role);
    error OrgAlreadyRegistered();
    error EmptyName();
    error UserNotGroup(address user);

    /// @dev Modifier for Validate if Org Exist or Not
	/// @param org Hash(DAO's name)
    modifier OrgRegistered(bytes32 org) {
        if (!isOrgRegistered(org)) {
            revert OrgNotRegistered(org);
        }
        _;
    }

    /// @dev Modifier for Validate if Org/Group Exist or SuperSafeNotRegistered Not
	/// @param org Hash(DAO's name)
	/// @param group ID of the group
    modifier GroupRegistered(bytes32 org, uint256 group) {
        if (groups[org][group].safe == address(0)) {
            revert GroupNotRegistered(group);
=======
    mapping(bytes32 => mapping(uint256 => DataTypes.Group)) public groups;

    /// @dev Modifier for Validate if Org/Group Exist or SuperSafeNotRegistered Not
    modifier GroupRegistered(uint256 group) {
        if (groups[getOrgByGroup(group)][group].safe == address(0)) {
            revert Errors.GroupNotRegistered(group);
        }
        _;
    }

    /// @dev Modifier for Validate if safe caller is Registered
    /// @param safe Safe address
    modifier SafeRegistered(address safe) {
        if (
            (safe == address(0)) ||
            safe == Constants.SENTINEL_ADDRESS ||
            !isSafe(safe)
        ) {
            revert Errors.InvalidGnosisSafe(safe);
        } else if (!isSafeRegistered(safe)) {
            revert Errors.SafeNotRegistered(safe);
>>>>>>> e908e7fa
        }
        _;
    }

    /// @dev Modifier for Validate if the address is a Gnosis Safe Multisig Wallet
	/// @param safe Address of the Gnosis Safe Multisig Wallet
    modifier IsGnosisSafe(address safe) {
        if (
            safe == address(0) ||
            safe == Constants.SENTINEL_ADDRESS ||
            !isSafe(safe)
        ) {
            revert Errors.InvalidGnosisSafe(safe);
        }
        _;
    }

    /// @dev Modifier for Validate if the address is a Gnosis Safe Multisig Wallet and Root Safe
<<<<<<< HEAD
	/// @param org Hash(DAO's name)
	/// @param safe Address of the Gnosis Safe Multisig Wallet
    modifier IsRootSafe(bytes32 org, address safe) {
=======
    modifier IsRootSafe(address safe) {
>>>>>>> e908e7fa
        if (
            (safe == address(0)) ||
            safe == Constants.SENTINEL_ADDRESS ||
            !isSafe(safe)
        ) {
            revert Errors.InvalidGnosisSafe(safe);
        } else if (!isSafeRegistered(safe)) {
            revert Errors.SafeNotRegistered(safe);
        } else if (
            groups[getOrgBySafe(safe)][
                getGroupIdBySafe(getOrgBySafe(safe), safe)
            ].tier != DataTypes.Tier.ROOT
        ) {
            revert Errors.InvalidGnosisRootSafe(safe);
        }
        _;
    }

    constructor(
        address masterCopyAddress,
        address proxyFactoryAddress,
        address authorityAddress
    ) Auth(address(0), Authority(authorityAddress)) {
        if (
            masterCopyAddress == address(0) ||
            proxyFactoryAddress == address(0) ||
            authorityAddress == address(0)
        ) revert Errors.ZeroAddressProvided();

        if (
            !masterCopyAddress.isContract() || !proxyFactoryAddress.isContract()
        ) revert Errors.InvalidAddressProvided();

        masterCopy = masterCopyAddress;
        proxyFactory = proxyFactoryAddress;
        rolesAuthority = authorityAddress;
		/// Index of Groups starts in 1 Always
        indexId = 1;
    }

<<<<<<< HEAD
	/// @dev Function to create Gnosis Safe Multisig Wallet with our module enabled
	/// @param owners Array of owners of the Gnosis Safe Multisig Wallet
	/// @param threshold Threshold of the Gnosis Safe Multisig Wallet
    function createSafeProxy(address[] memory owners, uint256 threshold)
        external
        returns (address safe)
    {
=======
    function createSafeProxy(
        address[] memory owners,
        uint256 threshold
    ) external returns (address safe) {
>>>>>>> e908e7fa
        bytes memory internalEnableModuleData = abi.encodeWithSignature(
            "internalEnableModule(address)",
            address(this)
        );

        bytes memory data = abi.encodeWithSignature(
            "setup(address[],uint256,address,bytes,address,address,uint256,address)",
            owners,
            threshold,
            this,
            internalEnableModuleData,
            Constants.FALLBACK_HANDLER,
            address(0x0),
            uint256(0),
            payable(address(0x0))
        );

        IGnosisSafeProxy gnosisSafeProxy = IGnosisSafeProxy(proxyFactory);
        try gnosisSafeProxy.createProxy(masterCopy, data) returns (
            address newSafe
        ) {
            return newSafe;
        } catch {
            revert Errors.CreateSafeProxyFailed();
        }
    }

    /// @notice Calls execTransaction of the safe with custom checks on owners rights
<<<<<<< HEAD
    /// @param org Organization
=======
    /// @param org ID's Organization
>>>>>>> e908e7fa
    /// @param targetSafe Safe target address
    /// @param to Address to which the transaction is being sent
	/// @param value Value (ETH) that is being sent with the transaction
	/// @param data Data payload of the transaction
	/// @param operation kind of operation (call or delegatecall)
	/// @param signatures Packed signatures data (v, r, s)
    function execTransactionOnBehalf(
        bytes32 org,
        address targetSafe,
        address to,
        uint256 value,
        bytes calldata data,
        Enum.Operation operation,
        bytes memory signatures
    )
        external
        payable
        nonReentrant
        SafeRegistered(targetSafe)
        Denied(org, to)
        requiresAuth
        returns (bool result)
    {
        address caller = _msgSender();
        if (isSafe(caller)) {
            // Check caller is a lead or superSafe of the target safe (checking with isTreeMember because is the same method!!)
            if (
                isSafeLead(getGroupIdBySafe(org, targetSafe), caller) ||
                isTreeMember(
                    getGroupIdBySafe(org, caller),
                    getGroupIdBySafe(org, targetSafe)
                )
            ) {
                // Caller is a safe then check caller's safe signatures.
                bytes memory keyperTxHashData = encodeTransactionData(
                    /// Keyper Info
                    caller,
                    targetSafe,
                    /// Transaction info
                    to,
                    value,
                    data,
                    operation,
                    /// Signature info
                    nonce
                );

                IGnosisSafe gnosisLeadSafe = IGnosisSafe(caller);
                gnosisLeadSafe.checkSignatures(
                    keccak256(keyperTxHashData),
                    keyperTxHashData,
                    signatures
                );
            } else {
                revert Errors.NotAuthorizedExecOnBehalf();
            }
        } else {
            // Caller is EAO (lead) : check if it has the rights over the target safe
            if (!isSafeLead(getGroupIdBySafe(org, targetSafe), caller)) {
                revert Errors.NotAuthorizedAsNotSafeLead();
            }
        }

        /// Increase nonce and execute transaction.
        nonce++;
        /// Execute transaction from target safe
        IGnosisSafe gnosisTargetSafe = IGnosisSafe(targetSafe);
        result = gnosisTargetSafe.execTransactionFromModule(
            to,
            value,
            data,
            operation
        );

        emit Events.TxOnBehalfExecuted(org, caller, targetSafe, result);
    }

<<<<<<< HEAD
	/// @dev Function for enable Keyper module in a Gnosis Safe Multisig Wallet
	/// @param module Address of Keyper module
    function internalEnableModule(address module)
        external
        validAddress(module)
    {
=======
    function internalEnableModule(
        address module
    ) external validAddress(module) {
>>>>>>> e908e7fa
        this.enableModule(module);
    }

    /// @dev Non-executed code, function called by the new safe
	/// @param module Address of Keyper module
    function enableModule(address module) external validAddress(module) {
        emit Events.ModuleEnabled(address(this), module);
    }

    /// @notice This function will allow Safe Lead & Safe Lead modify only roles
	/// @notice to to add owner and set a threshold without passing by normal multisig check
    /// @dev For instance addOwnerWithThreshold can be called by Safe Lead & Safe Lead modify only roles
	/// @param ownerAdded Address of the owner to be added
	/// @param threshold Threshold of the Gnosis Safe Multisig Wallet
	/// @param targetSafe Address of the Gnosis Safe Multisig Wallet
	/// @param org Hash(DAO's name)
    function addOwnerWithThreshold(
        address ownerAdded,
        uint256 threshold,
        address targetSafe,
        bytes32 org
    )
        external
        validAddress(ownerAdded)
        SafeRegistered(targetSafe)
        requiresAuth
    {
        address caller = _msgSender();
        /// Check _msgSender() is an Root/Super/Lead safe of the target safe
        if (
            !isRootSafeOf(caller, getGroupIdBySafe(org, targetSafe)) &&
            !isTreeMember(
                getGroupIdBySafe(org, caller),
                getGroupIdBySafe(org, targetSafe)
            ) &&
            !isSafeLead(getGroupIdBySafe(org, targetSafe), caller)
        ) {
            revert Errors.NotAuthorizedAddOwnerWithThreshold();
        }

        /// If the owner is already an owner
        if (isSafeOwner(IGnosisSafe(targetSafe), ownerAdded)) {
            revert Errors.OwnerAlreadyExists();
        }

        bytes memory data = abi.encodeWithSelector(
            IGnosisSafe.addOwnerWithThreshold.selector,
            ownerAdded,
            threshold
        );
        IGnosisSafe gnosisTargetSafe = IGnosisSafe(targetSafe);
        /// Execute transaction from target safe
        bool result = gnosisTargetSafe.execTransactionFromModule(
            targetSafe,
            uint256(0),
            data,
            Enum.Operation.Call
        );
        if (!result) revert Errors.TxExecutionModuleFaild();
    }

    /// @notice This function will allow UserLead to remove an owner
    /// @dev For instance role
    function removeOwner(
        address prevOwner,
        address ownerRemoved,
        uint256 threshold,
        address targetSafe,
        bytes32 org
    ) external SafeRegistered(targetSafe) requiresAuth {
        if (prevOwner == address(0) || ownerRemoved == address(0)) {
            revert Errors.ZeroAddressProvided();
        }

        /// Check _msgSender() is an user lead of the target safe
        if (!isSafeLead(getGroupIdBySafe(org, targetSafe), _msgSender())) {
            revert Errors.NotAuthorizedAsNotSafeLead();
        }

        /// if Owner Not found
        if (!isSafeOwner(IGnosisSafe(targetSafe), ownerRemoved)) {
            revert Errors.OwnerNotFound();
        }

        IGnosisSafe gnosisTargetSafe = IGnosisSafe(targetSafe);

        bytes memory data = abi.encodeWithSelector(
            IGnosisSafe.removeOwner.selector,
            prevOwner,
            ownerRemoved,
            threshold
        );

        /// Execute transaction from target safe
        bool result = gnosisTargetSafe.execTransactionFromModule(
            targetSafe,
            uint256(0),
            data,
            Enum.Operation.Call
        );
        if (!result) revert Errors.TxExecutionModuleFaild();
    }

    /// @notice Give user roles
    /// @dev Call must come from the root safe
    /// @param role Role to be assigned
    /// @param user User that will have specific role (Can be EAO or safe)
    /// @param group Safe group which will have the user permissions on
    function setRole(
        DataTypes.Role role,
        address user,
        uint256 group,
        bool enabled
    ) external validAddress(user) IsRootSafe(_msgSender()) requiresAuth {
        address caller = _msgSender();
        if (
            role == DataTypes.Role.ROOT_SAFE ||
            role == DataTypes.Role.SUPER_SAFE
        ) {
            revert Errors.SetRoleForbidden(role);
        }
        if (!isRootSafeOf(caller, group)) {
            revert Errors.NotAuthorizedSetRoleAnotherTree();
        }
        DataTypes.Group storage safeGroup = groups[getOrgBySafe(caller)][group];
        // Check if group is part of the caller org
        if (
            role == DataTypes.Role.SAFE_LEAD ||
            role == DataTypes.Role.SAFE_LEAD_EXEC_ON_BEHALF_ONLY ||
            role == DataTypes.Role.SAFE_LEAD_MODIFY_OWNERS_ONLY
        ) {
            // Update group/org lead
            safeGroup.lead = user;
        }
        RolesAuthority _authority = RolesAuthority(rolesAuthority);
        _authority.setUserRole(user, uint8(role), enabled);
    }

    /// @notice Register an organization
    /// @dev Call has to be done from a safe transaction
    /// @param daoName String with of the org (This name will be hashed into smart contract)
    function registerOrg(
        string calldata daoName
    ) external IsGnosisSafe(_msgSender()) {
        if (bytes(daoName).length == 0) {
            revert Errors.EmptyName();
        }
        bytes32 name = bytes32(keccak256(abi.encodePacked(daoName)));
        address caller = _msgSender();
        if (isOrgRegistered(name)) {
            revert Errors.OrgAlreadyRegistered(name);
        }
        if (isSafeRegistered(caller)) {
            revert Errors.SafeAlreadyRegistered(caller);
        }
        // when register an org, need to create the first root safe group
        groups[name][indexId] = DataTypes.Group({
            tier: DataTypes.Tier.ROOT,
            name: daoName,
            lead: address(0),
            safe: caller,
            child: new uint256[](0),
            superSafe: 0
        });
        orgId.push(name);
        indexGroup[name].push(indexId);
        indexId++;

        /// Assign SUPER_SAFE Role + SAFE_ROOT Role
        RolesAuthority _authority = RolesAuthority(rolesAuthority);
        _authority.setUserRole(caller, uint8(DataTypes.Role.ROOT_SAFE), true);
        _authority.setUserRole(caller, uint8(DataTypes.Role.SUPER_SAFE), true);

        emit Events.OrganizationCreated(caller, name, daoName);
    }

    /// @notice Call has to be done from another root safe to the organization
    /// @dev Call has to be done from a safe transaction
    /// @param newRootSafe Address of new Root Safe
    /// @param name string name of the group
    function createRootSafeGroup(
        address newRootSafe,
        string calldata name
    ) external IsGnosisSafe(newRootSafe) IsRootSafe(_msgSender()) requiresAuth {
        if (bytes(name).length == 0) {
            revert Errors.EmptyName();
        }
        bytes32 _name = bytes32(keccak256(abi.encodePacked(name)));
        address caller = _msgSender();
        bytes32 org = getOrgBySafe(caller);
        if (isOrgRegistered(_name)) {
            revert Errors.OrgAlreadyRegistered(_name);
        }
        if (isSafeRegistered(newRootSafe)) {
            revert Errors.SafeAlreadyRegistered(newRootSafe);
        }
        uint256 newIndex = indexId;
        groups[org][newIndex] = DataTypes.Group({
            tier: DataTypes.Tier.ROOT,
            name: name,
            lead: address(0),
            safe: newRootSafe,
            child: new uint256[](0),
            superSafe: 0
        });
        indexGroup[org].push(newIndex);
        indexId++;

        /// Assign SUPER_SAFE Role + SAFE_ROOT Role
        RolesAuthority _authority = RolesAuthority(rolesAuthority);
        _authority.setUserRole(
            newRootSafe,
            uint8(DataTypes.Role.ROOT_SAFE),
            true
        );
        _authority.setUserRole(
            newRootSafe,
            uint8(DataTypes.Role.SUPER_SAFE),
            true
        );

        emit Events.RootSafeGroupCreated(
            org,
            newIndex,
            caller,
            newRootSafe,
            name
        );
    }

    /// @notice Add a group to an organization/group
    /// @dev Call coming from the group safe
    /// @param superSafe address of the superSafe
    /// @param name string name of the group
    /// TODO: how avoid any safe adding in the org or group?
    function addGroup(
        uint256 superSafe,
        string memory name
    ) external GroupRegistered(superSafe) IsGnosisSafe(_msgSender()) {
        // check the name of group is not empty
        if (bytes(name).length == 0) revert Errors.EmptyName();
        bytes32 org = getOrgByGroup(superSafe);
        address caller = _msgSender();
        if (isSafeRegistered(caller)) {
            revert Errors.SafeAlreadyRegistered(caller);
        }
        // check to verify if the caller is already exist in the org
        if (isTreeMember(superSafe, getGroupIdBySafe(org, caller))) {
            revert Errors.GroupAlreadyRegistered();
        }
        /// Create a new group
        DataTypes.Group storage newGroup = groups[org][indexId];
        /// Add to org root/group
        DataTypes.Group storage superSafeOrgGroup = groups[org][superSafe];
        /// Add child to superSafe
        uint256 newIndex = indexId;
        superSafeOrgGroup.child.push(newIndex);

        newGroup.safe = caller;
        newGroup.name = name;
        newGroup.superSafe = superSafe;
        indexGroup[org].push(newIndex);
        indexId++;
        /// Give Role SuperSafe
        RolesAuthority _authority = RolesAuthority(rolesAuthority);
        if (
            (
                !_authority.doesUserHaveRole(
                    superSafeOrgGroup.safe,
                    uint8(DataTypes.Role.SUPER_SAFE)
                )
            ) && (superSafeOrgGroup.child.length > 0)
        ) {
            _authority.setUserRole(
                superSafeOrgGroup.safe,
                uint8(DataTypes.Role.SUPER_SAFE),
                true
            );
        }

        emit Events.GroupCreated(
            org,
            newIndex,
            newGroup.lead,
            caller,
            superSafe,
            name
        );
    }

    /// @notice Remove group and reasign all child to the superSafe
    /// @dev All actions will be driven based on the caller of the method, and args
    /// @param group address of the group to be removed
    function removeGroup(
        uint256 group
    ) external SafeRegistered(_msgSender()) requiresAuth {
        address caller = _msgSender();
        bytes32 org = getOrgBySafe(caller);
        uint256 rootSafe = getGroupIdBySafe(org, caller);
        /// RootSafe usecase : Check if the group is part of caller's org
        if (
            (groups[org][rootSafe].tier == DataTypes.Tier.ROOT) &&
            (!isTreeMember(rootSafe, group))
        ) {
            revert Errors.NotAuthorizedRemoveGroupFromOtherTree();
        }
        // SuperSafe usecase : Check caller is superSafe of the group
        if (!isTreeMember(rootSafe, group)) {
            revert Errors.NotAuthorizedAsNotSuperSafe();
        }
        DataTypes.Group memory _group = groups[org][group];

        // superSafe is either an org or a group
        DataTypes.Group storage superSafe = groups[org][_group.superSafe];

        /// Remove child from superSafe
        for (uint256 i = 0; i < superSafe.child.length; i++) {
            if (superSafe.child[i] == group) {
                superSafe.child[i] = superSafe.child[
                    superSafe.child.length - 1
                ];
                superSafe.child.pop();
                break;
            }
        }
        // Handle child from removed group
        for (uint256 i = 0; i < _group.child.length; i++) {
            // Add removed group child to superSafe
            superSafe.child.push(_group.child[i]);
            DataTypes.Group storage childrenGroup = groups[org][
                _group.child[i]
            ];
            // Update children group superSafe reference
            childrenGroup.superSafe = _group.superSafe;
        }

        // Revoke roles to group
        RolesAuthority _authority = RolesAuthority(rolesAuthority);
        _authority.setUserRole(
            _group.safe,
            uint8(DataTypes.Role.SUPER_SAFE),
            false
        );
        // Disable safe lead role
        disableSafeLeadRoles(_group.safe);

        // Store the name before to delete the Group
        emit Events.GroupRemoved(
            org,
            group,
            superSafe.safe,
            caller,
            _group.superSafe,
            _group.name
        );
        removeIndexGroup(org, group);
        delete groups[org][group];
    }

    /// @notice update superSafe of a group
    /// @dev Update the superSafe of a group with a new superSafe, Call must come from the root safe
	/// @param org bytes32 of the organization
    /// @param group address of the group to be updated
    /// @param newSuper address of the new superSafe
    function updateSuper(
        uint256 group,
        uint256 newSuper
    ) public IsRootSafe(_msgSender()) GroupRegistered(newSuper) requiresAuth {
        bytes32 org = getOrgByGroup(group);
        address caller = _msgSender();
        /// RootSafe usecase : Check if the group is Member of the Tree of the caller (rootSafe)
        if (isRootSafeOf(caller, group)) {
            revert Errors.NotAuthorizedUpdateNonChildrenGroup();
        }
<<<<<<< HEAD
        /// create instance for update group
        Group storage _group = groups[org][group];
        /// create instance for old Super Safe
        Group storage oldSuper = groups[org][_group.superSafe];
=======
        DataTypes.Group storage _group = groups[org][group];
        /// SuperSafe is either an Org or a Group
        DataTypes.Group storage oldSuper = groups[org][_group.superSafe];
>>>>>>> e908e7fa

        /// Remove child from superSafe
        for (uint256 i = 0; i < oldSuper.child.length; i++) {
            if (oldSuper.child[i] == group) {
                oldSuper.child[i] = oldSuper.child[oldSuper.child.length - 1];
                oldSuper.child.pop();
                break;
            }
        }
        RolesAuthority _authority = RolesAuthority(rolesAuthority);
        /// Revoke SuperSafe and SafeLead if don't have any child, and is not organization
        if (oldSuper.child.length == 0) {
            _authority.setUserRole(
                oldSuper.safe,
                uint8(DataTypes.Role.SUPER_SAFE),
                false
            );
            /// TODO: verify if the oldSuper need or not the Safe Lead role (after MVP)
        }

        /// Update group superSafe
        _group.superSafe = newSuper;
        DataTypes.Group storage newSuperGroup = groups[org][newSuper];
        /// Add group to new superSafe
        /// Give Role SuperSafe if not have it
        if (
            !_authority.doesUserHaveRole(
                newSuperGroup.safe,
                uint8(DataTypes.Role.SUPER_SAFE)
            )
        ) {
            _authority.setUserRole(
                newSuperGroup.safe,
                uint8(DataTypes.Role.SUPER_SAFE),
                true
            );
        }
        newSuperGroup.child.push(group);
<<<<<<< HEAD
        emit GroupSuperUpdated(
=======
        emit Events.GroupSuperUpdated(
>>>>>>> e908e7fa
            org,
            group,
            _group.lead,
            caller,
            getGroupIdBySafe(org, oldSuper.safe),
            newSuper
<<<<<<< HEAD
            );
=======
        );
>>>>>>> e908e7fa
    }

    /// List of the Methods of DenyHelpers
    /// Any changes in this five methods, must be validate into the DenyHelper

    /// @dev Funtion to Add Wallet to the List based on Approach of Safe Contract - Owner Manager
    /// @param users Array of Address of the Wallet to be added to the List
    function addToList(
        address[] memory users
    ) external IsRootSafe(_msgSender()) requiresAuth {
        if (users.length == 0) revert Errors.ZeroAddressProvided();
        bytes32 org = getOrgBySafe(_msgSender());
        if (!allowFeature[org] && !denyFeature[org]) {
            revert Errors.DenyHelpersDisabled();
        }
        address currentWallet = Constants.SENTINEL_ADDRESS;
        for (uint256 i = 0; i < users.length; i++) {
            address wallet = users[i];
            if (
                wallet == address(0) ||
                wallet == Constants.SENTINEL_ADDRESS ||
                wallet == address(this) ||
                currentWallet == wallet
            ) revert Errors.InvalidAddressProvided();
            // Avoid duplicate wallet
            if (listed[org][wallet] != address(0)) {
                revert Errors.UserAlreadyOnList();
            }
            // Add wallet to List
            listed[org][currentWallet] = wallet;
            currentWallet = wallet;
        }
        listed[org][currentWallet] = Constants.SENTINEL_ADDRESS;
        listCount[org] += users.length;
        emit Events.AddedToList(users);
    }

    /// @dev Function to Drop Wallet from the List  based on Approach of Safe Contract - Owner Manager
    /// @param user Array of Address of the Wallet to be dropped of the List
    function dropFromList(
        address user
    ) external validAddress(user) IsRootSafe(_msgSender()) requiresAuth {
        bytes32 org = getOrgBySafe(_msgSender());
        if (!allowFeature[org] && !denyFeature[org]) {
            revert Errors.DenyHelpersDisabled();
        }
        if (listCount[org] == 0) revert Errors.ListEmpty();
        if (!isListed(org, user)) revert Errors.InvalidAddressProvided();
        address prevUser = getPrevUser(org, user);
        listed[org][prevUser] = listed[org][user];
        listed[org][user] = address(0);
        listCount[org] = listCount[org] > 1 ? listCount[org].sub(1) : 0;
        emit Events.DroppedFromList(user);
    }

    /// @dev Method to Enable Allowlist
    function enableAllowlist() external IsRootSafe(_msgSender()) requiresAuth {
        bytes32 org = getOrgBySafe(_msgSender());
        allowFeature[org] = true;
        denyFeature[org] = false;
    }

    /// @dev Method to Enable Allowlist
    function enableDenylist() external IsRootSafe(_msgSender()) requiresAuth {
        bytes32 org = getOrgBySafe(_msgSender());
        allowFeature[org] = false;
        denyFeature[org] = true;
    }

    /// @dev Method to Disable All
    function disableDenyHelper()
        external
        IsRootSafe(_msgSender())
        requiresAuth
    {
        bytes32 org = getOrgBySafe(_msgSender());
        allowFeature[org] = false;
        denyFeature[org] = false;
    }

    // List of Helpers

    /// @notice Get all the information about a group
    /// @dev Method for getting all info of a group
    /// @param group uint256 of the group
    function getGroupInfo(
        uint256 group
    )
        public
        view
        GroupRegistered(group)
        returns (
            DataTypes.Tier,
            string memory,
            address,
            address,
            uint256[] memory,
            uint256
        )
    {
        bytes32 org = getOrgByGroup(group);
        return (
            groups[org][group].tier,
            groups[org][group].name,
            groups[org][group].lead,
            groups[org][group].safe,
            groups[org][group].child,
            groups[org][group].superSafe
        );
    }

    /// @notice check if the organisation is registered
    /// @param org address
    /// @return bool
    function isOrgRegistered(bytes32 org) public view returns (bool) {
        if (groups[org][indexGroup[org][0]].safe == address(0)) return false;
        return true;
    }

    /// @notice Check if the address, is a superSafe of the group within an organization
    /// @param group ID's of the child group/safe
    /// @param root address of Root Safe of the group
    /// @return bool
    function isRootSafeOf(
        address root,
        uint256 group
    ) public view GroupRegistered(group) returns (bool) {
        bytes32 org = getOrgByGroup(group);
        uint256 rootSafe = getGroupIdBySafe(org, root);
        return ((groups[org][rootSafe].tier == DataTypes.Tier.ROOT) &&
            (isTreeMember(rootSafe, group)));
    }

    /// @notice Check if the group is a superSafe of another group
    /// @param superSafe ID's of the superSafe
    /// @param group ID's of the group
    /// @return bool
    function isTreeMember(
        uint256 superSafe,
        uint256 group
    ) public view returns (bool) {
        bytes32 org = getOrgByGroup(superSafe);
        DataTypes.Group memory childGroup = groups[org][group];
        if (childGroup.safe == address(0)) return false;
        uint256 currentSuperSafe = childGroup.superSafe;
        /// TODO: probably more efficient to just create a superSafes mapping instead of this iterations
        while (currentSuperSafe != 0) {
            if (currentSuperSafe == superSafe) return true;
            childGroup = groups[org][currentSuperSafe];
            currentSuperSafe = childGroup.superSafe;
        }
        return false;
    }

    /// @dev Method to Validate is Safe exist in Keyper Module
    /// @param safe address of Safe
    /// @return bool
    function isSafeRegistered(address safe) public view returns (bool) {
        if ((safe == address(0)) || safe == Constants.SENTINEL_ADDRESS) {
            return false;
        }
        if (getGroupIdBySafe(getOrgBySafe(safe), safe) == 0) return false;
        return true;
    }

    /// @dev Method to get Org by Safe
    /// @param safe address of Safe
    /// @return Org Hashed ID
    function getOrgBySafe(address safe) public view returns (bytes32) {
        for (uint256 i = 0; i < orgId.length; i++) {
            if (getGroupIdBySafe(orgId[i], safe) != 0) {
                return orgId[i];
            }
        }
        return bytes32(0);
    }

    /// @dev Method to get Group ID by safe address
    /// @param org uint256 indexId of Organization
    /// @param safe Safe address
    /// @return Group ID
    function getGroupIdBySafe(
        bytes32 org,
        address safe
    ) public view returns (uint256) {
        if (!isOrgRegistered(org)) {
            revert Errors.OrgNotRegistered(org);
        }
        /// Check if the Safe address is into an Group mapping
        for (uint256 i = 0; i < indexGroup[org].length; i++) {
            if (groups[org][indexGroup[org][i]].safe == safe) {
                return indexGroup[org][i];
            }
        }
        return 0;
    }

    /// @notice call to get the orgId based on group id
    /// @dev Method to get the hashed orgId based on group id
    /// @param group uint256 of the group
    /// @return orgGroup Org Hashed ID
    function getOrgByGroup(
        uint256 group
    ) public view returns (bytes32 orgGroup) {
        if ((group == 0) || (group > indexId)) revert Errors.InvalidGroupId();
        for (uint256 i = 0; i < orgId.length; i++) {
            if (groups[orgId[i]][group].safe != address(0)) orgGroup = orgId[i];
        }
        if (orgGroup == bytes32(0)) revert Errors.GroupNotRegistered(group);
    }

    /// @notice Check if a user is an safe lead of a group/org
    /// @param group address of the group
    /// @param user address of the user that is a lead or not
    /// @return bool
    function isSafeLead(
        uint256 group,
        address user
    ) public view returns (bool) {
        bytes32 org = getOrgByGroup(group);
        DataTypes.Group memory _group = groups[org][group];
        if (_group.safe == address(0)) return false;
        if (_group.lead == user) {
            return true;
        }
        return false;
    }

    /// @notice Method to Validate if address is a Gnosis Safe Multisig Wallet
    /// @dev This method is used to validate if the address is a Gnosis Safe Multisig Wallet
    /// @param safe Address to validate
    /// @return bool
    function isSafe(address safe) public view returns (bool) {
        /// Check if the address is a Gnosis Safe Multisig Wallet
        if (safe.isContract()) {
            /// Check if the address is a Gnosis Safe Multisig Wallet
            bytes memory payload = abi.encodeWithSignature("getThreshold()");
            (bool success, bytes memory returnData) = safe.staticcall(payload);
            if (!success) return false;
            /// Check if the address is a Gnosis Safe Multisig Wallet
            uint256 threshold = abi.decode(returnData, (uint256));
            if (threshold == 0) return false;
            return true;
        } else {
            return false;
        }
    }

    /// @notice Check if the signer is an owner of the safe
    /// @dev Call has to be done from a safe transaction
    /// @param gnosisSafe GnosisSafe interface
    /// @param signer Address of the signer to verify
    /// @return bool
    function isSafeOwner(
        IGnosisSafe gnosisSafe,
        address signer
    ) public view returns (bool) {
        address[] memory safeOwners = gnosisSafe.getOwners();
        for (uint256 i = 0; i < safeOwners.length; i++) {
            if (safeOwners[i] == signer) {
                return true;
            }
        }
        return false;
    }

    function domainSeparator() public view returns (bytes32) {
        return
            keccak256(
                abi.encode(
                    Constants.DOMAIN_SEPARATOR_TYPEHASH,
                    getChainId(),
                    this
                )
            );
    }

    /// @dev Returns the chain id used by this contract.
    function getChainId() public view returns (uint256) {
        uint256 id;
        // solhint-disable-next-line no-inline-assembly
        assembly {
            id := chainid()
        }
        return id;
    }

    function encodeTransactionData(
        address caller,
        address safe,
        address to,
        uint256 value,
        bytes calldata data,
        Enum.Operation operation,
        uint256 _nonce
    ) public view returns (bytes memory) {
        bytes32 keyperTxHash = keccak256(
            abi.encode(
                Constants.KEYPER_TX_TYPEHASH,
                caller,
                safe,
                to,
                value,
                keccak256(data),
                operation,
                _nonce
            )
        );
        return
            abi.encodePacked(
                bytes1(0x19),
                bytes1(0x01),
                domainSeparator(),
                keyperTxHash
            );
    }

    function getTransactionHash(
        address caller,
        address safe,
        address to,
        uint256 value,
        bytes calldata data,
        Enum.Operation operation,
        uint256 _nonce
    ) public view returns (bytes32) {
        return
            keccak256(
                encodeTransactionData(
                    caller,
                    safe,
                    to,
                    value,
                    data,
                    operation,
                    _nonce
                )
            );
    }

    /// @notice disable safe lead roles
    /// @dev Associated roles: SAFE_LEAD || SAFE_LEAD_EXEC_ON_BEHALF_ONLY || SAFE_LEAD_MODIFY_OWNERS_ONLY
    /// @param user Address of the user to disable roles
    function disableSafeLeadRoles(address user) private {
        RolesAuthority _authority = RolesAuthority(rolesAuthority);
        if (
            _authority.doesUserHaveRole(user, uint8(DataTypes.Role.SAFE_LEAD))
        ) {
            _authority.setUserRole(
                user,
                uint8(DataTypes.Role.SAFE_LEAD),
                false
            );
        } else if (
            _authority.doesUserHaveRole(
                user,
                uint8(DataTypes.Role.SAFE_LEAD_EXEC_ON_BEHALF_ONLY)
            )
        ) {
            _authority.setUserRole(
                user,
                uint8(DataTypes.Role.SAFE_LEAD_EXEC_ON_BEHALF_ONLY),
                false
            );
        } else if (
            _authority.doesUserHaveRole(
                user,
                uint8(DataTypes.Role.SAFE_LEAD_MODIFY_OWNERS_ONLY)
            )
        ) {
            _authority.setUserRole(
                user,
                uint8(DataTypes.Role.SAFE_LEAD_MODIFY_OWNERS_ONLY),
                false
            );
        }
    }

    /// @notice Private method to remove indexId from mapping of indexes into organizations
    /// @param org ID's of the organization
    /// @param group uint256 of the group
    function removeIndexGroup(bytes32 org, uint256 group) private {
        for (uint256 i = 0; i < indexGroup[org].length; i++) {
            if (indexGroup[org][i] == group) {
                indexGroup[org][i] = indexGroup[org][
                    indexGroup[org].length - 1
                ];
                indexGroup[org].pop();
                break;
            }
        }
    }
}<|MERGE_RESOLUTION|>--- conflicted
+++ resolved
@@ -28,33 +28,6 @@
     address public immutable proxyFactory;
     /// @dev RoleAuthority
     address public rolesAuthority;
-<<<<<<< HEAD
-    /// @dev Enum Tier
-    /// @dev Tier 0: Normal Group Safe (can be Child, Lead or Super safe)
-    /// @dev Tier 1: Root Safe
-
-    enum Tier {
-        GROUP, // 0
-        ROOT // 1
-    }
-    /// @devStruct for Group
-    /// @param tier Kind of the group (at the momento only GROUP or ROOT)
-    /// @param name String name of the group (any tier of group)
-    /// @param lead Address of Safe Lead of the group (Safe Lead Role)
-    /// @param safe Address of Safe of the group (Safe Role)
-    /// @param child Array of ID's members of the group
-    /// @param superSafe ID of Superior Group (superSafe Role)
-
-    struct Group {
-        Tier tier;
-        string name;
-        address lead;
-        address safe;
-        uint256[] child;
-        uint256 superSafe;
-    }
-=======
->>>>>>> e908e7fa
     /// @dev Array of Orgs (based on Hash(DAO's name))
 
     bytes32[] private orgId;
@@ -65,122 +38,10 @@
     mapping(bytes32 => uint256[]) public indexGroup;
     /// @dev Hash(DAO's name) -> Groups
     /// bytes32: Hash(DAO's name).   uint256:GroupId.   Group: Group Info
-<<<<<<< HEAD
-    mapping(bytes32 => mapping(uint256 => Group)) public groups;
-
-    /// @dev Events
-    event OrganizationCreated(
-        address indexed creator, bytes32 indexed org, string name
-    );
-
-    /// @dev Event Fire when create a New Group (Tier 0) into the organization
-    /// @param org Hash(DAO's name)
-    /// @param groupId ID of the group
-    /// @param lead Address of Safe Lead of the group
-    /// @param creator Address of the creator of the group
-    /// @param superSafe ID of Superior Group
-    /// @param name String name of the group
-    event GroupCreated(
-        bytes32 indexed org,
-        uint256 indexed groupId,
-        address lead,
-        address indexed creator,
-        uint256 superSafe,
-        string name
-    );
-
-    /// @dev Event Fire when remove a Group (Tier 0) from the organization
-    /// @param org Hash(DAO's name)
-    /// @param groupRemoved ID of the group removed
-    /// @param lead Address of Safe Lead of the group
-    /// @param remover Address of the creator of the group
-    /// @param superSafe ID of Superior Group
-    /// @param name String name of the group
-    event GroupRemoved(
-        bytes32 indexed org,
-        uint256 indexed groupRemoved,
-        address lead,
-        address indexed remover,
-        uint256 superSafe,
-        string name
-    );
-
-    /// @dev Event Fire when update SuperSafe of a Group (Tier 0) from the organization
-    /// @param org Hash(DAO's name)
-    /// @param groupId ID of the group updated
-    /// @param lead Address of Safe Lead of the group
-    /// @param updater Address of the updater of the group
-    /// @param oldSuperSafe ID of old Super Safe Group
-	/// @param newSuperSafe ID of new Super Safe Group
-    event GroupSuperUpdated(
-        bytes32 indexed org,
-        uint256 indexed groupId,
-        address lead,
-        address indexed updater,
-        uint256 oldSuperSafe,
-        uint256 newSuperSafe
-    );
-
-    event TxOnBehalfExecuted(
-        bytes32 indexed org,
-        address indexed executor,
-        address indexed target,
-        bool result
-    );
-
-    event ModuleEnabled(address indexed safe, address indexed module);
-
-    event RootSafeGroupCreated(
-        bytes32 indexed org,
-        uint256 indexed newIdRootSafeGroup,
-        address indexed creator,
-        address newRootSafeGroup,
-        string name
-    );
-
-    /// @dev Errors
-    error OrgNotRegistered(bytes32 org);
-    error GroupNotRegistered(uint256 group);
-    error SuperSafeNotRegistered(uint256 superSafe);
-    error NotAuthorizedAddOwnerWithThreshold();
-    error NotAuthorizedRemoveGroupFromOtherTree();
-    error NotAuthorizedExecOnBehalf();
-    error NotAuthorizedAsNotSafeLead();
-    error NotAuthorizedAsNotSuperSafe();
-    error NotAuthorizedUpdateNonChildrenGroup();
-    error NotAuthorizedSetRoleAnotherTree();
-    error OwnerNotFound();
-    error OwnerAlreadyExists();
-    error CreateSafeProxyFailed();
-    error InvalidThreshold();
-    error TxExecutionModuleFaild();
-    error ChildAlreadyExist();
-    error InvalidGnosisSafe(address safe);
-    error InvalidGnosisRootSafe(address safe);
-    error SetRoleForbidden(Role role);
-    error OrgAlreadyRegistered();
-    error EmptyName();
-    error UserNotGroup(address user);
-
-    /// @dev Modifier for Validate if Org Exist or Not
-	/// @param org Hash(DAO's name)
-    modifier OrgRegistered(bytes32 org) {
-        if (!isOrgRegistered(org)) {
-            revert OrgNotRegistered(org);
-        }
-        _;
-    }
+    mapping(bytes32 => mapping(uint256 => DataTypes.Group)) public groups;
 
     /// @dev Modifier for Validate if Org/Group Exist or SuperSafeNotRegistered Not
-	/// @param org Hash(DAO's name)
-	/// @param group ID of the group
-    modifier GroupRegistered(bytes32 org, uint256 group) {
-        if (groups[org][group].safe == address(0)) {
-            revert GroupNotRegistered(group);
-=======
-    mapping(bytes32 => mapping(uint256 => DataTypes.Group)) public groups;
-
-    /// @dev Modifier for Validate if Org/Group Exist or SuperSafeNotRegistered Not
+    /// @param group ID of the group
     modifier GroupRegistered(uint256 group) {
         if (groups[getOrgByGroup(group)][group].safe == address(0)) {
             revert Errors.GroupNotRegistered(group);
@@ -192,25 +53,22 @@
     /// @param safe Safe address
     modifier SafeRegistered(address safe) {
         if (
-            (safe == address(0)) ||
-            safe == Constants.SENTINEL_ADDRESS ||
-            !isSafe(safe)
+            (safe == address(0)) || safe == Constants.SENTINEL_ADDRESS
+                || !isSafe(safe)
         ) {
             revert Errors.InvalidGnosisSafe(safe);
         } else if (!isSafeRegistered(safe)) {
             revert Errors.SafeNotRegistered(safe);
->>>>>>> e908e7fa
         }
         _;
     }
 
     /// @dev Modifier for Validate if the address is a Gnosis Safe Multisig Wallet
-	/// @param safe Address of the Gnosis Safe Multisig Wallet
+    /// @param safe Address of the Gnosis Safe Multisig Wallet
     modifier IsGnosisSafe(address safe) {
         if (
-            safe == address(0) ||
-            safe == Constants.SENTINEL_ADDRESS ||
-            !isSafe(safe)
+            safe == address(0) || safe == Constants.SENTINEL_ADDRESS
+                || !isSafe(safe)
         ) {
             revert Errors.InvalidGnosisSafe(safe);
         }
@@ -218,25 +76,19 @@
     }
 
     /// @dev Modifier for Validate if the address is a Gnosis Safe Multisig Wallet and Root Safe
-<<<<<<< HEAD
-	/// @param org Hash(DAO's name)
-	/// @param safe Address of the Gnosis Safe Multisig Wallet
-    modifier IsRootSafe(bytes32 org, address safe) {
-=======
+    /// @param safe Address of the Gnosis Safe Multisig Wallet
     modifier IsRootSafe(address safe) {
->>>>>>> e908e7fa
-        if (
-            (safe == address(0)) ||
-            safe == Constants.SENTINEL_ADDRESS ||
-            !isSafe(safe)
+        if (
+            (safe == address(0)) || safe == Constants.SENTINEL_ADDRESS
+                || !isSafe(safe)
         ) {
             revert Errors.InvalidGnosisSafe(safe);
         } else if (!isSafeRegistered(safe)) {
             revert Errors.SafeNotRegistered(safe);
         } else if (
-            groups[getOrgBySafe(safe)][
-                getGroupIdBySafe(getOrgBySafe(safe), safe)
-            ].tier != DataTypes.Tier.ROOT
+            groups[getOrgBySafe(safe)][getGroupIdBySafe(
+                getOrgBySafe(safe), safe
+            )].tier != DataTypes.Tier.ROOT
         ) {
             revert Errors.InvalidGnosisRootSafe(safe);
         }
@@ -249,9 +101,8 @@
         address authorityAddress
     ) Auth(address(0), Authority(authorityAddress)) {
         if (
-            masterCopyAddress == address(0) ||
-            proxyFactoryAddress == address(0) ||
-            authorityAddress == address(0)
+            masterCopyAddress == address(0) || proxyFactoryAddress == address(0)
+                || authorityAddress == address(0)
         ) revert Errors.ZeroAddressProvided();
 
         if (
@@ -261,27 +112,19 @@
         masterCopy = masterCopyAddress;
         proxyFactory = proxyFactoryAddress;
         rolesAuthority = authorityAddress;
-		/// Index of Groups starts in 1 Always
+        /// Index of Groups starts in 1 Always
         indexId = 1;
     }
 
-<<<<<<< HEAD
-	/// @dev Function to create Gnosis Safe Multisig Wallet with our module enabled
-	/// @param owners Array of owners of the Gnosis Safe Multisig Wallet
-	/// @param threshold Threshold of the Gnosis Safe Multisig Wallet
+    /// @dev Function to create Gnosis Safe Multisig Wallet with our module enabled
+    /// @param owners Array of owners of the Gnosis Safe Multisig Wallet
+    /// @param threshold Threshold of the Gnosis Safe Multisig Wallet
     function createSafeProxy(address[] memory owners, uint256 threshold)
         external
         returns (address safe)
     {
-=======
-    function createSafeProxy(
-        address[] memory owners,
-        uint256 threshold
-    ) external returns (address safe) {
->>>>>>> e908e7fa
         bytes memory internalEnableModuleData = abi.encodeWithSignature(
-            "internalEnableModule(address)",
-            address(this)
+            "internalEnableModule(address)", address(this)
         );
 
         bytes memory data = abi.encodeWithSignature(
@@ -307,17 +150,13 @@
     }
 
     /// @notice Calls execTransaction of the safe with custom checks on owners rights
-<<<<<<< HEAD
-    /// @param org Organization
-=======
     /// @param org ID's Organization
->>>>>>> e908e7fa
     /// @param targetSafe Safe target address
     /// @param to Address to which the transaction is being sent
-	/// @param value Value (ETH) that is being sent with the transaction
-	/// @param data Data payload of the transaction
-	/// @param operation kind of operation (call or delegatecall)
-	/// @param signatures Packed signatures data (v, r, s)
+    /// @param value Value (ETH) that is being sent with the transaction
+    /// @param data Data payload of the transaction
+    /// @param operation kind of operation (call or delegatecall)
+    /// @param signatures Packed signatures data (v, r, s)
     function execTransactionOnBehalf(
         bytes32 org,
         address targetSafe,
@@ -339,11 +178,11 @@
         if (isSafe(caller)) {
             // Check caller is a lead or superSafe of the target safe (checking with isTreeMember because is the same method!!)
             if (
-                isSafeLead(getGroupIdBySafe(org, targetSafe), caller) ||
-                isTreeMember(
-                    getGroupIdBySafe(org, caller),
-                    getGroupIdBySafe(org, targetSafe)
-                )
+                isSafeLead(getGroupIdBySafe(org, targetSafe), caller)
+                    || isTreeMember(
+                        getGroupIdBySafe(org, caller),
+                        getGroupIdBySafe(org, targetSafe)
+                    )
             ) {
                 // Caller is a safe then check caller's safe signatures.
                 bytes memory keyperTxHashData = encodeTransactionData(
@@ -361,9 +200,7 @@
 
                 IGnosisSafe gnosisLeadSafe = IGnosisSafe(caller);
                 gnosisLeadSafe.checkSignatures(
-                    keccak256(keyperTxHashData),
-                    keyperTxHashData,
-                    signatures
+                    keccak256(keyperTxHashData), keyperTxHashData, signatures
                 );
             } else {
                 revert Errors.NotAuthorizedExecOnBehalf();
@@ -380,43 +217,34 @@
         /// Execute transaction from target safe
         IGnosisSafe gnosisTargetSafe = IGnosisSafe(targetSafe);
         result = gnosisTargetSafe.execTransactionFromModule(
-            to,
-            value,
-            data,
-            operation
+            to, value, data, operation
         );
 
         emit Events.TxOnBehalfExecuted(org, caller, targetSafe, result);
     }
 
-<<<<<<< HEAD
-	/// @dev Function for enable Keyper module in a Gnosis Safe Multisig Wallet
-	/// @param module Address of Keyper module
+    /// @dev Function for enable Keyper module in a Gnosis Safe Multisig Wallet
+    /// @param module Address of Keyper module
     function internalEnableModule(address module)
         external
         validAddress(module)
     {
-=======
-    function internalEnableModule(
-        address module
-    ) external validAddress(module) {
->>>>>>> e908e7fa
         this.enableModule(module);
     }
 
     /// @dev Non-executed code, function called by the new safe
-	/// @param module Address of Keyper module
+    /// @param module Address of Keyper module
     function enableModule(address module) external validAddress(module) {
         emit Events.ModuleEnabled(address(this), module);
     }
 
     /// @notice This function will allow Safe Lead & Safe Lead modify only roles
-	/// @notice to to add owner and set a threshold without passing by normal multisig check
+    /// @notice to to add owner and set a threshold without passing by normal multisig check
     /// @dev For instance addOwnerWithThreshold can be called by Safe Lead & Safe Lead modify only roles
-	/// @param ownerAdded Address of the owner to be added
-	/// @param threshold Threshold of the Gnosis Safe Multisig Wallet
-	/// @param targetSafe Address of the Gnosis Safe Multisig Wallet
-	/// @param org Hash(DAO's name)
+    /// @param ownerAdded Address of the owner to be added
+    /// @param threshold Threshold of the Gnosis Safe Multisig Wallet
+    /// @param targetSafe Address of the Gnosis Safe Multisig Wallet
+    /// @param org Hash(DAO's name)
     function addOwnerWithThreshold(
         address ownerAdded,
         uint256 threshold,
@@ -431,12 +259,10 @@
         address caller = _msgSender();
         /// Check _msgSender() is an Root/Super/Lead safe of the target safe
         if (
-            !isRootSafeOf(caller, getGroupIdBySafe(org, targetSafe)) &&
-            !isTreeMember(
-                getGroupIdBySafe(org, caller),
-                getGroupIdBySafe(org, targetSafe)
-            ) &&
-            !isSafeLead(getGroupIdBySafe(org, targetSafe), caller)
+            !isRootSafeOf(caller, getGroupIdBySafe(org, targetSafe))
+                && !isTreeMember(
+                    getGroupIdBySafe(org, caller), getGroupIdBySafe(org, targetSafe)
+                ) && !isSafeLead(getGroupIdBySafe(org, targetSafe), caller)
         ) {
             revert Errors.NotAuthorizedAddOwnerWithThreshold();
         }
@@ -447,17 +273,12 @@
         }
 
         bytes memory data = abi.encodeWithSelector(
-            IGnosisSafe.addOwnerWithThreshold.selector,
-            ownerAdded,
-            threshold
+            IGnosisSafe.addOwnerWithThreshold.selector, ownerAdded, threshold
         );
         IGnosisSafe gnosisTargetSafe = IGnosisSafe(targetSafe);
         /// Execute transaction from target safe
         bool result = gnosisTargetSafe.execTransactionFromModule(
-            targetSafe,
-            uint256(0),
-            data,
-            Enum.Operation.Call
+            targetSafe, uint256(0), data, Enum.Operation.Call
         );
         if (!result) revert Errors.TxExecutionModuleFaild();
     }
@@ -488,18 +309,12 @@
         IGnosisSafe gnosisTargetSafe = IGnosisSafe(targetSafe);
 
         bytes memory data = abi.encodeWithSelector(
-            IGnosisSafe.removeOwner.selector,
-            prevOwner,
-            ownerRemoved,
-            threshold
+            IGnosisSafe.removeOwner.selector, prevOwner, ownerRemoved, threshold
         );
 
         /// Execute transaction from target safe
         bool result = gnosisTargetSafe.execTransactionFromModule(
-            targetSafe,
-            uint256(0),
-            data,
-            Enum.Operation.Call
+            targetSafe, uint256(0), data, Enum.Operation.Call
         );
         if (!result) revert Errors.TxExecutionModuleFaild();
     }
@@ -517,8 +332,8 @@
     ) external validAddress(user) IsRootSafe(_msgSender()) requiresAuth {
         address caller = _msgSender();
         if (
-            role == DataTypes.Role.ROOT_SAFE ||
-            role == DataTypes.Role.SUPER_SAFE
+            role == DataTypes.Role.ROOT_SAFE
+                || role == DataTypes.Role.SUPER_SAFE
         ) {
             revert Errors.SetRoleForbidden(role);
         }
@@ -528,9 +343,9 @@
         DataTypes.Group storage safeGroup = groups[getOrgBySafe(caller)][group];
         // Check if group is part of the caller org
         if (
-            role == DataTypes.Role.SAFE_LEAD ||
-            role == DataTypes.Role.SAFE_LEAD_EXEC_ON_BEHALF_ONLY ||
-            role == DataTypes.Role.SAFE_LEAD_MODIFY_OWNERS_ONLY
+            role == DataTypes.Role.SAFE_LEAD
+                || role == DataTypes.Role.SAFE_LEAD_EXEC_ON_BEHALF_ONLY
+                || role == DataTypes.Role.SAFE_LEAD_MODIFY_OWNERS_ONLY
         ) {
             // Update group/org lead
             safeGroup.lead = user;
@@ -542,9 +357,10 @@
     /// @notice Register an organization
     /// @dev Call has to be done from a safe transaction
     /// @param daoName String with of the org (This name will be hashed into smart contract)
-    function registerOrg(
-        string calldata daoName
-    ) external IsGnosisSafe(_msgSender()) {
+    function registerOrg(string calldata daoName)
+        external
+        IsGnosisSafe(_msgSender())
+    {
         if (bytes(daoName).length == 0) {
             revert Errors.EmptyName();
         }
@@ -581,10 +397,12 @@
     /// @dev Call has to be done from a safe transaction
     /// @param newRootSafe Address of new Root Safe
     /// @param name string name of the group
-    function createRootSafeGroup(
-        address newRootSafe,
-        string calldata name
-    ) external IsGnosisSafe(newRootSafe) IsRootSafe(_msgSender()) requiresAuth {
+    function createRootSafeGroup(address newRootSafe, string calldata name)
+        external
+        IsGnosisSafe(newRootSafe)
+        IsRootSafe(_msgSender())
+        requiresAuth
+    {
         if (bytes(name).length == 0) {
             revert Errors.EmptyName();
         }
@@ -612,23 +430,15 @@
         /// Assign SUPER_SAFE Role + SAFE_ROOT Role
         RolesAuthority _authority = RolesAuthority(rolesAuthority);
         _authority.setUserRole(
-            newRootSafe,
-            uint8(DataTypes.Role.ROOT_SAFE),
-            true
+            newRootSafe, uint8(DataTypes.Role.ROOT_SAFE), true
         );
         _authority.setUserRole(
-            newRootSafe,
-            uint8(DataTypes.Role.SUPER_SAFE),
-            true
+            newRootSafe, uint8(DataTypes.Role.SUPER_SAFE), true
         );
 
         emit Events.RootSafeGroupCreated(
-            org,
-            newIndex,
-            caller,
-            newRootSafe,
-            name
-        );
+            org, newIndex, caller, newRootSafe, name
+            );
     }
 
     /// @notice Add a group to an organization/group
@@ -636,10 +446,11 @@
     /// @param superSafe address of the superSafe
     /// @param name string name of the group
     /// TODO: how avoid any safe adding in the org or group?
-    function addGroup(
-        uint256 superSafe,
-        string memory name
-    ) external GroupRegistered(superSafe) IsGnosisSafe(_msgSender()) {
+    function addGroup(uint256 superSafe, string memory name)
+        external
+        GroupRegistered(superSafe)
+        IsGnosisSafe(_msgSender())
+    {
         // check the name of group is not empty
         if (bytes(name).length == 0) revert Errors.EmptyName();
         bytes32 org = getOrgByGroup(superSafe);
@@ -669,41 +480,35 @@
         if (
             (
                 !_authority.doesUserHaveRole(
-                    superSafeOrgGroup.safe,
-                    uint8(DataTypes.Role.SUPER_SAFE)
+                    superSafeOrgGroup.safe, uint8(DataTypes.Role.SUPER_SAFE)
                 )
             ) && (superSafeOrgGroup.child.length > 0)
         ) {
             _authority.setUserRole(
-                superSafeOrgGroup.safe,
-                uint8(DataTypes.Role.SUPER_SAFE),
-                true
+                superSafeOrgGroup.safe, uint8(DataTypes.Role.SUPER_SAFE), true
             );
         }
 
         emit Events.GroupCreated(
-            org,
-            newIndex,
-            newGroup.lead,
-            caller,
-            superSafe,
-            name
-        );
+            org, newIndex, newGroup.lead, caller, superSafe, name
+            );
     }
 
     /// @notice Remove group and reasign all child to the superSafe
     /// @dev All actions will be driven based on the caller of the method, and args
     /// @param group address of the group to be removed
-    function removeGroup(
-        uint256 group
-    ) external SafeRegistered(_msgSender()) requiresAuth {
+    function removeGroup(uint256 group)
+        external
+        SafeRegistered(_msgSender())
+        requiresAuth
+    {
         address caller = _msgSender();
         bytes32 org = getOrgBySafe(caller);
         uint256 rootSafe = getGroupIdBySafe(org, caller);
         /// RootSafe usecase : Check if the group is part of caller's org
         if (
-            (groups[org][rootSafe].tier == DataTypes.Tier.ROOT) &&
-            (!isTreeMember(rootSafe, group))
+            (groups[org][rootSafe].tier == DataTypes.Tier.ROOT)
+                && (!isTreeMember(rootSafe, group))
         ) {
             revert Errors.NotAuthorizedRemoveGroupFromOtherTree();
         }
@@ -719,9 +524,7 @@
         /// Remove child from superSafe
         for (uint256 i = 0; i < superSafe.child.length; i++) {
             if (superSafe.child[i] == group) {
-                superSafe.child[i] = superSafe.child[
-                    superSafe.child.length - 1
-                ];
+                superSafe.child[i] = superSafe.child[superSafe.child.length - 1];
                 superSafe.child.pop();
                 break;
             }
@@ -730,9 +533,7 @@
         for (uint256 i = 0; i < _group.child.length; i++) {
             // Add removed group child to superSafe
             superSafe.child.push(_group.child[i]);
-            DataTypes.Group storage childrenGroup = groups[org][
-                _group.child[i]
-            ];
+            DataTypes.Group storage childrenGroup = groups[org][_group.child[i]];
             // Update children group superSafe reference
             childrenGroup.superSafe = _group.superSafe;
         }
@@ -740,51 +541,38 @@
         // Revoke roles to group
         RolesAuthority _authority = RolesAuthority(rolesAuthority);
         _authority.setUserRole(
-            _group.safe,
-            uint8(DataTypes.Role.SUPER_SAFE),
-            false
+            _group.safe, uint8(DataTypes.Role.SUPER_SAFE), false
         );
         // Disable safe lead role
         disableSafeLeadRoles(_group.safe);
 
         // Store the name before to delete the Group
         emit Events.GroupRemoved(
-            org,
-            group,
-            superSafe.safe,
-            caller,
-            _group.superSafe,
-            _group.name
-        );
+            org, group, superSafe.safe, caller, _group.superSafe, _group.name
+            );
         removeIndexGroup(org, group);
         delete groups[org][group];
     }
 
     /// @notice update superSafe of a group
     /// @dev Update the superSafe of a group with a new superSafe, Call must come from the root safe
-	/// @param org bytes32 of the organization
     /// @param group address of the group to be updated
     /// @param newSuper address of the new superSafe
-    function updateSuper(
-        uint256 group,
-        uint256 newSuper
-    ) public IsRootSafe(_msgSender()) GroupRegistered(newSuper) requiresAuth {
+    function updateSuper(uint256 group, uint256 newSuper)
+        public
+        IsRootSafe(_msgSender())
+        GroupRegistered(newSuper)
+        requiresAuth
+    {
         bytes32 org = getOrgByGroup(group);
         address caller = _msgSender();
         /// RootSafe usecase : Check if the group is Member of the Tree of the caller (rootSafe)
         if (isRootSafeOf(caller, group)) {
             revert Errors.NotAuthorizedUpdateNonChildrenGroup();
         }
-<<<<<<< HEAD
-        /// create instance for update group
-        Group storage _group = groups[org][group];
-        /// create instance for old Super Safe
-        Group storage oldSuper = groups[org][_group.superSafe];
-=======
         DataTypes.Group storage _group = groups[org][group];
         /// SuperSafe is either an Org or a Group
         DataTypes.Group storage oldSuper = groups[org][_group.superSafe];
->>>>>>> e908e7fa
 
         /// Remove child from superSafe
         for (uint256 i = 0; i < oldSuper.child.length; i++) {
@@ -798,9 +586,7 @@
         /// Revoke SuperSafe and SafeLead if don't have any child, and is not organization
         if (oldSuper.child.length == 0) {
             _authority.setUserRole(
-                oldSuper.safe,
-                uint8(DataTypes.Role.SUPER_SAFE),
-                false
+                oldSuper.safe, uint8(DataTypes.Role.SUPER_SAFE), false
             );
             /// TODO: verify if the oldSuper need or not the Safe Lead role (after MVP)
         }
@@ -812,33 +598,22 @@
         /// Give Role SuperSafe if not have it
         if (
             !_authority.doesUserHaveRole(
-                newSuperGroup.safe,
-                uint8(DataTypes.Role.SUPER_SAFE)
+                newSuperGroup.safe, uint8(DataTypes.Role.SUPER_SAFE)
             )
         ) {
             _authority.setUserRole(
-                newSuperGroup.safe,
-                uint8(DataTypes.Role.SUPER_SAFE),
-                true
+                newSuperGroup.safe, uint8(DataTypes.Role.SUPER_SAFE), true
             );
         }
         newSuperGroup.child.push(group);
-<<<<<<< HEAD
-        emit GroupSuperUpdated(
-=======
         emit Events.GroupSuperUpdated(
->>>>>>> e908e7fa
             org,
             group,
             _group.lead,
             caller,
             getGroupIdBySafe(org, oldSuper.safe),
             newSuper
-<<<<<<< HEAD
             );
-=======
-        );
->>>>>>> e908e7fa
     }
 
     /// List of the Methods of DenyHelpers
@@ -846,9 +621,11 @@
 
     /// @dev Funtion to Add Wallet to the List based on Approach of Safe Contract - Owner Manager
     /// @param users Array of Address of the Wallet to be added to the List
-    function addToList(
-        address[] memory users
-    ) external IsRootSafe(_msgSender()) requiresAuth {
+    function addToList(address[] memory users)
+        external
+        IsRootSafe(_msgSender())
+        requiresAuth
+    {
         if (users.length == 0) revert Errors.ZeroAddressProvided();
         bytes32 org = getOrgBySafe(_msgSender());
         if (!allowFeature[org] && !denyFeature[org]) {
@@ -858,10 +635,8 @@
         for (uint256 i = 0; i < users.length; i++) {
             address wallet = users[i];
             if (
-                wallet == address(0) ||
-                wallet == Constants.SENTINEL_ADDRESS ||
-                wallet == address(this) ||
-                currentWallet == wallet
+                wallet == address(0) || wallet == Constants.SENTINEL_ADDRESS
+                    || wallet == address(this) || currentWallet == wallet
             ) revert Errors.InvalidAddressProvided();
             // Avoid duplicate wallet
             if (listed[org][wallet] != address(0)) {
@@ -878,9 +653,12 @@
 
     /// @dev Function to Drop Wallet from the List  based on Approach of Safe Contract - Owner Manager
     /// @param user Array of Address of the Wallet to be dropped of the List
-    function dropFromList(
-        address user
-    ) external validAddress(user) IsRootSafe(_msgSender()) requiresAuth {
+    function dropFromList(address user)
+        external
+        validAddress(user)
+        IsRootSafe(_msgSender())
+        requiresAuth
+    {
         bytes32 org = getOrgBySafe(_msgSender());
         if (!allowFeature[org] && !denyFeature[org]) {
             revert Errors.DenyHelpersDisabled();
@@ -924,9 +702,7 @@
     /// @notice Get all the information about a group
     /// @dev Method for getting all info of a group
     /// @param group uint256 of the group
-    function getGroupInfo(
-        uint256 group
-    )
+    function getGroupInfo(uint256 group)
         public
         view
         GroupRegistered(group)
@@ -962,24 +738,29 @@
     /// @param group ID's of the child group/safe
     /// @param root address of Root Safe of the group
     /// @return bool
-    function isRootSafeOf(
-        address root,
-        uint256 group
-    ) public view GroupRegistered(group) returns (bool) {
+    function isRootSafeOf(address root, uint256 group)
+        public
+        view
+        GroupRegistered(group)
+        returns (bool)
+    {
         bytes32 org = getOrgByGroup(group);
         uint256 rootSafe = getGroupIdBySafe(org, root);
-        return ((groups[org][rootSafe].tier == DataTypes.Tier.ROOT) &&
-            (isTreeMember(rootSafe, group)));
+        return (
+            (groups[org][rootSafe].tier == DataTypes.Tier.ROOT)
+                && (isTreeMember(rootSafe, group))
+        );
     }
 
     /// @notice Check if the group is a superSafe of another group
     /// @param superSafe ID's of the superSafe
     /// @param group ID's of the group
     /// @return bool
-    function isTreeMember(
-        uint256 superSafe,
-        uint256 group
-    ) public view returns (bool) {
+    function isTreeMember(uint256 superSafe, uint256 group)
+        public
+        view
+        returns (bool)
+    {
         bytes32 org = getOrgByGroup(superSafe);
         DataTypes.Group memory childGroup = groups[org][group];
         if (childGroup.safe == address(0)) return false;
@@ -1020,10 +801,11 @@
     /// @param org uint256 indexId of Organization
     /// @param safe Safe address
     /// @return Group ID
-    function getGroupIdBySafe(
-        bytes32 org,
-        address safe
-    ) public view returns (uint256) {
+    function getGroupIdBySafe(bytes32 org, address safe)
+        public
+        view
+        returns (uint256)
+    {
         if (!isOrgRegistered(org)) {
             revert Errors.OrgNotRegistered(org);
         }
@@ -1040,9 +822,11 @@
     /// @dev Method to get the hashed orgId based on group id
     /// @param group uint256 of the group
     /// @return orgGroup Org Hashed ID
-    function getOrgByGroup(
-        uint256 group
-    ) public view returns (bytes32 orgGroup) {
+    function getOrgByGroup(uint256 group)
+        public
+        view
+        returns (bytes32 orgGroup)
+    {
         if ((group == 0) || (group > indexId)) revert Errors.InvalidGroupId();
         for (uint256 i = 0; i < orgId.length; i++) {
             if (groups[orgId[i]][group].safe != address(0)) orgGroup = orgId[i];
@@ -1054,10 +838,11 @@
     /// @param group address of the group
     /// @param user address of the user that is a lead or not
     /// @return bool
-    function isSafeLead(
-        uint256 group,
-        address user
-    ) public view returns (bool) {
+    function isSafeLead(uint256 group, address user)
+        public
+        view
+        returns (bool)
+    {
         bytes32 org = getOrgByGroup(group);
         DataTypes.Group memory _group = groups[org][group];
         if (_group.safe == address(0)) return false;
@@ -1092,10 +877,11 @@
     /// @param gnosisSafe GnosisSafe interface
     /// @param signer Address of the signer to verify
     /// @return bool
-    function isSafeOwner(
-        IGnosisSafe gnosisSafe,
-        address signer
-    ) public view returns (bool) {
+    function isSafeOwner(IGnosisSafe gnosisSafe, address signer)
+        public
+        view
+        returns (bool)
+    {
         address[] memory safeOwners = gnosisSafe.getOwners();
         for (uint256 i = 0; i < safeOwners.length; i++) {
             if (safeOwners[i] == signer) {
@@ -1106,14 +892,9 @@
     }
 
     function domainSeparator() public view returns (bytes32) {
-        return
-            keccak256(
-                abi.encode(
-                    Constants.DOMAIN_SEPARATOR_TYPEHASH,
-                    getChainId(),
-                    this
-                )
-            );
+        return keccak256(
+            abi.encode(Constants.DOMAIN_SEPARATOR_TYPEHASH, getChainId(), this)
+        );
     }
 
     /// @dev Returns the chain id used by this contract.
@@ -1147,13 +928,9 @@
                 _nonce
             )
         );
-        return
-            abi.encodePacked(
-                bytes1(0x19),
-                bytes1(0x01),
-                domainSeparator(),
-                keyperTxHash
-            );
+        return abi.encodePacked(
+            bytes1(0x19), bytes1(0x01), domainSeparator(), keyperTxHash
+        );
     }
 
     function getTransactionHash(
@@ -1165,18 +942,11 @@
         Enum.Operation operation,
         uint256 _nonce
     ) public view returns (bytes32) {
-        return
-            keccak256(
-                encodeTransactionData(
-                    caller,
-                    safe,
-                    to,
-                    value,
-                    data,
-                    operation,
-                    _nonce
-                )
-            );
+        return keccak256(
+            encodeTransactionData(
+                caller, safe, to, value, data, operation, _nonce
+            )
+        );
     }
 
     /// @notice disable safe lead roles
@@ -1184,35 +954,24 @@
     /// @param user Address of the user to disable roles
     function disableSafeLeadRoles(address user) private {
         RolesAuthority _authority = RolesAuthority(rolesAuthority);
-        if (
-            _authority.doesUserHaveRole(user, uint8(DataTypes.Role.SAFE_LEAD))
+        if (_authority.doesUserHaveRole(user, uint8(DataTypes.Role.SAFE_LEAD)))
+        {
+            _authority.setUserRole(user, uint8(DataTypes.Role.SAFE_LEAD), false);
+        } else if (
+            _authority.doesUserHaveRole(
+                user, uint8(DataTypes.Role.SAFE_LEAD_EXEC_ON_BEHALF_ONLY)
+            )
         ) {
             _authority.setUserRole(
-                user,
-                uint8(DataTypes.Role.SAFE_LEAD),
-                false
+                user, uint8(DataTypes.Role.SAFE_LEAD_EXEC_ON_BEHALF_ONLY), false
             );
         } else if (
             _authority.doesUserHaveRole(
-                user,
-                uint8(DataTypes.Role.SAFE_LEAD_EXEC_ON_BEHALF_ONLY)
+                user, uint8(DataTypes.Role.SAFE_LEAD_MODIFY_OWNERS_ONLY)
             )
         ) {
             _authority.setUserRole(
-                user,
-                uint8(DataTypes.Role.SAFE_LEAD_EXEC_ON_BEHALF_ONLY),
-                false
-            );
-        } else if (
-            _authority.doesUserHaveRole(
-                user,
-                uint8(DataTypes.Role.SAFE_LEAD_MODIFY_OWNERS_ONLY)
-            )
-        ) {
-            _authority.setUserRole(
-                user,
-                uint8(DataTypes.Role.SAFE_LEAD_MODIFY_OWNERS_ONLY),
-                false
+                user, uint8(DataTypes.Role.SAFE_LEAD_MODIFY_OWNERS_ONLY), false
             );
         }
     }
@@ -1223,9 +982,7 @@
     function removeIndexGroup(bytes32 org, uint256 group) private {
         for (uint256 i = 0; i < indexGroup[org].length; i++) {
             if (indexGroup[org][i] == group) {
-                indexGroup[org][i] = indexGroup[org][
-                    indexGroup[org].length - 1
-                ];
+                indexGroup[org][i] = indexGroup[org][indexGroup[org].length - 1];
                 indexGroup[org].pop();
                 break;
             }
