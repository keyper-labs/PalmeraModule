// SPDX-License-Identifier: LGPL-3.0-only
pragma solidity ^0.8.15;

import {Enum} from "@safe-contracts/common/Enum.sol";
import {GnosisSafeMath} from "@safe-contracts/external/GnosisSafeMath.sol";
import {IGnosisSafe, IGnosisSafeProxy} from "./GnosisSafeInterfaces.sol";
import {Auth, Authority} from "@solmate/auth/Auth.sol";
import {RolesAuthority} from "@solmate/auth/authorities/RolesAuthority.sol";
import {DenyHelperV2, Address} from "./DenyHelperV2.sol";
import {KeyperRoles} from "./KeyperRoles.sol";
import {ReentrancyGuard} from "@openzeppelin/security/ReentrancyGuard.sol";
import {Errors} from "../libraries/Errors.sol";
import {DataTypes} from "../libraries/DataTypes.sol";
import {Constants} from "../libraries/Constants.sol";
import {Events} from "../libraries/Events.sol";

contract KeyperModuleV2 is Auth, ReentrancyGuard, DenyHelperV2 {
    using GnosisSafeMath for uint256;
    using Address for address;
    /// @dev Definition of Safe module

    string public constant NAME = "Keyper Module";
    string public constant VERSION = "0.2.0";
    /// @dev Control Nonce of the module
    uint256 public nonce;
    /// @dev Safe contracts
    address public immutable masterCopy;
    address public immutable proxyFactory;
    /// @dev RoleAuthority
    address public rolesAuthority;
    /// @dev Array of Orgs (based on Hash(DAO's name))
    bytes32[] private orgId;
    /// @dev indexId of the group
    uint256 public indexId;
    /// @dev Index of Group
    /// @dev Hash(DAO's name) -> ID's Groups
    mapping(bytes32 => uint256[]) public indexGroup;
    /// @dev Hash(DAO's name) -> Groups
    /// bytes32: Hash(DAO's name).   uint256:GroupId.   Group: Group Info
<<<<<<< HEAD
    mapping(bytes32 => mapping(uint256 => DataTypes.Group)) public groups;

    /// @dev Modifier for Validate if Org Exist or Not
    modifier OrgRegistered(bytes32 org) {
        if (!isOrgRegistered(org)) {
            revert Errors.OrgNotRegistered(org);
        }
        _;
    }

    /// @dev Modifier for Validate if Org/Group Exist or SuperSafeNotRegistered Not
    modifier GroupRegistered(bytes32 org, uint256 group) {
        if (groups[org][group].safe == address(0)) {
            revert Errors.GroupNotRegistered(group);
=======
    mapping(bytes32 => mapping(uint256 => Group)) public groups;

    /// @dev Events
    event OrganizationCreated(
        address indexed creator, bytes32 indexed org, string name
    );

    event GroupCreated(
        bytes32 indexed org,
        uint256 indexed group,
        address lead,
        address indexed creator,
        uint256 superSafe,
        string name
    );

    event GroupRemoved(
        bytes32 indexed org,
        uint256 indexed groupRemoved,
        address lead,
        address indexed remover,
        uint256 superSafe,
        string name
    );

    event GroupSuperUpdated(
        bytes32 indexed org,
        uint256 indexed groupId,
        address lead,
        address indexed updater,
        uint256 oldSuperSafe,
        uint256 newSuperSafe
    );

    event TxOnBehalfExecuted(
        bytes32 indexed org,
        address indexed executor,
        address indexed target,
        bool result
    );

    event ModuleEnabled(address indexed safe, address indexed module);

    event RootSafeGroupCreated(
        bytes32 indexed org,
        uint256 indexed newIdRootSafeGroup,
        address indexed creator,
        address newRootSafeGroup,
        string name
    );

    /// @dev Errors
    error OrgNotRegistered(bytes32 org);
    error GroupNotRegistered(uint256 group);
    error SuperSafeNotRegistered(uint256 superSafe);
    error SafeNotRegistered(address safe);
    error NotAuthorizedAddOwnerWithThreshold();
    error NotAuthorizedRemoveGroupFromOtherTree();
    error NotAuthorizedExecOnBehalf();
    error NotAuthorizedAsNotSafeLead();
    error NotAuthorizedAsNotSuperSafe();
    error NotAuthorizedUpdateNonChildrenGroup();
    error NotAuthorizedSetRoleAnotherTree();
    error OwnerNotFound();
    error OwnerAlreadyExists();
    error CreateSafeProxyFailed();
    error InvalidGnosisSafe(address safe);
    error InvalidGnosisRootSafe(address safe);
    error InvalidGroupId();
    error TxExecutionModuleFaild();
    error SetRoleForbidden(Role role);
    error OrgAlreadyRegistered(bytes32 name);
    error GroupAlreadyRegistered();
    error SafeAlreadyRegistered(address safe);
    error EmptyName();
    error UserNotGroup(address user);

    /// @dev Modifier for Validate if Org/Group Exist or SuperSafeNotRegistered Not
    modifier GroupRegistered(uint256 group) {
        if (groups[getOrgByGroup(group)][group].safe == address(0)) {
            revert GroupNotRegistered(group);
        }
        _;
    }

    /// @dev Modifier for Validate if safe caller is Registered
    /// @param safe Safe address
    modifier SafeRegistered(address safe) {
        if ((safe == address(0)) || safe == SENTINEL_OWNERS || !isSafe(safe)) {
            revert InvalidGnosisSafe(safe);
        } else if (!isSafeRegistered(safe)) {
            revert SafeNotRegistered(safe);
>>>>>>> 66858fbd
        }
        _;
    }

    /// @dev Modifier for Validate if the address is a Gnosis Safe Multisig Wallet
    modifier IsGnosisSafe(address safe) {
<<<<<<< HEAD
        if (safe == address(0) || !isSafe(safe)) {
            revert Errors.InvalidGnosisSafe(safe);
=======
        if (safe == address(0) || safe == SENTINEL_OWNERS || !isSafe(safe)) {
            revert InvalidGnosisSafe(safe);
>>>>>>> 66858fbd
        }
        _;
    }

    /// @dev Modifier for Validate if the address is a Gnosis Safe Multisig Wallet and Root Safe
<<<<<<< HEAD
    modifier IsRootSafe(bytes32 org, address safe) {
        if (
            safe == address(0) || !isSafe(safe)
                || groups[org][getGroupIdBySafe(org, safe)].tier
                    != DataTypes.Tier.ROOT
=======
    modifier IsRootSafe(address safe) {
        if ((safe == address(0)) || safe == SENTINEL_OWNERS || !isSafe(safe)) {
            revert InvalidGnosisSafe(safe);
        } else if (!isSafeRegistered(safe)) {
            revert SafeNotRegistered(safe);
        } else if (
            groups[getOrgBySafe(safe)][getGroupIdBySafe(
                getOrgBySafe(safe), safe
            )].tier != Tier.ROOT
>>>>>>> 66858fbd
        ) {
            revert Errors.InvalidGnosisRootSafe(safe);
        }
        _;
    }

    constructor(
        address masterCopyAddress,
        address proxyFactoryAddress,
        address authorityAddress
    ) Auth(address(0), Authority(authorityAddress)) {
        if (
            masterCopyAddress == address(0) || proxyFactoryAddress == address(0)
                || authorityAddress == address(0)
        ) revert Errors.ZeroAddressProvided();

        if (
            !masterCopyAddress.isContract() || !proxyFactoryAddress.isContract()
        ) revert Errors.InvalidAddressProvided();

        masterCopy = masterCopyAddress;
        proxyFactory = proxyFactoryAddress;
        rolesAuthority = authorityAddress;
        indexId = 1;
    }

    function createSafeProxy(address[] memory owners, uint256 threshold)
        external
        returns (address safe)
    {
        bytes memory internalEnableModuleData = abi.encodeWithSignature(
            "internalEnableModule(address)", address(this)
        );

        bytes memory data = abi.encodeWithSignature(
            "setup(address[],uint256,address,bytes,address,address,uint256,address)",
            owners,
            threshold,
            this,
            internalEnableModuleData,
            Constants.FALLBACK_HANDLER,
            address(0x0),
            uint256(0),
            payable(address(0x0))
        );

        IGnosisSafeProxy gnosisSafeProxy = IGnosisSafeProxy(proxyFactory);
        try gnosisSafeProxy.createProxy(masterCopy, data) returns (
            address newSafe
        ) {
            return newSafe;
        } catch {
            revert Errors.CreateSafeProxyFailed();
        }
    }

    /// @notice Calls execTransaction of the safe with custom checks on owners rights
    /// @param org ID's Organization
    /// @param targetSafe Safe target address
    /// @param to data
    function execTransactionOnBehalf(
        bytes32 org,
        address targetSafe,
        address to,
        uint256 value,
        bytes calldata data,
        Enum.Operation operation,
        bytes memory signatures
    )
        external
        payable
        nonReentrant
        SafeRegistered(targetSafe)
        Denied(org, to)
        requiresAuth
        returns (bool result)
    {
<<<<<<< HEAD
        if (targetSafe == address(0) || to == address(0)) {
            revert Errors.ZeroAddressProvided();
        }
        if (isOrgRegistered(org)) {
            revert Errors.OrgNotRegistered(org);
        }
        if (!isSafe(targetSafe)) {
            revert Errors.InvalidGnosisSafe(targetSafe);
        }
=======
>>>>>>> 66858fbd
        address caller = _msgSender();
        if (isSafe(caller)) {
            // Check caller is a lead or superSafe of the target safe (checking with isTreeMember because is the same method!!)
            if (
                isSafeLead(getGroupIdBySafe(org, targetSafe), caller)
                    || isTreeMember(
                        getGroupIdBySafe(org, caller),
                        getGroupIdBySafe(org, targetSafe)
                    )
            ) {
                // Caller is a safe then check caller's safe signatures.
                bytes memory keyperTxHashData = encodeTransactionData(
                    /// Keyper Info
                    caller,
                    targetSafe,
                    /// Transaction info
                    to,
                    value,
                    data,
                    operation,
                    /// Signature info
                    nonce
                );

                IGnosisSafe gnosisLeadSafe = IGnosisSafe(caller);
                gnosisLeadSafe.checkSignatures(
                    keccak256(keyperTxHashData), keyperTxHashData, signatures
                );
            } else {
                revert Errors.NotAuthorizedExecOnBehalf();
            }
        } else {
            // Caller is EAO (lead) : check if it has the rights over the target safe
<<<<<<< HEAD
            if (!isSafeLead(org, getGroupIdBySafe(org, targetSafe), caller)) {
                revert Errors.NotAuthorizedAsNotSafeLead();
=======
            if (!isSafeLead(getGroupIdBySafe(org, targetSafe), caller)) {
                revert NotAuthorizedAsNotSafeLead();
>>>>>>> 66858fbd
            }
        }

        /// Increase nonce and execute transaction.
        nonce++;
        /// Execute transaction from target safe
        IGnosisSafe gnosisTargetSafe = IGnosisSafe(targetSafe);
        result = gnosisTargetSafe.execTransactionFromModule(
            to, value, data, operation
        );

        emit Events.TxOnBehalfExecuted(org, caller, targetSafe, result);
    }

    function internalEnableModule(address module)
        external
        validAddress(module)
    {
        this.enableModule(module);
    }

    /// @dev Non-executed code, function called by the new safe
    function enableModule(address module) external validAddress(module) {
        emit Events.ModuleEnabled(address(this), module);
    }

    /// @notice This function will allow Safe Lead & Safe Lead modify only roles to to add owner and set a threshold without passing by normal multisig check
    /// @dev For instance role
    function addOwnerWithThreshold(
        address ownerAdded,
        uint256 threshold,
        address targetSafe,
        bytes32 org
    )
        external
        validAddress(ownerAdded)
        SafeRegistered(targetSafe)
        requiresAuth
    {
        address caller = _msgSender();
        /// Check _msgSender() is an Root/Super/Lead safe of the target safe
        if (
            !isRootSafeOf(caller, getGroupIdBySafe(org, targetSafe))
                && !isTreeMember(
                    getGroupIdBySafe(org, caller), getGroupIdBySafe(org, targetSafe)
                ) && !isSafeLead(getGroupIdBySafe(org, targetSafe), caller)
        ) {
            revert Errors.NotAuthorizedAddOwnerWithThreshold();
        }

        /// If the owner is already an owner
        if (isSafeOwner(IGnosisSafe(targetSafe), ownerAdded)) {
            revert Errors.OwnerAlreadyExists();
        }

<<<<<<< HEAD
        /// if threshold is invalid
        if (
            threshold < 1
                || threshold > (IGnosisSafe(targetSafe).getOwners().length.add(1))
        ) {
            revert Errors.InvalidThreshold();
        }

=======
>>>>>>> 66858fbd
        bytes memory data = abi.encodeWithSelector(
            IGnosisSafe.addOwnerWithThreshold.selector, ownerAdded, threshold
        );
        IGnosisSafe gnosisTargetSafe = IGnosisSafe(targetSafe);
        /// Execute transaction from target safe
        bool result = gnosisTargetSafe.execTransactionFromModule(
            targetSafe, uint256(0), data, Enum.Operation.Call
        );
        if (!result) revert Errors.TxExecutionModuleFaild();
    }

    /// @notice This function will allow UserLead to remove an owner
    /// @dev For instance role
    function removeOwner(
        address prevOwner,
        address ownerRemoved,
        uint256 threshold,
        address targetSafe,
        bytes32 org
    ) external SafeRegistered(targetSafe) requiresAuth {
        if (prevOwner == address(0) || ownerRemoved == address(0)) {
            revert Errors.ZeroAddressProvided();
        }

        /// Check _msgSender() is an user lead of the target safe
<<<<<<< HEAD
        if (!isSafeLead(org, getGroupIdBySafe(org, targetSafe), _msgSender())) {
            revert Errors.NotAuthorizedAsNotSafeLead();
=======
        if (!isSafeLead(getGroupIdBySafe(org, targetSafe), _msgSender())) {
            revert NotAuthorizedAsNotSafeLead();
>>>>>>> 66858fbd
        }

        /// if Owner Not found
        if (!isSafeOwner(IGnosisSafe(targetSafe), ownerRemoved)) {
            revert Errors.OwnerNotFound();
        }

        IGnosisSafe gnosisTargetSafe = IGnosisSafe(targetSafe);

        bytes memory data = abi.encodeWithSelector(
            IGnosisSafe.removeOwner.selector, prevOwner, ownerRemoved, threshold
        );

        /// Execute transaction from target safe
        bool result = gnosisTargetSafe.execTransactionFromModule(
            targetSafe, uint256(0), data, Enum.Operation.Call
        );
        if (!result) revert Errors.TxExecutionModuleFaild();
    }

    /// @notice Give user roles
    /// @dev Call must come from the root safe
    /// @param role Role to be assigned
    /// @param user User that will have specific role (Can be EAO or safe)
    /// @param group Safe group which will have the user permissions on
<<<<<<< HEAD
    function setRole(
        DataTypes.Role role,
        address user,
        uint256 group,
        bool enabled
    ) external validAddress(user) requiresAuth {
        if (
            role == DataTypes.Role.ROOT_SAFE
                || role == DataTypes.Role.SUPER_SAFE
        ) {
            revert Errors.SetRoleForbidden(role);
        }
        bytes32 org = getOrgByGroup(group);
        if (!isRootSafeOf(org, _msgSender(), group)) {
            revert Errors.NotAuthorizedSetRoleAnotherTree();
        }
        DataTypes.Group storage safeGroup = groups[org][group];
=======
    function setRole(Role role, address user, uint256 group, bool enabled)
        external
        validAddress(user)
        IsRootSafe(_msgSender())
        requiresAuth
    {
        address caller = _msgSender();
        if (role == Role.ROOT_SAFE || role == Role.SUPER_SAFE) {
            revert SetRoleForbidden(role);
        }
        if (!isRootSafeOf(caller, group)) {
            revert NotAuthorizedSetRoleAnotherTree();
        }
        Group storage safeGroup = groups[getOrgBySafe(caller)][group];
>>>>>>> 66858fbd
        // Check if group is part of the caller org
        if (
            role == DataTypes.Role.SAFE_LEAD
                || role == DataTypes.Role.SAFE_LEAD_EXEC_ON_BEHALF_ONLY
                || role == DataTypes.Role.SAFE_LEAD_MODIFY_OWNERS_ONLY
        ) {
            // Update group/org lead
            safeGroup.lead = user;
        }
        RolesAuthority _authority = RolesAuthority(rolesAuthority);
        _authority.setUserRole(user, uint8(role), enabled);
    }

    /// @notice Register an organization
    /// @dev Call has to be done from a safe transaction
    /// @param daoName String with of the org (This name will be hashed into smart contract)
    function registerOrg(string calldata daoName)
        external
        IsGnosisSafe(_msgSender())
    {
        if (bytes(daoName).length == 0) {
            revert Errors.EmptyName();
        }
        bytes32 name = bytes32(keccak256(abi.encodePacked(daoName)));
        address caller = _msgSender();
        if (isOrgRegistered(name)) {
<<<<<<< HEAD
            revert Errors.OrgAlreadyRegistered();
=======
            revert OrgAlreadyRegistered(name);
>>>>>>> 66858fbd
        }
        if (isSafeRegistered(caller)) revert SafeAlreadyRegistered(caller);
        // when register an org, need to create the first root safe group
        groups[name][indexId] = DataTypes.Group({
            tier: DataTypes.Tier.ROOT,
            name: daoName,
            lead: address(0),
            safe: caller,
            child: new uint256[](0),
            superSafe: 0
        });
        orgId.push(name);
        indexGroup[name].push(indexId);
        indexId++;

        /// Assign SUPER_SAFE Role + SAFE_ROOT Role
        RolesAuthority _authority = RolesAuthority(rolesAuthority);
        _authority.setUserRole(caller, uint8(DataTypes.Role.ROOT_SAFE), true);
        _authority.setUserRole(caller, uint8(DataTypes.Role.SUPER_SAFE), true);

        emit Events.OrganizationCreated(caller, name, daoName);
    }

    /// @notice Call has to be done from another root safe to the organization
    /// @dev Call has to be done from a safe transaction
    /// @param newRootSafe Address of new Root Safe
    /// @param name string name of the group
    function createRootSafeGroup(address newRootSafe, string calldata name)
        external
        IsGnosisSafe(newRootSafe)
        IsRootSafe(_msgSender())
        requiresAuth
    {
        if (bytes(name).length == 0) {
            revert Errors.EmptyName();
        }
        bytes32 _name = bytes32(keccak256(abi.encodePacked(name)));
        address caller = _msgSender();
        bytes32 org = getOrgBySafe(caller);
        if (isOrgRegistered(_name)) {
            revert OrgAlreadyRegistered(_name);
        }
        if (isSafeRegistered(newRootSafe)) {
            revert SafeAlreadyRegistered(newRootSafe);
        }
        uint256 newIndex = indexId;
        groups[org][newIndex] = DataTypes.Group({
            tier: DataTypes.Tier.ROOT,
            name: name,
            lead: address(0),
            safe: newRootSafe,
            child: new uint256[](0),
            superSafe: 0
        });
        indexGroup[org].push(newIndex);
        indexId++;

        /// Assign SUPER_SAFE Role + SAFE_ROOT Role
<<<<<<< HEAD
        RolesAuthority authority = RolesAuthority(rolesAuthority);
        authority.setUserRole(
            newRootSafe, uint8(DataTypes.Role.ROOT_SAFE), true
        );
        authority.setUserRole(
            newRootSafe, uint8(DataTypes.Role.SUPER_SAFE), true
        );

        emit Events.RootSafeGroupCreated(
            org, newIndex, _msgSender(), newRootSafe, name
            );
=======
        RolesAuthority _authority = RolesAuthority(rolesAuthority);
        _authority.setUserRole(newRootSafe, uint8(Role.ROOT_SAFE), true);
        _authority.setUserRole(newRootSafe, uint8(Role.SUPER_SAFE), true);

        emit RootSafeGroupCreated(org, newIndex, caller, newRootSafe, name);
>>>>>>> 66858fbd
    }

    /// @notice Add a group to an organization/group
    /// @dev Call coming from the group safe
    /// @param superSafe address of the superSafe
    /// @param name string name of the group
    /// TODO: how avoid any safe adding in the org or group?
    function addGroup(uint256 superSafe, string memory name)
        external
        GroupRegistered(superSafe)
        IsGnosisSafe(_msgSender())
    {
<<<<<<< HEAD
        address caller = _msgSender();
        // check to verify if the caller is already exist in the org
        if (isChild(org, superSafe, caller)) revert Errors.ChildAlreadyExist();
        // check the name of group is not empty
        if (bytes(name).length == 0) revert Errors.EmptyName();
=======
        // check the name of group is not empty
        if (bytes(name).length == 0) revert EmptyName();
        bytes32 org = getOrgByGroup(superSafe);
        address caller = _msgSender();
        if (isSafeRegistered(caller)) revert SafeAlreadyRegistered(caller);
        // check to verify if the caller is already exist in the org
        if (isTreeMember(superSafe, getGroupIdBySafe(org, caller))) {
            revert GroupAlreadyRegistered();
        }
>>>>>>> 66858fbd
        /// Create a new group
        DataTypes.Group storage newGroup = groups[org][indexId];
        /// Add to org root/group
        DataTypes.Group storage superSafeOrgGroup = groups[org][superSafe];
        /// Add child to superSafe
        uint256 newIndex = indexId;
        superSafeOrgGroup.child.push(newIndex);

        newGroup.safe = caller;
        newGroup.name = name;
        newGroup.superSafe = superSafe;
        indexGroup[org].push(newIndex);
        indexId++;
        /// Give Role SuperSafe
        RolesAuthority _authority = RolesAuthority(rolesAuthority);
        if (
            (
                !_authority.doesUserHaveRole(
                    superSafeOrgGroup.safe, uint8(DataTypes.Role.SUPER_SAFE)
                )
            ) && (superSafeOrgGroup.child.length > 0)
        ) {
            _authority.setUserRole(
                superSafeOrgGroup.safe, uint8(DataTypes.Role.SUPER_SAFE), true
            );
        }

        emit Events.GroupCreated(
            org, newIndex, newGroup.lead, caller, superSafe, name
            );
    }

    /// @notice Remove group and reasign all child to the superSafe
    /// @dev All actions will be driven based on the caller of the method, and args
    /// @param group address of the group to be removed
    function removeGroup(uint256 group)
        external
        SafeRegistered(_msgSender())
        requiresAuth
    {
        address caller = _msgSender();
        bytes32 org = getOrgBySafe(caller);
        uint256 rootSafe = getGroupIdBySafe(org, caller);
        /// RootSafe usecase : Check if the group is part of caller's org
        if (
<<<<<<< HEAD
            (groups[org][rootSafe].tier == DataTypes.Tier.ROOT)
                && (!isTreeMember(org, rootSafe, group))
=======
            (groups[org][rootSafe].tier == Tier.ROOT)
                && (!isTreeMember(rootSafe, group))
>>>>>>> 66858fbd
        ) {
            revert Errors.NotAuthorizedRemoveGroupFromOtherTree();
        }
        // SuperSafe usecase : Check caller is superSafe of the group
<<<<<<< HEAD
        if (!isSuperSafe(org, rootSafe, group)) {
            revert Errors.NotAuthorizedAsNotSuperSafe();
=======
        if (!isTreeMember(rootSafe, group)) {
            revert NotAuthorizedAsNotSuperSafe();
>>>>>>> 66858fbd
        }
        DataTypes.Group memory _group = groups[org][group];

        // superSafe is either an org or a group
        DataTypes.Group storage superSafe = groups[org][_group.superSafe];

        /// Remove child from superSafe
        for (uint256 i = 0; i < superSafe.child.length; i++) {
            if (superSafe.child[i] == group) {
                superSafe.child[i] = superSafe.child[superSafe.child.length - 1];
                superSafe.child.pop();
                break;
            }
        }
        // Handle child from removed group
        for (uint256 i = 0; i < _group.child.length; i++) {
            // Add removed group child to superSafe
            superSafe.child.push(_group.child[i]);
            DataTypes.Group storage childrenGroup = groups[org][_group.child[i]];
            // Update children group superSafe reference
            childrenGroup.superSafe = _group.superSafe;
        }

        // Revoke roles to group
        RolesAuthority _authority = RolesAuthority(rolesAuthority);
        _authority.setUserRole(
            _group.safe, uint8(DataTypes.Role.SUPER_SAFE), false
        );
        // Disable safe lead role
        disableSafeLeadRoles(_group.safe);

        // Store the name before to delete the Group
<<<<<<< HEAD
        emit Events.GroupRemoved(
            org,
            group,
            superSafe.safe,
            _msgSender(),
            _group.superSafe,
            _group.name
=======
        emit GroupRemoved(
            org, group, superSafe.safe, caller, _group.superSafe, _group.name
>>>>>>> 66858fbd
            );
        removeIndexGroup(org, group);
        delete groups[org][group];
    }

    /// @notice update superSafe of a group
    /// @dev Update the superSafe of a group with a new superSafe, Call must come from the root safe
    /// @param group address of the group to be updated
    /// @param newSuper address of the new superSafe
    function updateSuper(uint256 group, uint256 newSuper)
        public
        IsRootSafe(_msgSender())
        GroupRegistered(newSuper)
        requiresAuth
    {
        bytes32 org = getOrgByGroup(group);
        address caller = _msgSender();
        /// RootSafe usecase : Check if the group is Member of the Tree of the caller (rootSafe)
<<<<<<< HEAD
        if (isRootSafeOf(org, caller, group)) {
            revert Errors.NotAuthorizedUpdateNonChildrenGroup();
=======
        if (isRootSafeOf(caller, group)) {
            revert NotAuthorizedUpdateNonChildrenGroup();
>>>>>>> 66858fbd
        }
        DataTypes.Group storage _group = groups[org][group];
        /// SuperSafe is either an Org or a Group
        DataTypes.Group storage oldSuper = groups[org][_group.superSafe];

        /// Remove child from superSafe
        for (uint256 i = 0; i < oldSuper.child.length; i++) {
            if (oldSuper.child[i] == group) {
                oldSuper.child[i] = oldSuper.child[oldSuper.child.length - 1];
                oldSuper.child.pop();
                break;
            }
        }
        RolesAuthority _authority = RolesAuthority(rolesAuthority);
        /// Revoke SuperSafe and SafeLead if don't have any child, and is not organization
        if (oldSuper.child.length == 0) {
            _authority.setUserRole(
                oldSuper.safe, uint8(DataTypes.Role.SUPER_SAFE), false
            );
            /// TODO: verify if the oldSuper need or not the Safe Lead role (after MVP)
        }

        /// Update group superSafe
        _group.superSafe = newSuper;
        DataTypes.Group storage newSuperGroup = groups[org][newSuper];
        /// Add group to new superSafe
        /// Give Role SuperSafe if not have it
        if (
            !_authority.doesUserHaveRole(
                newSuperGroup.safe, uint8(DataTypes.Role.SUPER_SAFE)
            )
        ) {
            _authority.setUserRole(
                newSuperGroup.safe, uint8(DataTypes.Role.SUPER_SAFE), true
            );
        }
        newSuperGroup.child.push(group);
<<<<<<< HEAD
        emit Events.GroupSuperUpdated(org, group, callerId, caller, newSuper);
=======
        emit GroupSuperUpdated(
            org,
            group,
            _group.lead,
            caller,
            getGroupIdBySafe(org, oldSuper.safe),
            newSuper
            );
>>>>>>> 66858fbd
    }

    /// List of the Methods of DenyHelpers
    /// Any changes in this five methods, must be validate into the DenyHelper

    /// @dev Funtion to Add Wallet to the List based on Approach of Safe Contract - Owner Manager
    /// @param users Array of Address of the Wallet to be added to the List
    function addToList(address[] memory users)
        external
        IsRootSafe(_msgSender())
        requiresAuth
    {
<<<<<<< HEAD
        if (users.length == 0) revert Errors.ZeroAddressProvided();
=======
        if (users.length == 0) revert ZeroAddressProvided();
        bytes32 org = getOrgBySafe(_msgSender());
>>>>>>> 66858fbd
        if (!allowFeature[org] && !denyFeature[org]) {
            revert Errors.DenyHelpersDisabled();
        }
        address currentWallet = Constants.SENTINEL_WALLETS;
        for (uint256 i = 0; i < users.length; i++) {
            address wallet = users[i];
            if (
                wallet == address(0) || wallet == Constants.SENTINEL_WALLETS
                    || wallet == address(this) || currentWallet == wallet
            ) revert Errors.InvalidAddressProvided();
            // Avoid duplicate wallet
            if (listed[org][wallet] != address(0)) {
                revert Errors.UserAlreadyOnList();
            }
            // Add wallet to List
            listed[org][currentWallet] = wallet;
            currentWallet = wallet;
        }
        listed[org][currentWallet] = Constants.SENTINEL_WALLETS;
        listCount[org] += users.length;
        emit Events.AddedToList(users);
    }

    /// @dev Function to Drop Wallet from the List  based on Approach of Safe Contract - Owner Manager
    /// @param user Array of Address of the Wallet to be dropped of the List
    function dropFromList(address user)
        external
        validAddress(user)
        IsRootSafe(_msgSender())
        requiresAuth
    {
        bytes32 org = getOrgBySafe(_msgSender());
        if (!allowFeature[org] && !denyFeature[org]) {
            revert Errors.DenyHelpersDisabled();
        }
        if (listCount[org] == 0) revert Errors.ListEmpty();
        if (!isListed(org, user)) revert Errors.InvalidAddressProvided();
        address prevUser = getPrevUser(org, user);
        listed[org][prevUser] = listed[org][user];
        listed[org][user] = address(0);
        listCount[org] = listCount[org] > 1 ? listCount[org].sub(1) : 0;
        emit Events.DroppedFromList(user);
    }

    /// @dev Method to Enable Allowlist
    function enableAllowlist() external IsRootSafe(_msgSender()) requiresAuth {
        bytes32 org = getOrgBySafe(_msgSender());
        allowFeature[org] = true;
        denyFeature[org] = false;
    }

    /// @dev Method to Enable Allowlist
    function enableDenylist() external IsRootSafe(_msgSender()) requiresAuth {
        bytes32 org = getOrgBySafe(_msgSender());
        allowFeature[org] = false;
        denyFeature[org] = true;
    }

    /// @dev Method to Disable All
    function disableDenyHelper()
        external
        IsRootSafe(_msgSender())
        requiresAuth
    {
        bytes32 org = getOrgBySafe(_msgSender());
        allowFeature[org] = false;
        denyFeature[org] = false;
    }

    // List of Helpers

<<<<<<< HEAD
    function getGroupByName(string calldata org, uint256 group)
        public
        view
        OrgRegistered(bytes32(keccak256(abi.encodePacked(org))))
        GroupRegistered(bytes32(keccak256(abi.encodePacked(org))), group)
        returns (
            DataTypes.Tier,
            string memory,
            address,
            address,
            uint256[] memory,
            uint256
        )
    {
        bytes32 orgID = bytes32(keccak256(abi.encodePacked(org)));
        return (
            groups[orgID][group].tier,
            groups[orgID][group].name,
            groups[orgID][group].lead,
            groups[orgID][group].safe,
            groups[orgID][group].child,
            groups[orgID][group].superSafe
        );
    }

=======
>>>>>>> 66858fbd
    /// @notice Get all the information about a group
    /// @dev Method for getting all info of a group
    /// @param group uint256 of the group
    function getGroupInfo(uint256 group)
        public
        view
        GroupRegistered(group)
        returns (
            DataTypes.Tier,
            string memory,
            address,
            address,
            uint256[] memory,
            uint256
        )
    {
        bytes32 org = getOrgByGroup(group);
        return (
            groups[org][group].tier,
            groups[org][group].name,
            groups[org][group].lead,
            groups[org][group].safe,
            groups[org][group].child,
            groups[org][group].superSafe
        );
    }

    /// @notice check if the organisation is registered
    /// @param org address
    /// @return bool
    function isOrgRegistered(bytes32 org) public view returns (bool) {
        if (groups[org][indexGroup[org][0]].safe == address(0)) return false;
        return true;
    }

<<<<<<< HEAD
    /// @notice Check if child address is part of the group within an organization
    /// @param org uint256 of the organization
    /// @param superSafe uint256 of the superSafe
    /// @param child address of the child
    /// @return bool
    function isChild(bytes32 org, uint256 superSafe, address child)
        public
        view
        returns (bool)
    {
        /// Check within orgs first if superSafe is an organisation
        if (!isOrgRegistered(org)) return false;
        /// Check within groups of the org
        if (groups[org][superSafe].safe == address(0)) {
            revert Errors.SuperSafeNotRegistered(superSafe);
        }
        DataTypes.Group memory group = groups[org][superSafe];
        for (uint256 i = 0; i < group.child.length; i++) {
            if (group.child[i] == getGroupIdBySafe(org, child)) return true;
        }
        return false;
    }

=======
>>>>>>> 66858fbd
    /// @notice Check if the address, is a superSafe of the group within an organization
    /// @param group ID's of the child group/safe
    /// @param root address of Root Safe of the group
    /// @return bool
    function isRootSafeOf(address root, uint256 group)
        public
        view
        GroupRegistered(group)
        returns (bool)
    {
        bytes32 org = getOrgByGroup(group);
        uint256 rootSafe = getGroupIdBySafe(org, root);
        return (
<<<<<<< HEAD
            (groups[org][rootSafe].tier == DataTypes.Tier.ROOT)
                && (isSuperSafe(org, rootSafe, group))
=======
            (groups[org][rootSafe].tier == Tier.ROOT)
                && (isTreeMember(rootSafe, group))
>>>>>>> 66858fbd
        );
    }

    /// @notice Check if the group is a superSafe of another group
    /// @param superSafe ID's of the superSafe
    /// @param group ID's of the group
    /// @return bool
    function isTreeMember(uint256 superSafe, uint256 group)
        public
        view
        returns (bool)
    {
<<<<<<< HEAD
        DataTypes.Group memory childGroup = groups[org][group];
=======
        bytes32 org = getOrgByGroup(superSafe);
        Group memory childGroup = groups[org][group];
        if (childGroup.safe == address(0)) return false;
>>>>>>> 66858fbd
        uint256 currentSuperSafe = childGroup.superSafe;
        /// TODO: probably more efficient to just create a superSafes mapping instead of this iterations
        while (currentSuperSafe != 0) {
            if (currentSuperSafe == superSafe) return true;
            childGroup = groups[org][currentSuperSafe];
            currentSuperSafe = childGroup.superSafe;
        }
        return false;
    }

    /// @dev Method to Validate is Safe exist in Keyper Module
    /// @param safe address of Safe
    /// @return bool
<<<<<<< HEAD
    function isSuperSafe(bytes32 org, uint256 superSafe, uint256 group)
        public
        view
        returns (bool)
    {
        DataTypes.Group memory childGroup = groups[org][group];
        uint256 currentSuperSafe = childGroup.superSafe;
        /// TODO: probably more efficient to just create a superSafes mapping instead of this iterations
        while (currentSuperSafe != 0) {
            if (currentSuperSafe == superSafe) return true;
            childGroup = groups[org][currentSuperSafe];
            currentSuperSafe = childGroup.superSafe;
=======
    function isSafeRegistered(address safe) public view returns (bool) {
        if ((safe == address(0)) || safe == SENTINEL_OWNERS) return false;
        if (getGroupIdBySafe(getOrgBySafe(safe), safe) == 0) return false;
        return true;
    }

    /// @dev Method to get Org by Safe
    /// @param safe address of Safe
    /// @return Org Hashed ID
    function getOrgBySafe(address safe) public view returns (bytes32) {
        for (uint256 i = 0; i < orgId.length; i++) {
            if (getGroupIdBySafe(orgId[i], safe) != 0) {
                return orgId[i];
            }
>>>>>>> 66858fbd
        }
        return bytes32(0);
    }

    /// @dev Method to get Group ID by safe address
    /// @param org uint256 indexId of Organization
    /// @param safe Safe address
    /// @return Group ID
    function getGroupIdBySafe(bytes32 org, address safe)
        public
        view
        returns (uint256)
    {
        if (!isOrgRegistered(org)) {
            revert OrgNotRegistered(org);
        }
        /// Check if the Safe address is into an Group mapping
        for (uint256 i = 0; i < indexGroup[org].length; i++) {
            if (groups[org][indexGroup[org][i]].safe == safe) {
                return indexGroup[org][i];
            }
        }
        return 0;
    }

    /// @notice call to get the orgId based on group id
    /// @dev Method to get the hashed orgId based on group id
    /// @param group uint256 of the group
    /// @return orgGroup Org Hashed ID
    function getOrgByGroup(uint256 group)
        public
        view
        returns (bytes32 orgGroup)
    {
        if ((group == 0) || (group > indexId)) revert InvalidGroupId();
        for (uint256 i = 0; i < orgId.length; i++) {
            if (groups[orgId[i]][group].safe != address(0)) orgGroup = orgId[i];
        }
        if (orgGroup == bytes32(0)) revert GroupNotRegistered(group);
    }

    /// @notice Check if a user is an safe lead of a group/org
    /// @param group address of the group
    /// @param user address of the user that is a lead or not
    /// @return bool
    function isSafeLead(uint256 group, address user)
        public
        view
        returns (bool)
    {
<<<<<<< HEAD
        DataTypes.Group memory _group = groups[org][group];
=======
        bytes32 org = getOrgByGroup(group);
        Group memory _group = groups[org][group];
>>>>>>> 66858fbd
        if (_group.safe == address(0)) return false;
        if (_group.lead == user) {
            return true;
        }
        return false;
    }

    /// @notice Method to Validate if address is a Gnosis Safe Multisig Wallet
    /// @dev This method is used to validate if the address is a Gnosis Safe Multisig Wallet
    /// @param safe Address to validate
    /// @return bool
    function isSafe(address safe) public view returns (bool) {
        /// Check if the address is a Gnosis Safe Multisig Wallet
        if (safe.isContract()) {
            /// Check if the address is a Gnosis Safe Multisig Wallet
            bytes memory payload = abi.encodeWithSignature("getThreshold()");
            (bool success, bytes memory returnData) = safe.staticcall(payload);
            if (!success) return false;
            /// Check if the address is a Gnosis Safe Multisig Wallet
            uint256 threshold = abi.decode(returnData, (uint256));
            if (threshold == 0) return false;
            return true;
        } else {
            return false;
        }
    }

    /// @notice Check if the signer is an owner of the safe
    /// @dev Call has to be done from a safe transaction
    /// @param gnosisSafe GnosisSafe interface
    /// @param signer Address of the signer to verify
    /// @return bool
    function isSafeOwner(IGnosisSafe gnosisSafe, address signer)
        public
        view
        returns (bool)
    {
        address[] memory safeOwners = gnosisSafe.getOwners();
        for (uint256 i = 0; i < safeOwners.length; i++) {
            if (safeOwners[i] == signer) {
                return true;
            }
        }
        return false;
    }

<<<<<<< HEAD
    /// @notice call to get the orgId based on group id
    /// @dev Method to get the hashed orgId based on group id
    /// @param group uint256 of the group
    /// @return orgGroup bytes32
    function getOrgByGroup(uint256 group)
        public
        view
        returns (bytes32 orgGroup)
    {
        orgGroup = bytes32(0);
        for (uint256 i = 0; i < orgId.length; i++) {
            if (groups[orgId[i]][group].safe != address(0)) orgGroup = orgId[i];
        }
        if (orgGroup == bytes32(0)) revert Errors.GroupNotRegistered(group);
    }

=======
>>>>>>> 66858fbd
    function domainSeparator() public view returns (bytes32) {
        return keccak256(
            abi.encode(Constants.DOMAIN_SEPARATOR_TYPEHASH, getChainId(), this)
        );
    }

    /// @dev Returns the chain id used by this contract.
    function getChainId() public view returns (uint256) {
        uint256 id;
        // solhint-disable-next-line no-inline-assembly
        assembly {
            id := chainid()
        }
        return id;
    }

    function encodeTransactionData(
        address caller,
        address safe,
        address to,
        uint256 value,
        bytes calldata data,
        Enum.Operation operation,
        uint256 _nonce
    ) public view returns (bytes memory) {
        bytes32 keyperTxHash = keccak256(
            abi.encode(
                Constants.KEYPER_TX_TYPEHASH,
                caller,
                safe,
                to,
                value,
                keccak256(data),
                operation,
                _nonce
            )
        );
        return abi.encodePacked(
            bytes1(0x19), bytes1(0x01), domainSeparator(), keyperTxHash
        );
    }

    function getTransactionHash(
        address caller,
        address safe,
        address to,
        uint256 value,
        bytes calldata data,
        Enum.Operation operation,
        uint256 _nonce
    ) public view returns (bytes32) {
        return keccak256(
            encodeTransactionData(
                caller, safe, to, value, data, operation, _nonce
            )
        );
    }

    /// @notice disable safe lead roles
    /// @dev Associated roles: SAFE_LEAD || SAFE_LEAD_EXEC_ON_BEHALF_ONLY || SAFE_LEAD_MODIFY_OWNERS_ONLY
    /// @param user Address of the user to disable roles
    function disableSafeLeadRoles(address user) private {
        RolesAuthority _authority = RolesAuthority(rolesAuthority);
        if (_authority.doesUserHaveRole(user, uint8(DataTypes.Role.SAFE_LEAD)))
        {
            _authority.setUserRole(user, uint8(DataTypes.Role.SAFE_LEAD), false);
        } else if (
            _authority.doesUserHaveRole(
                user, uint8(DataTypes.Role.SAFE_LEAD_EXEC_ON_BEHALF_ONLY)
            )
        ) {
            _authority.setUserRole(
                user, uint8(DataTypes.Role.SAFE_LEAD_EXEC_ON_BEHALF_ONLY), false
            );
        } else if (
            _authority.doesUserHaveRole(
                user, uint8(DataTypes.Role.SAFE_LEAD_MODIFY_OWNERS_ONLY)
            )
        ) {
            _authority.setUserRole(
                user, uint8(DataTypes.Role.SAFE_LEAD_MODIFY_OWNERS_ONLY), false
            );
        }
    }

    /// @notice Private method to remove indexId from mapping of indexes into organizations
    /// @param org ID's of the organization
    /// @param group uint256 of the group
    function removeIndexGroup(bytes32 org, uint256 group) private {
        for (uint256 i = 0; i < indexGroup[org].length; i++) {
            if (indexGroup[org][i] == group) {
                indexGroup[org][i] = indexGroup[org][indexGroup[org].length - 1];
                indexGroup[org].pop();
                break;
            }
        }
    }
}<|MERGE_RESOLUTION|>--- conflicted
+++ resolved
@@ -37,103 +37,12 @@
     mapping(bytes32 => uint256[]) public indexGroup;
     /// @dev Hash(DAO's name) -> Groups
     /// bytes32: Hash(DAO's name).   uint256:GroupId.   Group: Group Info
-<<<<<<< HEAD
     mapping(bytes32 => mapping(uint256 => DataTypes.Group)) public groups;
-
-    /// @dev Modifier for Validate if Org Exist or Not
-    modifier OrgRegistered(bytes32 org) {
-        if (!isOrgRegistered(org)) {
-            revert Errors.OrgNotRegistered(org);
-        }
-        _;
-    }
-
-    /// @dev Modifier for Validate if Org/Group Exist or SuperSafeNotRegistered Not
-    modifier GroupRegistered(bytes32 org, uint256 group) {
-        if (groups[org][group].safe == address(0)) {
-            revert Errors.GroupNotRegistered(group);
-=======
-    mapping(bytes32 => mapping(uint256 => Group)) public groups;
-
-    /// @dev Events
-    event OrganizationCreated(
-        address indexed creator, bytes32 indexed org, string name
-    );
-
-    event GroupCreated(
-        bytes32 indexed org,
-        uint256 indexed group,
-        address lead,
-        address indexed creator,
-        uint256 superSafe,
-        string name
-    );
-
-    event GroupRemoved(
-        bytes32 indexed org,
-        uint256 indexed groupRemoved,
-        address lead,
-        address indexed remover,
-        uint256 superSafe,
-        string name
-    );
-
-    event GroupSuperUpdated(
-        bytes32 indexed org,
-        uint256 indexed groupId,
-        address lead,
-        address indexed updater,
-        uint256 oldSuperSafe,
-        uint256 newSuperSafe
-    );
-
-    event TxOnBehalfExecuted(
-        bytes32 indexed org,
-        address indexed executor,
-        address indexed target,
-        bool result
-    );
-
-    event ModuleEnabled(address indexed safe, address indexed module);
-
-    event RootSafeGroupCreated(
-        bytes32 indexed org,
-        uint256 indexed newIdRootSafeGroup,
-        address indexed creator,
-        address newRootSafeGroup,
-        string name
-    );
-
-    /// @dev Errors
-    error OrgNotRegistered(bytes32 org);
-    error GroupNotRegistered(uint256 group);
-    error SuperSafeNotRegistered(uint256 superSafe);
-    error SafeNotRegistered(address safe);
-    error NotAuthorizedAddOwnerWithThreshold();
-    error NotAuthorizedRemoveGroupFromOtherTree();
-    error NotAuthorizedExecOnBehalf();
-    error NotAuthorizedAsNotSafeLead();
-    error NotAuthorizedAsNotSuperSafe();
-    error NotAuthorizedUpdateNonChildrenGroup();
-    error NotAuthorizedSetRoleAnotherTree();
-    error OwnerNotFound();
-    error OwnerAlreadyExists();
-    error CreateSafeProxyFailed();
-    error InvalidGnosisSafe(address safe);
-    error InvalidGnosisRootSafe(address safe);
-    error InvalidGroupId();
-    error TxExecutionModuleFaild();
-    error SetRoleForbidden(Role role);
-    error OrgAlreadyRegistered(bytes32 name);
-    error GroupAlreadyRegistered();
-    error SafeAlreadyRegistered(address safe);
-    error EmptyName();
-    error UserNotGroup(address user);
 
     /// @dev Modifier for Validate if Org/Group Exist or SuperSafeNotRegistered Not
     modifier GroupRegistered(uint256 group) {
         if (groups[getOrgByGroup(group)][group].safe == address(0)) {
-            revert GroupNotRegistered(group);
+            revert Errors.GroupNotRegistered(group);
         }
         _;
     }
@@ -141,46 +50,41 @@
     /// @dev Modifier for Validate if safe caller is Registered
     /// @param safe Safe address
     modifier SafeRegistered(address safe) {
-        if ((safe == address(0)) || safe == SENTINEL_OWNERS || !isSafe(safe)) {
-            revert InvalidGnosisSafe(safe);
+        if (
+            (safe == address(0)) || safe == Constants.SENTINEL_OWNERS
+                || !isSafe(safe)
+        ) {
+            revert Errors.InvalidGnosisSafe(safe);
         } else if (!isSafeRegistered(safe)) {
-            revert SafeNotRegistered(safe);
->>>>>>> 66858fbd
+            revert Errors.SafeNotRegistered(safe);
         }
         _;
     }
 
     /// @dev Modifier for Validate if the address is a Gnosis Safe Multisig Wallet
     modifier IsGnosisSafe(address safe) {
-<<<<<<< HEAD
-        if (safe == address(0) || !isSafe(safe)) {
+        if (
+            safe == address(0) || safe == Constants.SENTINEL_OWNERS
+                || !isSafe(safe)
+        ) {
             revert Errors.InvalidGnosisSafe(safe);
-=======
-        if (safe == address(0) || safe == SENTINEL_OWNERS || !isSafe(safe)) {
-            revert InvalidGnosisSafe(safe);
->>>>>>> 66858fbd
         }
         _;
     }
 
     /// @dev Modifier for Validate if the address is a Gnosis Safe Multisig Wallet and Root Safe
-<<<<<<< HEAD
-    modifier IsRootSafe(bytes32 org, address safe) {
-        if (
-            safe == address(0) || !isSafe(safe)
-                || groups[org][getGroupIdBySafe(org, safe)].tier
-                    != DataTypes.Tier.ROOT
-=======
     modifier IsRootSafe(address safe) {
-        if ((safe == address(0)) || safe == SENTINEL_OWNERS || !isSafe(safe)) {
-            revert InvalidGnosisSafe(safe);
+        if (
+            (safe == address(0)) || safe == Constants.SENTINEL_OWNERS
+                || !isSafe(safe)
+        ) {
+            revert Errors.InvalidGnosisSafe(safe);
         } else if (!isSafeRegistered(safe)) {
-            revert SafeNotRegistered(safe);
+            revert Errors.SafeNotRegistered(safe);
         } else if (
             groups[getOrgBySafe(safe)][getGroupIdBySafe(
                 getOrgBySafe(safe), safe
-            )].tier != Tier.ROOT
->>>>>>> 66858fbd
+            )].tier != DataTypes.Tier.ROOT
         ) {
             revert Errors.InvalidGnosisRootSafe(safe);
         }
@@ -258,18 +162,6 @@
         requiresAuth
         returns (bool result)
     {
-<<<<<<< HEAD
-        if (targetSafe == address(0) || to == address(0)) {
-            revert Errors.ZeroAddressProvided();
-        }
-        if (isOrgRegistered(org)) {
-            revert Errors.OrgNotRegistered(org);
-        }
-        if (!isSafe(targetSafe)) {
-            revert Errors.InvalidGnosisSafe(targetSafe);
-        }
-=======
->>>>>>> 66858fbd
         address caller = _msgSender();
         if (isSafe(caller)) {
             // Check caller is a lead or superSafe of the target safe (checking with isTreeMember because is the same method!!)
@@ -303,13 +195,8 @@
             }
         } else {
             // Caller is EAO (lead) : check if it has the rights over the target safe
-<<<<<<< HEAD
-            if (!isSafeLead(org, getGroupIdBySafe(org, targetSafe), caller)) {
+            if (!isSafeLead(getGroupIdBySafe(org, targetSafe), caller)) {
                 revert Errors.NotAuthorizedAsNotSafeLead();
-=======
-            if (!isSafeLead(getGroupIdBySafe(org, targetSafe), caller)) {
-                revert NotAuthorizedAsNotSafeLead();
->>>>>>> 66858fbd
             }
         }
 
@@ -365,17 +252,6 @@
             revert Errors.OwnerAlreadyExists();
         }
 
-<<<<<<< HEAD
-        /// if threshold is invalid
-        if (
-            threshold < 1
-                || threshold > (IGnosisSafe(targetSafe).getOwners().length.add(1))
-        ) {
-            revert Errors.InvalidThreshold();
-        }
-
-=======
->>>>>>> 66858fbd
         bytes memory data = abi.encodeWithSelector(
             IGnosisSafe.addOwnerWithThreshold.selector, ownerAdded, threshold
         );
@@ -401,13 +277,8 @@
         }
 
         /// Check _msgSender() is an user lead of the target safe
-<<<<<<< HEAD
-        if (!isSafeLead(org, getGroupIdBySafe(org, targetSafe), _msgSender())) {
+        if (!isSafeLead(getGroupIdBySafe(org, targetSafe), _msgSender())) {
             revert Errors.NotAuthorizedAsNotSafeLead();
-=======
-        if (!isSafeLead(getGroupIdBySafe(org, targetSafe), _msgSender())) {
-            revert NotAuthorizedAsNotSafeLead();
->>>>>>> 66858fbd
         }
 
         /// if Owner Not found
@@ -433,40 +304,23 @@
     /// @param role Role to be assigned
     /// @param user User that will have specific role (Can be EAO or safe)
     /// @param group Safe group which will have the user permissions on
-<<<<<<< HEAD
     function setRole(
         DataTypes.Role role,
         address user,
         uint256 group,
         bool enabled
-    ) external validAddress(user) requiresAuth {
+    ) external validAddress(user) IsRootSafe(_msgSender()) requiresAuth {
+        address caller = _msgSender();
         if (
             role == DataTypes.Role.ROOT_SAFE
                 || role == DataTypes.Role.SUPER_SAFE
         ) {
             revert Errors.SetRoleForbidden(role);
         }
-        bytes32 org = getOrgByGroup(group);
-        if (!isRootSafeOf(org, _msgSender(), group)) {
+        if (!isRootSafeOf(caller, group)) {
             revert Errors.NotAuthorizedSetRoleAnotherTree();
         }
-        DataTypes.Group storage safeGroup = groups[org][group];
-=======
-    function setRole(Role role, address user, uint256 group, bool enabled)
-        external
-        validAddress(user)
-        IsRootSafe(_msgSender())
-        requiresAuth
-    {
-        address caller = _msgSender();
-        if (role == Role.ROOT_SAFE || role == Role.SUPER_SAFE) {
-            revert SetRoleForbidden(role);
-        }
-        if (!isRootSafeOf(caller, group)) {
-            revert NotAuthorizedSetRoleAnotherTree();
-        }
-        Group storage safeGroup = groups[getOrgBySafe(caller)][group];
->>>>>>> 66858fbd
+        DataTypes.Group storage safeGroup = groups[getOrgBySafe(caller)][group];
         // Check if group is part of the caller org
         if (
             role == DataTypes.Role.SAFE_LEAD
@@ -493,13 +347,11 @@
         bytes32 name = bytes32(keccak256(abi.encodePacked(daoName)));
         address caller = _msgSender();
         if (isOrgRegistered(name)) {
-<<<<<<< HEAD
-            revert Errors.OrgAlreadyRegistered();
-=======
-            revert OrgAlreadyRegistered(name);
->>>>>>> 66858fbd
-        }
-        if (isSafeRegistered(caller)) revert SafeAlreadyRegistered(caller);
+            revert Errors.OrgAlreadyRegistered(name);
+        }
+        if (isSafeRegistered(caller)) {
+            revert Errors.SafeAlreadyRegistered(caller);
+        }
         // when register an org, need to create the first root safe group
         groups[name][indexId] = DataTypes.Group({
             tier: DataTypes.Tier.ROOT,
@@ -538,10 +390,10 @@
         address caller = _msgSender();
         bytes32 org = getOrgBySafe(caller);
         if (isOrgRegistered(_name)) {
-            revert OrgAlreadyRegistered(_name);
+            revert Errors.OrgAlreadyRegistered(_name);
         }
         if (isSafeRegistered(newRootSafe)) {
-            revert SafeAlreadyRegistered(newRootSafe);
+            revert Errors.SafeAlreadyRegistered(newRootSafe);
         }
         uint256 newIndex = indexId;
         groups[org][newIndex] = DataTypes.Group({
@@ -556,25 +408,17 @@
         indexId++;
 
         /// Assign SUPER_SAFE Role + SAFE_ROOT Role
-<<<<<<< HEAD
-        RolesAuthority authority = RolesAuthority(rolesAuthority);
-        authority.setUserRole(
+        RolesAuthority _authority = RolesAuthority(rolesAuthority);
+        _authority.setUserRole(
             newRootSafe, uint8(DataTypes.Role.ROOT_SAFE), true
         );
-        authority.setUserRole(
+        _authority.setUserRole(
             newRootSafe, uint8(DataTypes.Role.SUPER_SAFE), true
         );
 
         emit Events.RootSafeGroupCreated(
-            org, newIndex, _msgSender(), newRootSafe, name
+            org, newIndex, caller, newRootSafe, name
             );
-=======
-        RolesAuthority _authority = RolesAuthority(rolesAuthority);
-        _authority.setUserRole(newRootSafe, uint8(Role.ROOT_SAFE), true);
-        _authority.setUserRole(newRootSafe, uint8(Role.SUPER_SAFE), true);
-
-        emit RootSafeGroupCreated(org, newIndex, caller, newRootSafe, name);
->>>>>>> 66858fbd
     }
 
     /// @notice Add a group to an organization/group
@@ -587,23 +431,17 @@
         GroupRegistered(superSafe)
         IsGnosisSafe(_msgSender())
     {
-<<<<<<< HEAD
-        address caller = _msgSender();
-        // check to verify if the caller is already exist in the org
-        if (isChild(org, superSafe, caller)) revert Errors.ChildAlreadyExist();
         // check the name of group is not empty
         if (bytes(name).length == 0) revert Errors.EmptyName();
-=======
-        // check the name of group is not empty
-        if (bytes(name).length == 0) revert EmptyName();
         bytes32 org = getOrgByGroup(superSafe);
         address caller = _msgSender();
-        if (isSafeRegistered(caller)) revert SafeAlreadyRegistered(caller);
+        if (isSafeRegistered(caller)) {
+            revert Errors.SafeAlreadyRegistered(caller);
+        }
         // check to verify if the caller is already exist in the org
         if (isTreeMember(superSafe, getGroupIdBySafe(org, caller))) {
-            revert GroupAlreadyRegistered();
-        }
->>>>>>> 66858fbd
+            revert Errors.GroupAlreadyRegistered();
+        }
         /// Create a new group
         DataTypes.Group storage newGroup = groups[org][indexId];
         /// Add to org root/group
@@ -649,24 +487,14 @@
         uint256 rootSafe = getGroupIdBySafe(org, caller);
         /// RootSafe usecase : Check if the group is part of caller's org
         if (
-<<<<<<< HEAD
             (groups[org][rootSafe].tier == DataTypes.Tier.ROOT)
-                && (!isTreeMember(org, rootSafe, group))
-=======
-            (groups[org][rootSafe].tier == Tier.ROOT)
                 && (!isTreeMember(rootSafe, group))
->>>>>>> 66858fbd
         ) {
             revert Errors.NotAuthorizedRemoveGroupFromOtherTree();
         }
         // SuperSafe usecase : Check caller is superSafe of the group
-<<<<<<< HEAD
-        if (!isSuperSafe(org, rootSafe, group)) {
+        if (!isTreeMember(rootSafe, group)) {
             revert Errors.NotAuthorizedAsNotSuperSafe();
-=======
-        if (!isTreeMember(rootSafe, group)) {
-            revert NotAuthorizedAsNotSuperSafe();
->>>>>>> 66858fbd
         }
         DataTypes.Group memory _group = groups[org][group];
 
@@ -699,18 +527,8 @@
         disableSafeLeadRoles(_group.safe);
 
         // Store the name before to delete the Group
-<<<<<<< HEAD
         emit Events.GroupRemoved(
-            org,
-            group,
-            superSafe.safe,
-            _msgSender(),
-            _group.superSafe,
-            _group.name
-=======
-        emit GroupRemoved(
             org, group, superSafe.safe, caller, _group.superSafe, _group.name
->>>>>>> 66858fbd
             );
         removeIndexGroup(org, group);
         delete groups[org][group];
@@ -729,13 +547,8 @@
         bytes32 org = getOrgByGroup(group);
         address caller = _msgSender();
         /// RootSafe usecase : Check if the group is Member of the Tree of the caller (rootSafe)
-<<<<<<< HEAD
-        if (isRootSafeOf(org, caller, group)) {
+        if (isRootSafeOf(caller, group)) {
             revert Errors.NotAuthorizedUpdateNonChildrenGroup();
-=======
-        if (isRootSafeOf(caller, group)) {
-            revert NotAuthorizedUpdateNonChildrenGroup();
->>>>>>> 66858fbd
         }
         DataTypes.Group storage _group = groups[org][group];
         /// SuperSafe is either an Org or a Group
@@ -773,10 +586,7 @@
             );
         }
         newSuperGroup.child.push(group);
-<<<<<<< HEAD
-        emit Events.GroupSuperUpdated(org, group, callerId, caller, newSuper);
-=======
-        emit GroupSuperUpdated(
+        emit Events.GroupSuperUpdated(
             org,
             group,
             _group.lead,
@@ -784,7 +594,6 @@
             getGroupIdBySafe(org, oldSuper.safe),
             newSuper
             );
->>>>>>> 66858fbd
     }
 
     /// List of the Methods of DenyHelpers
@@ -797,12 +606,8 @@
         IsRootSafe(_msgSender())
         requiresAuth
     {
-<<<<<<< HEAD
         if (users.length == 0) revert Errors.ZeroAddressProvided();
-=======
-        if (users.length == 0) revert ZeroAddressProvided();
         bytes32 org = getOrgBySafe(_msgSender());
->>>>>>> 66858fbd
         if (!allowFeature[org] && !denyFeature[org]) {
             revert Errors.DenyHelpersDisabled();
         }
@@ -874,34 +679,6 @@
 
     // List of Helpers
 
-<<<<<<< HEAD
-    function getGroupByName(string calldata org, uint256 group)
-        public
-        view
-        OrgRegistered(bytes32(keccak256(abi.encodePacked(org))))
-        GroupRegistered(bytes32(keccak256(abi.encodePacked(org))), group)
-        returns (
-            DataTypes.Tier,
-            string memory,
-            address,
-            address,
-            uint256[] memory,
-            uint256
-        )
-    {
-        bytes32 orgID = bytes32(keccak256(abi.encodePacked(org)));
-        return (
-            groups[orgID][group].tier,
-            groups[orgID][group].name,
-            groups[orgID][group].lead,
-            groups[orgID][group].safe,
-            groups[orgID][group].child,
-            groups[orgID][group].superSafe
-        );
-    }
-
-=======
->>>>>>> 66858fbd
     /// @notice Get all the information about a group
     /// @dev Method for getting all info of a group
     /// @param group uint256 of the group
@@ -937,32 +714,6 @@
         return true;
     }
 
-<<<<<<< HEAD
-    /// @notice Check if child address is part of the group within an organization
-    /// @param org uint256 of the organization
-    /// @param superSafe uint256 of the superSafe
-    /// @param child address of the child
-    /// @return bool
-    function isChild(bytes32 org, uint256 superSafe, address child)
-        public
-        view
-        returns (bool)
-    {
-        /// Check within orgs first if superSafe is an organisation
-        if (!isOrgRegistered(org)) return false;
-        /// Check within groups of the org
-        if (groups[org][superSafe].safe == address(0)) {
-            revert Errors.SuperSafeNotRegistered(superSafe);
-        }
-        DataTypes.Group memory group = groups[org][superSafe];
-        for (uint256 i = 0; i < group.child.length; i++) {
-            if (group.child[i] == getGroupIdBySafe(org, child)) return true;
-        }
-        return false;
-    }
-
-=======
->>>>>>> 66858fbd
     /// @notice Check if the address, is a superSafe of the group within an organization
     /// @param group ID's of the child group/safe
     /// @param root address of Root Safe of the group
@@ -976,13 +727,8 @@
         bytes32 org = getOrgByGroup(group);
         uint256 rootSafe = getGroupIdBySafe(org, root);
         return (
-<<<<<<< HEAD
             (groups[org][rootSafe].tier == DataTypes.Tier.ROOT)
-                && (isSuperSafe(org, rootSafe, group))
-=======
-            (groups[org][rootSafe].tier == Tier.ROOT)
                 && (isTreeMember(rootSafe, group))
->>>>>>> 66858fbd
         );
     }
 
@@ -995,13 +741,9 @@
         view
         returns (bool)
     {
-<<<<<<< HEAD
+        bytes32 org = getOrgByGroup(superSafe);
         DataTypes.Group memory childGroup = groups[org][group];
-=======
-        bytes32 org = getOrgByGroup(superSafe);
-        Group memory childGroup = groups[org][group];
         if (childGroup.safe == address(0)) return false;
->>>>>>> 66858fbd
         uint256 currentSuperSafe = childGroup.superSafe;
         /// TODO: probably more efficient to just create a superSafes mapping instead of this iterations
         while (currentSuperSafe != 0) {
@@ -1015,22 +757,10 @@
     /// @dev Method to Validate is Safe exist in Keyper Module
     /// @param safe address of Safe
     /// @return bool
-<<<<<<< HEAD
-    function isSuperSafe(bytes32 org, uint256 superSafe, uint256 group)
-        public
-        view
-        returns (bool)
-    {
-        DataTypes.Group memory childGroup = groups[org][group];
-        uint256 currentSuperSafe = childGroup.superSafe;
-        /// TODO: probably more efficient to just create a superSafes mapping instead of this iterations
-        while (currentSuperSafe != 0) {
-            if (currentSuperSafe == superSafe) return true;
-            childGroup = groups[org][currentSuperSafe];
-            currentSuperSafe = childGroup.superSafe;
-=======
     function isSafeRegistered(address safe) public view returns (bool) {
-        if ((safe == address(0)) || safe == SENTINEL_OWNERS) return false;
+        if ((safe == address(0)) || safe == Constants.SENTINEL_OWNERS) {
+            return false;
+        }
         if (getGroupIdBySafe(getOrgBySafe(safe), safe) == 0) return false;
         return true;
     }
@@ -1043,7 +773,6 @@
             if (getGroupIdBySafe(orgId[i], safe) != 0) {
                 return orgId[i];
             }
->>>>>>> 66858fbd
         }
         return bytes32(0);
     }
@@ -1058,7 +787,7 @@
         returns (uint256)
     {
         if (!isOrgRegistered(org)) {
-            revert OrgNotRegistered(org);
+            revert Errors.OrgNotRegistered(org);
         }
         /// Check if the Safe address is into an Group mapping
         for (uint256 i = 0; i < indexGroup[org].length; i++) {
@@ -1078,11 +807,11 @@
         view
         returns (bytes32 orgGroup)
     {
-        if ((group == 0) || (group > indexId)) revert InvalidGroupId();
+        if ((group == 0) || (group > indexId)) revert Errors.InvalidGroupId();
         for (uint256 i = 0; i < orgId.length; i++) {
             if (groups[orgId[i]][group].safe != address(0)) orgGroup = orgId[i];
         }
-        if (orgGroup == bytes32(0)) revert GroupNotRegistered(group);
+        if (orgGroup == bytes32(0)) revert Errors.GroupNotRegistered(group);
     }
 
     /// @notice Check if a user is an safe lead of a group/org
@@ -1094,12 +823,8 @@
         view
         returns (bool)
     {
-<<<<<<< HEAD
+        bytes32 org = getOrgByGroup(group);
         DataTypes.Group memory _group = groups[org][group];
-=======
-        bytes32 org = getOrgByGroup(group);
-        Group memory _group = groups[org][group];
->>>>>>> 66858fbd
         if (_group.safe == address(0)) return false;
         if (_group.lead == user) {
             return true;
@@ -1146,25 +871,6 @@
         return false;
     }
 
-<<<<<<< HEAD
-    /// @notice call to get the orgId based on group id
-    /// @dev Method to get the hashed orgId based on group id
-    /// @param group uint256 of the group
-    /// @return orgGroup bytes32
-    function getOrgByGroup(uint256 group)
-        public
-        view
-        returns (bytes32 orgGroup)
-    {
-        orgGroup = bytes32(0);
-        for (uint256 i = 0; i < orgId.length; i++) {
-            if (groups[orgId[i]][group].safe != address(0)) orgGroup = orgId[i];
-        }
-        if (orgGroup == bytes32(0)) revert Errors.GroupNotRegistered(group);
-    }
-
-=======
->>>>>>> 66858fbd
     function domainSeparator() public view returns (bytes32) {
         return keccak256(
             abi.encode(Constants.DOMAIN_SEPARATOR_TYPEHASH, getChainId(), this)
