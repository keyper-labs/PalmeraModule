--- conflicted
+++ resolved
@@ -93,23 +93,8 @@
         return address(this).balance;
     }
 
-<<<<<<< HEAD
     /// function to get the owners of the Safe Multisig Wallet
     /// @return Array of owners of the Safe Multisig Wallet
-=======
-    /// function to get the balance of the attacker contract
-    /// @param dataHash Hash of the transaction data to sign
-    /// @param data Data payload of the transaction
-    /// @param signatures Packed signatures data (v, r, s)
-    function checkSignatures(
-        bytes32 dataHash,
-        bytes memory data,
-        bytes memory signatures
-    ) external view {}
-
-    /// function to get the owners of the Safe Smart Account Wallet
-    /// @return Array of owners of the Safe Smart Account Wallet
->>>>>>> f63abd15
     function getOwners() public view returns (address[] memory) {
         return owners;
     }
