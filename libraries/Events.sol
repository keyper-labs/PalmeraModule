// SPDX-License-Identifier: LGPL-3.0-only
pragma solidity ^0.8.15;

/// @title Library Events
/// @custom:security-contact general@palmeradao.xyz
library Events {
    /// @dev Event Fire when create a new Organisation
    /// @param creator Address of the creator
<<<<<<< HEAD
    /// @param org Hash (On-chain Organisation)
=======
    /// @param org Hash(on-chain Organisation)
>>>>>>> 75d95844
    /// @param name String name of the organisation
    event OrganisationCreated(
        address indexed creator,
        bytes32 indexed org,
        string name
    );

<<<<<<< HEAD
    /// @dev Event Fire when create a New Safe (Tier 0) into the organisation
    /// @param org Hash (On-chain Organisation)
    /// @param safeCreated ID of the safe
    /// @param lead Address of Safe Lead of the safe
    /// @param creator Address of the creator of the safe
    /// @param superSafe ID of Superior Safe
    /// @param name String name of the safe
    event SafeCreated(
=======
    /// @dev Event Fire when create a New Squad (Tier 0) into the organisation
    /// @param org Hash(on-chain Organisation)
    /// @param squadCreated ID of the squad
    /// @param lead Address of Safe Lead of the squad
    /// @param creator Address of the creator of the squad
    /// @param superSafe ID of Superior Squad
    /// @param name String name of the squad
    event SquadCreated(
>>>>>>> 75d95844
        bytes32 indexed org,
        uint256 indexed safeCreated,
        address lead,
        address indexed creator,
        uint256 superSafe,
        string name
    );

<<<<<<< HEAD
    /// @dev Event Fire when remove a Safe (Tier 0) from the organisation
    /// @param org Hash (On-chain Organisation)
    /// @param safeRemoved ID of the safe removed
    /// @param lead Address of Safe Lead of the safe
    /// @param remover Address of the creator of the safe
    /// @param superSafe ID of Superior Safe
    /// @param name String name of the safe
    event SafeRemoved(
=======
    /// @dev Event Fire when remove a Squad (Tier 0) from the organisation
    /// @param org Hash(on-chain Organisation)
    /// @param squadRemoved ID of the squad removed
    /// @param lead Address of Safe Lead of the squad
    /// @param remover Address of the creator of the squad
    /// @param superSafe ID of Superior Squad
    /// @param name String name of the squad
    event SquadRemoved(
>>>>>>> 75d95844
        bytes32 indexed org,
        uint256 indexed safeRemoved,
        address lead,
        address indexed remover,
        uint256 superSafe,
        string name
    );

<<<<<<< HEAD
    /// @dev Event Fire when update SuperSafe of a Safe (Tier 0) from the organisation
    /// @param org Hash (On-chain Organisation)
    /// @param safeUpdated ID of the safe updated
    /// @param lead Address of Safe Lead of the safe
    /// @param updater Address of the updater of the safe
    /// @param oldSuperSafe ID of old Super Safe
    /// @param newSuperSafe ID of new Super Safe
    event SafeSuperUpdated(
=======
    /// @dev Event Fire when update SuperSafe of a Squad (Tier 0) from the organisation
    /// @param org Hash(on-chain Organisation)
    /// @param squadUpdated ID of the squad updated
    /// @param lead Address of Safe Lead of the squad
    /// @param updater Address of the updater of the squad
    /// @param oldSuperSafe ID of old Super Safe Squad
    /// @param newSuperSafe ID of new Super Safe Squad
    event SquadSuperUpdated(
>>>>>>> 75d95844
        bytes32 indexed org,
        uint256 indexed safeUpdated,
        address lead,
        address indexed updater,
        uint256 oldSuperSafe,
        uint256 newSuperSafe
    );

    /// @dev Event Fire when Palmera Module execute a transaction on behalf of a Safe
<<<<<<< HEAD
    /// @param org Hash (On-chain Organisation)
=======
    /// @param org Hash(on-chain Organisation)
>>>>>>> 75d95844
    /// @param executor Address of the executor
    /// @param target Address of the Target Safe
    /// @param result Result of the execution of transaction on behalf of the Safe (true or false)
    event TxOnBehalfExecuted(
        bytes32 indexed org,
        address indexed executor,
        address superSafe,
        address indexed target,
        bool result
    );

    /// @dev Event Fire when any Safe enable the Palmera Module
    event ModuleEnabled(address indexed safe, address indexed module);

    /// @dev Event Fire when any Root Safe create a new Root Safe
<<<<<<< HEAD
    /// @param org Hash (On-chain Organisation)
    /// @param newIdRootSafe New ID of the Root Safe
=======
    /// @param org Hash(on-chain Organisation)
    /// @param newIdRootSafeSquad New ID of the Root Safe Squad
>>>>>>> 75d95844
    /// @param creator Address of the creator
    /// @param newRootSafe Address of the new Root Safe
    /// @param name String name of the new Root Safe
    event RootSafeCreated(
        bytes32 indexed org,
        uint256 indexed newIdRootSafe,
        address indexed creator,
        address newRootSafe,
        string name
    );

<<<<<<< HEAD
    /// @dev Event Fire when update SuperSafe of a Safe To Root Safe
    /// @param org Hash (On-chain Organisation)
    /// @param newIdRootSafe ID of the safe updated
    /// @param updater Address of the updater of the safe
    /// @param newRootSafe Address of the new Root Safe
=======
    /// @dev Event Fire when update SuperSafe of a Squad To Root Safe
    /// @param org Hash(on-chain Organisation)
    /// @param newIdRootSafeSquad ID of the squad updated
    /// @param updater Address of the updater of the squad
    /// @param newRootSafeSquad Address of the new Root Safe
>>>>>>> 75d95844
    /// @param name String name of the new Root Safe
    event RootSafePromoted(
        bytes32 indexed org,
        uint256 indexed newIdRootSafe,
        address indexed updater,
        address newRootSafe,
        string name
    );

    /// @dev Event Fire when an Root Safe Remove Whole of Tree
<<<<<<< HEAD
    /// @param org Hash (On-chain Organisation)
    /// @param rootSafeId ID of the safe updated
    /// @param remover Address of the remover of the safe
=======
    /// @param org Hash(on-chain Organisation)
    /// @param rootSafeSquadId ID of the squad updated
    /// @param remover Address of the remover of the squad
>>>>>>> 75d95844
    /// @param name String name of the new Root Safe
    event WholeTreeRemoved(
        bytes32 indexed org,
        uint256 indexed rootSafeId,
        address indexed remover,
        string name
    );

    /// @dev Event Fire when any Root Safe change Depth Tree Limit
<<<<<<< HEAD
    /// @param org Hash (On-chain Organisation)
    /// @param rootSafeId New ID of the Root Safe
=======
    /// @param org Hash(on-chain Organisation)
    /// @param rootSafeSquadId New ID of the Root Safe Squad
>>>>>>> 75d95844
    /// @param updater Address of the Root Safe
    /// @param oldLimit uint256 Old Limit of Tree
    /// @param newLimit uint256 New Limit of Tree
    event NewLimitLevel(
        bytes32 indexed org,
        uint256 indexed rootSafeId,
        address indexed updater,
        uint256 oldLimit,
        uint256 newLimit
    );

<<<<<<< HEAD
    /// @dev Event Fire when remove a Safe (Tier 0) from the organisation
    /// @param org Hash (On-chain Organisation)
    /// @param safeId ID of the safe Disconnect
    /// @param safe Address of Safe Address of the safe Disconnect
=======
    /// @dev Event Fire when remove a Squad (Tier 0) from the organisation
    /// @param org Hash(on-chain Organisation)
    /// @param squad ID of the squad Disconnect
    /// @param safe Address of Safe Address of the squad Disconnect
>>>>>>> 75d95844
    /// @param disconnector Address of the disconnector
    event SafeDisconnected(
        bytes32 indexed org,
        uint256 indexed safeId,
        address indexed safe,
        address disconnector
    );

    /// @notice Events Deny Helpers

    /// @dev Event Fire when add several wallet into the deny/allow list
    /// @param users Array of wallets
    event AddedToList(address[] users);

    /// @dev Event Fire when drop a wallet into the deny/allow list
    /// @param user Wallet to drop of the deny/allow list
    event DroppedFromList(address indexed user);

    /// @dev Event when a new palmeraModule is setting up
    /// @param palmeraModule Address of the new palmeraModule
    /// @param caller Address of the deployer
    event PalmeraModuleSetup(address palmeraModule, address caller);
}<|MERGE_RESOLUTION|>--- conflicted
+++ resolved
@@ -6,11 +6,7 @@
 library Events {
     /// @dev Event Fire when create a new Organisation
     /// @param creator Address of the creator
-<<<<<<< HEAD
-    /// @param org Hash (On-chain Organisation)
-=======
     /// @param org Hash(on-chain Organisation)
->>>>>>> 75d95844
     /// @param name String name of the organisation
     event OrganisationCreated(
         address indexed creator,
@@ -18,7 +14,6 @@
         string name
     );
 
-<<<<<<< HEAD
     /// @dev Event Fire when create a New Safe (Tier 0) into the organisation
     /// @param org Hash (On-chain Organisation)
     /// @param safeCreated ID of the safe
@@ -27,16 +22,6 @@
     /// @param superSafe ID of Superior Safe
     /// @param name String name of the safe
     event SafeCreated(
-=======
-    /// @dev Event Fire when create a New Squad (Tier 0) into the organisation
-    /// @param org Hash(on-chain Organisation)
-    /// @param squadCreated ID of the squad
-    /// @param lead Address of Safe Lead of the squad
-    /// @param creator Address of the creator of the squad
-    /// @param superSafe ID of Superior Squad
-    /// @param name String name of the squad
-    event SquadCreated(
->>>>>>> 75d95844
         bytes32 indexed org,
         uint256 indexed safeCreated,
         address lead,
@@ -45,7 +30,6 @@
         string name
     );
 
-<<<<<<< HEAD
     /// @dev Event Fire when remove a Safe (Tier 0) from the organisation
     /// @param org Hash (On-chain Organisation)
     /// @param safeRemoved ID of the safe removed
@@ -54,16 +38,6 @@
     /// @param superSafe ID of Superior Safe
     /// @param name String name of the safe
     event SafeRemoved(
-=======
-    /// @dev Event Fire when remove a Squad (Tier 0) from the organisation
-    /// @param org Hash(on-chain Organisation)
-    /// @param squadRemoved ID of the squad removed
-    /// @param lead Address of Safe Lead of the squad
-    /// @param remover Address of the creator of the squad
-    /// @param superSafe ID of Superior Squad
-    /// @param name String name of the squad
-    event SquadRemoved(
->>>>>>> 75d95844
         bytes32 indexed org,
         uint256 indexed safeRemoved,
         address lead,
@@ -72,7 +46,6 @@
         string name
     );
 
-<<<<<<< HEAD
     /// @dev Event Fire when update SuperSafe of a Safe (Tier 0) from the organisation
     /// @param org Hash (On-chain Organisation)
     /// @param safeUpdated ID of the safe updated
@@ -81,16 +54,6 @@
     /// @param oldSuperSafe ID of old Super Safe
     /// @param newSuperSafe ID of new Super Safe
     event SafeSuperUpdated(
-=======
-    /// @dev Event Fire when update SuperSafe of a Squad (Tier 0) from the organisation
-    /// @param org Hash(on-chain Organisation)
-    /// @param squadUpdated ID of the squad updated
-    /// @param lead Address of Safe Lead of the squad
-    /// @param updater Address of the updater of the squad
-    /// @param oldSuperSafe ID of old Super Safe Squad
-    /// @param newSuperSafe ID of new Super Safe Squad
-    event SquadSuperUpdated(
->>>>>>> 75d95844
         bytes32 indexed org,
         uint256 indexed safeUpdated,
         address lead,
@@ -100,11 +63,7 @@
     );
 
     /// @dev Event Fire when Palmera Module execute a transaction on behalf of a Safe
-<<<<<<< HEAD
     /// @param org Hash (On-chain Organisation)
-=======
-    /// @param org Hash(on-chain Organisation)
->>>>>>> 75d95844
     /// @param executor Address of the executor
     /// @param target Address of the Target Safe
     /// @param result Result of the execution of transaction on behalf of the Safe (true or false)
@@ -120,13 +79,8 @@
     event ModuleEnabled(address indexed safe, address indexed module);
 
     /// @dev Event Fire when any Root Safe create a new Root Safe
-<<<<<<< HEAD
     /// @param org Hash (On-chain Organisation)
     /// @param newIdRootSafe New ID of the Root Safe
-=======
-    /// @param org Hash(on-chain Organisation)
-    /// @param newIdRootSafeSquad New ID of the Root Safe Squad
->>>>>>> 75d95844
     /// @param creator Address of the creator
     /// @param newRootSafe Address of the new Root Safe
     /// @param name String name of the new Root Safe
@@ -138,19 +92,11 @@
         string name
     );
 
-<<<<<<< HEAD
     /// @dev Event Fire when update SuperSafe of a Safe To Root Safe
     /// @param org Hash (On-chain Organisation)
     /// @param newIdRootSafe ID of the safe updated
     /// @param updater Address of the updater of the safe
     /// @param newRootSafe Address of the new Root Safe
-=======
-    /// @dev Event Fire when update SuperSafe of a Squad To Root Safe
-    /// @param org Hash(on-chain Organisation)
-    /// @param newIdRootSafeSquad ID of the squad updated
-    /// @param updater Address of the updater of the squad
-    /// @param newRootSafeSquad Address of the new Root Safe
->>>>>>> 75d95844
     /// @param name String name of the new Root Safe
     event RootSafePromoted(
         bytes32 indexed org,
@@ -161,15 +107,9 @@
     );
 
     /// @dev Event Fire when an Root Safe Remove Whole of Tree
-<<<<<<< HEAD
     /// @param org Hash (On-chain Organisation)
     /// @param rootSafeId ID of the safe updated
     /// @param remover Address of the remover of the safe
-=======
-    /// @param org Hash(on-chain Organisation)
-    /// @param rootSafeSquadId ID of the squad updated
-    /// @param remover Address of the remover of the squad
->>>>>>> 75d95844
     /// @param name String name of the new Root Safe
     event WholeTreeRemoved(
         bytes32 indexed org,
@@ -179,13 +119,8 @@
     );
 
     /// @dev Event Fire when any Root Safe change Depth Tree Limit
-<<<<<<< HEAD
     /// @param org Hash (On-chain Organisation)
     /// @param rootSafeId New ID of the Root Safe
-=======
-    /// @param org Hash(on-chain Organisation)
-    /// @param rootSafeSquadId New ID of the Root Safe Squad
->>>>>>> 75d95844
     /// @param updater Address of the Root Safe
     /// @param oldLimit uint256 Old Limit of Tree
     /// @param newLimit uint256 New Limit of Tree
@@ -197,17 +132,10 @@
         uint256 newLimit
     );
 
-<<<<<<< HEAD
     /// @dev Event Fire when remove a Safe (Tier 0) from the organisation
     /// @param org Hash (On-chain Organisation)
     /// @param safeId ID of the safe Disconnect
     /// @param safe Address of Safe Address of the safe Disconnect
-=======
-    /// @dev Event Fire when remove a Squad (Tier 0) from the organisation
-    /// @param org Hash(on-chain Organisation)
-    /// @param squad ID of the squad Disconnect
-    /// @param safe Address of Safe Address of the squad Disconnect
->>>>>>> 75d95844
     /// @param disconnector Address of the disconnector
     event SafeDisconnected(
         bytes32 indexed org,
