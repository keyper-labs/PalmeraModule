// SPDX-License-Identifier: LGPL-3.0-only
pragma solidity ^0.8.15;

import {DataTypes} from "./DataTypes.sol";

/// @title Library DataTypes
/// @custom:security-contact general@palmeradao.xyz
library Errors {
    /// @notice Error codes for the Keyper module
    /// @dev Errors Keyper Modules
    /// @dev Error messages when the Org Hash (Dao's name) is not Registered
    error OrgNotRegistered(bytes32 org);
    /// @dev Error messages when the Group(`group`) is not Registered
    error GroupNotRegistered(uint256 group);
    /// @dev Error messages when the Super safe Group(`superSafe`) is not Registered
    error SuperSafeNotRegistered(uint256 superSafe);
    /// @dev Error messages when the Safe(`safe`) is not Registered
    error SafeNotRegistered(address safe);
    /// @dev Error messages when the Safe is not Autorized to Add Owner like Lead/Super/Root Safe
    error NotAuthorizedAddOwnerWithThreshold();
    /// @dev Error messages when the Safe is not Autorized to Remove Owner like Lead/Safe/Root Safe
    error NotAuthorizedRemoveGroupFromOtherTree();
    error NotAuthorizedRemoveOwner();
    error NotAuthorizedExecOnBehalf();
    /// @dev Error messages when the Caller is not Autorized to execute any action like Lead Safe
    error NotAuthorizedAsNotSafeLead();
    /// @dev Error messages when the Caller is not Autorized to execute any action like Super Safe
    error NotAuthorizedAsNotSuperSafe();
    /// @dev Error messages when the Root Safe is not Autorized Update Super Safe for a Group in Another Tree
    error NotAuthorizedUpdateNonChildrenGroup();
    /// @dev Error messages when the Root Safe is not Autorized to Update a Role in a Group in Another Tree
    error NotAuthorizedSetRoleAnotherTree();
    /// @dev Error messages the Owner is not Found into the Safe Owners
    error OwnerNotFound();
    /// @dev Error messages the Owner Already Exist into the Safe Owners
    error OwnerAlreadyExists();
    /// @dev Error messages when Fail try to create a new Safe with the Keyper Module Enabled
    error CreateSafeProxyFailed();
    /// @dev Error messages when Invalid Threshold is provided
    error InvalidThreshold();
    /// @dev Error messages when Try to Execute a Transaction On Behalf and Fail
    error TxExecutionModuleFaild();
<<<<<<< HEAD
    /// @dev Error messages when the caller is an Invalid Gnosis Safe
=======
	/// @dev Error messages when Try to Execute a Transaction On Behalf and Fail
	error TxOnBehalfExecutedFailed();
	/// @dev Error messages when the caller is an Invalid Gnosis Safe
>>>>>>> d0cca4ef
    error InvalidGnosisSafe(address safe);
    /// @dev Error messages when the caller is an Invalid Gnosis Root Safe
    error InvalidGnosisRootSafe(address safe);
    /// @dev Error messages when the Group is an Invalid ID's
    error InvalidGroupId();
    /// @dev Error messages when the Try to Modify a Role Not Permitted
    error SetRoleForbidden(DataTypes.Role role);
    /// @dev Error messages when Org Already Registered
    error OrgAlreadyRegistered(bytes32 safe);
    /// @dev Error messages when Group Already Registered
    error GroupAlreadyRegistered();
    /// @dev Error messages when Safe Already Registered
    error SafeAlreadyRegistered(address safe);
    /// @dev Error messages when the String Name is Empty
    error EmptyName();
    /// @dev Errors messages when Raised the Level Limit
    error TreeDepthLimitReached();
    /// @dev Errors messages when New Limit is more than Max Limit or less than or Equal to actual value
    error InvalidLimit();
    /// @dev Errors Module DenyHelpers
    /// @dev Error messages when the Address is a Zero Address
    error ZeroAddressProvided();
    /// @dev Error messages when the Address is Invalid Address
    error InvalidAddressProvided();
    /// @dev Error messages when the Address is Already on the List
    error UserAlreadyOnList();
    /// @dev Error messages when the Address is Not Allowed
    error AddresNotAllowed();
    /// @dev Error messages when the Address is Denied
    error AddressDenied();
    /// @dev Error messages when the Deny Helper is Disabled
    error DenyHelpersDisabled();
    /// @dev Error messages when the List of Allow/Deny is Empty
    error ListEmpty();
}<|MERGE_RESOLUTION|>--- conflicted
+++ resolved
@@ -40,13 +40,9 @@
     error InvalidThreshold();
     /// @dev Error messages when Try to Execute a Transaction On Behalf and Fail
     error TxExecutionModuleFaild();
-<<<<<<< HEAD
-    /// @dev Error messages when the caller is an Invalid Gnosis Safe
-=======
 	/// @dev Error messages when Try to Execute a Transaction On Behalf and Fail
 	error TxOnBehalfExecutedFailed();
 	/// @dev Error messages when the caller is an Invalid Gnosis Safe
->>>>>>> d0cca4ef
     error InvalidGnosisSafe(address safe);
     /// @dev Error messages when the caller is an Invalid Gnosis Root Safe
     error InvalidGnosisRootSafe(address safe);
