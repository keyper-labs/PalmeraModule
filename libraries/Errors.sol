--- conflicted
+++ resolved
@@ -18,11 +18,7 @@
     error NotAuthorizedAddOwnerWithThreshold();
 	/// @dev Error messages when the Safe is not Autorized to Remove Owner like Lead/Safe/Root Safe
     error NotAuthorizedRemoveGroupFromOtherTree();
-<<<<<<< HEAD
 	error NotAuthorizedRemoveOwner();
-=======
-	/// @dev Error messages when the Caller is not Autorized to execute a Transacction on Behalf like Lead/Safe/Root Safe
->>>>>>> f9182dca
     error NotAuthorizedExecOnBehalf();
 	/// @dev Error messages when the Caller is not Autorized to execute any action like Lead Safe
     error NotAuthorizedAsNotSafeLead();
