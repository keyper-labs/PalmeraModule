--- conflicted
+++ resolved
@@ -581,13 +581,7 @@
             Enum.Operation(0)
         );
 
-<<<<<<< HEAD
-        setSafe(safeSubSquadA1Addr);
-        // vm.expectRevert(Errors.NotAuthorizedExecOnBehalf.selector); // NotAuthorizedExecOnBehalf: Caller is not authorized to execute on behalf
-=======
-        setGnosisSafe(safeSubSquadA1Addr);
         // NotAuthorizedExecOnBehalf: Caller is not authorized to execute on behalf
->>>>>>> 506dacaf
         bool result = execTransactionOnBehalfTx(
             orgHash,
             safeSubSquadA1Addr,
@@ -729,16 +723,8 @@
             Enum.Operation(0)
         );
 
-<<<<<<< HEAD
-        // Execute on behalf function from a not authorized caller
-        // vm.expectRevert(
-        //     abi.encodeWithSelector(
-        //         Errors.InvalidSafe.selector, address(0)
-        //     )
-        // ); // InvalidSafe: Invalid Safe
-=======
         // InvalidGnosisSafe: Invalid Gnosis Safe
->>>>>>> 506dacaf
+
         keyperModule.execTransactionOnBehalf(
             orgHash,
             rootAddr,
@@ -800,15 +786,6 @@
         vm.stopBroadcast();
     }
 
-<<<<<<< HEAD
-    // // Revert InvalidSafe() execTransactionOnBehalf : when param "targetSafe" is not a safe
-    // // Caller: rootAddr (org)
-    // // Caller Type: rootSafe
-    // // Caller Role: ROOT_SAFE, SAFE_LEAD
-    // // TargerSafe: fakeTargetSafe
-    // // TargetSafe Type: EOA
-    function testRevertInvalidSafeExecTransactionOnBehalf() public {
-=======
     // Revert InvalidGnosisSafe() execTransactionOnBehalf : when param "targetSafe" is not a safe
     // Caller: rootAddr (org)
     // Caller Type: rootSafe
@@ -816,7 +793,6 @@
     // TargerSafe: fakeTargetSafe
     // TargetSafe Type: EOA
     function testRevertInvalidGnosisSafeExecTransactionOnBehalf() public {
->>>>>>> 506dacaf
         vm.startBroadcast();
         (uint256 rootId, uint256 safeSquadA1) =
             setupRootOrgAndOneSquad(orgName, squadA1Name);
@@ -839,16 +815,8 @@
             emptyData,
             Enum.Operation(0)
         );
-<<<<<<< HEAD
-        // Execute on behalf function from a not authorized caller
-        // vm.expectRevert(
-        //     abi.encodeWithSelector(
-        //         Errors.InvalidSafe.selector, fakeTargetSafe
-        //     )
-        // ); // InvalidSafe: Invalid Safe
-=======
+
         // InvalidGnosisSafe: Invalid Gnosis Safe
->>>>>>> 506dacaf
         keyperModule.execTransactionOnBehalf(
             orgHash,
             rootAddr,
