--- conflicted
+++ resolved
@@ -467,11 +467,7 @@
             Enum.Operation(0)
         );
 
-<<<<<<< HEAD
-        // vm.expectRevert("GS020"); // GS020: Signatures data too short
-=======
         // GS020: Invalid signatures provided
->>>>>>> 4e54e9ef
         keyperModule.execTransactionOnBehalf(
             orgHash,
             rootAddr,
@@ -527,11 +523,8 @@
             Enum.Operation(0)
         );
 
-<<<<<<< HEAD
-        // vm.expectRevert("GS026"); // GS026: Invalid owner provided
-=======
+
         // GS026: Invalid signatures provided
->>>>>>> 4e54e9ef
         keyperModule.execTransactionOnBehalf(
             orgHash,
             rootAddr,
@@ -633,11 +626,8 @@
             Enum.Operation(0)
         );
 
-<<<<<<< HEAD
-        // vm.expectRevert("GS013"); // GS026/GS013: Invalid owner provided
-=======
+
         // GS013: Invalid signatures provided
->>>>>>> 4e54e9ef
         execTransactionOnBehalfTx(
             orgHash,
             rootAddr,
