// SPDX-License-Identifier: LGPL-3.0-only
pragma solidity ^0.8.15;

import "forge-std/Script.sol";
import "../src/SigningUtils.sol";
import "../test/helpers/SkipSetupEnv.s.sol";
import {Errors} from "../libraries/Errors.sol";

/// @title Several Scenarios of Execution On Behalf in live Mainnet/Testnet (Polygon and Sepolia)
/// @custom:security-contact general@palmeradao.xyz
contract SkipSeveralScenarios is Script, SkipSetupEnv {
    /// Setup the Environment, with run() from SkipSetupEnvGoerli
    function setUp() public {
        // Set up env
        run();
        testCannot_ExecTransactionOnBehalf_Wrapper_ExecTransactionOnBehalf_ChildSafe_over_RootSafe_With_SAFE(
        );
        // These are different chain test scenarios, specifically for the execTransactionOnBehalf function in Polygon and Sepolia.
        // We test each scenario independently manually and get the results on the Live Mainnet on Polygon and Sepolia.
        // testCannot_ExecTransactionOnBehalf_Wrapper_ExecTransactionOnBehalf_ChildSafe_over_RootSafe_With_SAFE(); // ✅
        // testCan_ExecTransactionOnBehalf_ROOT_SAFE_as_SAFE_is_TARGETS_ROOT_SameTree(); // ✅
        // testCan_ExecTransactionOnBehalf_as_EOA_is_NOT_ROLE_with_RIGHTS_SIGNATURES(); // ✅
        // testCan_ExecTransactionOnBehalf_SUPER_SAFE_as_SAFE_is_TARGETS_LEAD_SameTree(); // ✅
        // testRevert_ExecTransactionOnBehalf_as_EOA_is_NOT_ROLE_with_WRONG_SIGNATURES(); // ✅
        // testRevert_ExecTransactionOnBehalf_as_EOA_is_NOT_ROLE_with_INVALID_SIGNATURES(); // ✅
        // testRevertInvalidSignatureExecOnBehalf(); // ✅
        // testRevertInvalidAddressProvidedExecTransactionOnBehalfScenarioOne(); // ✅
        // testRevertZeroAddressProvidedExecTransactionOnBehalfScenarioTwo(); // ✅
        // testRevertSuperSafeExecOnBehalf(); // ✅
    }

    // Test Execution On Behalf
    // This test is to check if the execution on behalf is working correctly
    // Previously, Create a Org, Root Safe and Safe A1 Safe
    // and them will send ETH from the safe safe A1 to the receiver
    function TestExecutionOnBehalf() public {
        vm.startBroadcast();
        (uint256 rootId, uint256 safeA1) =
            setupRootOrgAndOneSafe(orgName, safeA1Name);

        address payable rootAddr = payable(palmeraModule.getSafeAddress(rootId));
        address payable safeA1Addr =
            payable(palmeraModule.getSafeAddress(safeA1));
        address payable receiverAddr = payable(receiver);
        console.log("Root address Test Execution On Behalf: ", rootAddr);
        console.log("Safe A1 Test Execution On Behalf: ", safeA1Addr);

        // tx ETH from msg.sender to rootAddr
        (bool sent, bytes memory data) = safeA1Addr.call{value: 2 gwei}("");
        require(sent, "Failed to send Ether");
        (sent, data) = receiverAddr.call{value: 1e5 gwei}("");
        require(sent, "Failed to send Ether");

        // Set palmerahelper safe to org
        setSafe(rootAddr);
        bytes memory emptyData;
        bytes memory signatures = encodeSignaturesPalmeraTx(
            orgHash,
            rootAddr,
            safeA1Addr,
            receiver,
            2 gwei,
            emptyData,
            Enum.Operation(0)
        );
        // Execute on behalf function
        bool result = execTransactionOnBehalfTx(
            orgHash,
            rootAddr,
            safeA1Addr,
            receiver,
            2 gwei,
            emptyData,
            Enum.Operation(0),
            signatures
        );
        assertEq(result, true);
        assertEq(receiver.balance, 100002 gwei);
        vm.stopBroadcast();
    }

    // Org with a root safe with 3 child levels: A, B, C
    //    Safe A starts a executeOnBehalf tx for his children B
    //    -> The calldata for the function is another executeOnBehalfTx for children C
    //       -> Verify that this wrapped executeOnBehalf tx does not work
    function testCannot_ExecTransactionOnBehalf_Wrapper_ExecTransactionOnBehalf_ChildSafe_over_RootSafe_With_SAFE(
    ) public {
        vm.startBroadcast();
        (uint256 rootId, uint256 safeA1) =
            setupRootOrgAndOneSafe(org2Name, safeA2Name);

        address payable rootAddr = payable(palmeraModule.getSafeAddress(rootId));
        address payable safeA1Addr =
            payable(palmeraModule.getSafeAddress(safeA1));
        address childSafeA1Addr = newPalmeraSafe(4, 2);
        setSafe(safeA1Addr);
        bool result = createAddSafeTx(safeA1, "ChildSafeA1");
        assertEq(result, true);
        orgHash = palmeraModule.getOrgBySafe(rootId);

        // tx ETH from msg.sender to rootAddr
        (bool sent, bytes memory data) = safeA1Addr.call{value: 2 gwei}("");
        require(sent, "Failed to send Ether");
        (sent, data) = rootAddr.call{value: 2 gwei}("");
        require(sent, "Failed to send Ether");
        (sent, data) = childSafeA1Addr.call{value: 2 gwei}("");
        require(sent, "Failed to send Ether");

        console.log("Child Safe A1 address: ", childSafeA1Addr);

        address fakeCaller = newPalmeraSafe(4, 2);

        // Set palmerahelper safe to Super Safe A1
        setSafe(safeA1Addr);
        bytes memory emptyData;
        bytes memory signatures = encodeSignaturesPalmeraTx(
            orgHash,
            safeA1Addr,
            childSafeA1Addr,
            receiver,
            2 gwei,
            emptyData,
            Enum.Operation(0)
        );
        // Set palmerahelper safe to Faker Caller
        setSafe(fakeCaller);
        bytes memory signatures2 = encodeSignaturesPalmeraTx(
            orgHash,
            fakeCaller,
            rootAddr,
            receiver,
            100 gwei,
            emptyData,
            Enum.Operation(0)
        );
        /// Wrapper of Execution On Behalf, for  try to avoid the verification in the Safe / Palmera Module
        bytes memory internalData = abi.encodeWithSignature(
            "execTransactionOnBehalf(bytes32,address,address,address,uint256,bytes,uint8,bytes)",
            orgHash,
            childSafeA1Addr,
            rootAddr,
            receiver,
            100 gwei,
            emptyData,
            Enum.Operation(0),
            signatures2
        );

        // Execute on behalf function from a authorized caller (Super Safe of These Tree) over child Safes but internal a Wrapper executeOnBehalf over Root Safe
        setSafe(safeA1Addr);
        result = execTransactionOnBehalfTx(
            orgHash,
            childSafeA1Addr,
            rootAddr,
            receiver,
            2 gwei,
            internalData,
            Enum.Operation(0),
            signatures
        );
        vm.stopBroadcast();
    }

    // Org with a root safe with 3 child levels: A, B, C
    //    Safe A starts a executeOnBehalf tx for his children B
    //    -> The calldata for the function is another executeOnBehalfTx for children C
    //       -> Verify that this wrapped executeOnBehalf tx does not work
    function testCannot_ExecTransactionOnBehalf_Wrapper_ExecTransactionOnBehalf_ChildSafe_over_RootSafe_With_EOA(
    ) public {
        vm.startBroadcast();
        (uint256 rootId, uint256 safeA1) =
            setupRootOrgAndOneSafe("org5Name", "safeA1Name");

        address payable rootAddr = payable(palmeraModule.getSafeAddress(rootId));
        address childSafeA1Addr = newPalmeraSafe(4, 2);
        bool result = createAddSafeTx(safeA1, "ChildSafeA1");
        assertEq(result, true);
        orgHash = palmeraModule.getOrgBySafe(rootId);
        uint256 childSafeA1 =
            palmeraModule.getSafeIdBySafe(orgHash, childSafeA1Addr);

        // Create a fakeCaller with Ramdom EOA
        address fakeCaller = address(msg.sender);
        (bool sent, bytes memory data) =
            childSafeA1Addr.call{value: 5e5 gwei}("");
        require(sent, "Failed to send Ether");
        (sent, data) = rootAddr.call{value: 5e5 gwei}("");
        require(sent, "Failed to send Ether");

        // Set Safe Role in FakeCaller (msg.sender) over Child Safe A1
        setSafe(rootAddr);
        result = createSetRoleTx(
            uint8(DataTypes.Role.SAFE_LEAD_EXEC_ON_BEHALF_ONLY),
            fakeCaller,
            childSafeA1,
            true
        );
        assertEq(result, true);
        assertEq(palmeraModule.isSafeLead(childSafeA1, fakeCaller), true);

        // Value to be sent to the receiver with rightCaller
        bytes memory emptyData;
        bytes memory signatures;

        // Set palmerahelper safe to rootAddr
        setSafe(childSafeA1Addr);
        // Try to execute on behalf function from a not authorized caller child Safe A1 over Root Safe
        bytes memory signatures2 = encodeSignaturesPalmeraTx(
            orgHash,
            childSafeA1Addr,
            rootAddr,
            receiver,
            57 gwei,
            emptyData,
            Enum.Operation(0)
        );
<<<<<<< HEAD
        // ttry to encode the end of the signature, from EOA random the internal data to the Wrapper of
        // Execution On Behalf, with a rogue caller and that is secondary safe A1 over Root Safe
=======
        // try to encode the end of the signature, from EOA random the internal data to the Wrapper of
        // Execution On Behalf, with a rogue caller and that is secondary squad A1 over Root Safe
>>>>>>> 75d95844
        bytes memory internalData = abi.encodeWithSignature(
            "execTransactionOnBehalf(bytes32,address,address,address,uint256,bytes,uint8,bytes)",
            orgHash,
            childSafeA1Addr,
            rootAddr,
            receiver,
            57 gwei,
            emptyData,
            Enum.Operation(0),
            signatures2
        );

        // Execute on behalf function from a not authorized caller (Root Safe of Another Tree) over Super Safe and Safe in another Three
        result = palmeraModule.execTransactionOnBehalf(
            orgHash,
            childSafeA1Addr,
            rootAddr,
            receiver,
            2 gwei,
            internalData,
            Enum.Operation(0),
            signatures
        );
        vm.stopBroadcast();
    }

    // ! ********************** ROOT_SAFE ROLE ********************

    // Caller Info: ROOT_SAFE(role), SAFE(type), rootSafe(hierachie)
    // TargetSafe Type: Child from same hierachical tree
    function testCan_ExecTransactionOnBehalf_ROOT_SAFE_as_SAFE_is_TARGETS_ROOT_SameTree(
    ) public {
        vm.startBroadcast();
        (uint256 rootId, uint256 safeA1) =
            setupRootOrgAndOneSafe(orgName, safeA1Name);

        address rootAddr = palmeraModule.getSafeAddress(rootId);
        address safeA1Addr = palmeraModule.getSafeAddress(safeA1);
        console.log("Receiver address Test Execution On Behalf: ", receiver);
        console.log("Root address Test Execution On Behalf: ", rootAddr);
        console.log("Safe A1 Test Execution On Behalf: ", safeA1Addr);

        // tx ETH from msg.sender to safeA1Addr
        (bool sent, bytes memory data) = safeA1Addr.call{value: 2 gwei}("");
        require(sent, "Failed to send Ether");

        // Set palmerahelper safe to org
        setSafe(rootAddr);
        bytes memory emptyData;
        bytes memory signatures = encodeSignaturesPalmeraTx(
            orgHash,
            rootAddr,
            safeA1Addr,
            receiver,
            2 gwei,
            emptyData,
            Enum.Operation(0)
        );
        // Execute on behalf function
        bool result = execTransactionOnBehalfTx(
            orgHash,
            rootAddr,
            safeA1Addr,
            receiver,
            2 gwei,
            emptyData,
            Enum.Operation(0),
            signatures
        );
        assertEq(result, true);
        assertEq(receiver.balance, 2 gwei);
        vm.stopBroadcast();
    }

    // execTransactionOnBehalf when is Any EOA, passing the signature of the Root/Super Safe of Target Safe
    // Caller: callerEOA
    // Caller Type: EOA
    // Caller Role: nothing
    // SuperSafe: rootAddr
    // TargerSafe: safeSubSafeA1, same hierachical tree with 2 levels diff
    //            rootSafe -----------
    //               |                |
    //           safeA1          |
    //              |                 |
    //           safeSubSafeA1 <-----
    function testCan_ExecTransactionOnBehalf_as_EOA_is_NOT_ROLE_with_RIGHTS_SIGNATURES(
    ) public {
        vm.startBroadcast();
        (uint256 rootId,, uint256 safeSubSafeA1Id) =
            setupOrgThreeTiersTree(orgName, safeA1Name, subSafeA1Name);

        address rootAddr = palmeraModule.getSafeAddress(rootId);
        address safeSubSafeA1Addr =
            palmeraModule.getSafeAddress(safeSubSafeA1Id);

        // tx ETH from msg.sender to rootAddr
        (bool sent, bytes memory data) = rootAddr.call{value: 100 gwei}("");
        require(sent, "Failed to send Ether");
        (sent, data) = safeSubSafeA1Addr.call{value: 100 gwei}("");
        require(sent, "Failed to send Ether");

        // Random wallet instead of a safe (EOA)
        address callerEOA = address(msg.sender);

        // Owner of Root Safe sign args
        setSafe(rootAddr);
        bytes memory emptyData;
        bytes memory signatures = encodeSignaturesPalmeraTx(
            orgHash,
            rootAddr,
            safeSubSafeA1Addr,
            receiver,
            25 gwei,
            emptyData,
            Enum.Operation(0)
        );

        bool result = palmeraModule.execTransactionOnBehalf(
            orgHash,
            rootAddr,
            safeSubSafeA1Addr,
            receiver,
            25 gwei,
            emptyData,
            Enum.Operation(0),
            signatures
        );
        assertEq(result, true);
        assertEq(receiver.balance, 25 gwei);
        vm.stopBroadcast();
    }

    // ! ********************** SUPER_SAFE ROLE ********************

    // execTransactionOnBehalf
    // Caller: safeA1
    // Caller Type: safe
    // Caller Role: SUPER_SAFE of safeSubSafeA1
    // TargerSafe: safeSubSafeA1
    // TargetSafe Type: safe
    //            rootSafe
    //               |
    //           safeA1 as superSafe ---
    //              |                        |
    //           safeSubSafeA1 <------------
    function testCan_ExecTransactionOnBehalf_SUPER_SAFE_as_SAFE_is_TARGETS_LEAD_SameTree(
    ) public {
        vm.startBroadcast();
        (, uint256 safeA1Id, uint256 safeSubSafeA1Id) =
            setupOrgThreeTiersTree(orgName, safeA1Name, subSafeA1Name);

        address safeA1Addr = palmeraModule.getSafeAddress(safeA1Id);
        address safeSubSafeA1Addr =
            palmeraModule.getSafeAddress(safeSubSafeA1Id);

        // tx ETH from msg.sender to rootAddr
        (bool sent, bytes memory data) = safeA1Addr.call{value: 100 gwei}("");
        require(sent, "Failed to send Ether");
        (sent, data) = safeSubSafeA1Addr.call{value: 100 gwei}("");
        require(sent, "Failed to send Ether");

        // Set palmerahelper safe to safeA1
        setSafe(safeA1Addr);
        bytes memory emptyData;
        bytes memory signatures = encodeSignaturesPalmeraTx(
            orgHash,
            safeA1Addr,
            safeSubSafeA1Addr,
            receiver,
            2 gwei,
            emptyData,
            Enum.Operation(0)
        );

        /// Verify if the safeA1Addr have the role to execute, executionTransactionOnBehalf
        assertEq(
            palmeraRolesContract.doesUserHaveRole(
                safeA1Addr, uint8(DataTypes.Role.SUPER_SAFE)
            ),
            true
        );

        // Execute on safe tx
        setSafe(safeA1Addr);
        bool result = execTransactionOnBehalfTx(
            orgHash,
            safeA1Addr,
            safeSubSafeA1Addr,
            receiver,
            2 gwei,
            emptyData,
            Enum.Operation(0),
            signatures
        );
        assertEq(result, true);
        assertEq(receiver.balance, 2 gwei);
        vm.stopBroadcast();
    }

    // // ! ********************** REVERT ********************

    // Revert: "GS020" execTransactionOnBehalf when is Any EOA, passing the wrong signature of the Root/Super Safe of Target Safe
    // Caller: callerEOA
    // Caller Type: EOA
    // Caller Role: nothing
    // SuperSafe: rootAddr
    // TargerSafe: safeSubSafeA1, same hierachical tree with 2 levels diff
    //            rootSafe -----------
    //               |                |
    //           safeA1          |
    //              |                 |
    //           safeSubSafeA1 <-----
    function testRevert_ExecTransactionOnBehalf_as_EOA_is_NOT_ROLE_with_WRONG_SIGNATURES(
    ) public {
        vm.startBroadcast();
        (uint256 rootId,, uint256 safeSubSafeA1Id) =
            setupOrgThreeTiersTree(orgName, safeA1Name, subSafeA1Name);

        address rootAddr = palmeraModule.getSafeAddress(rootId);
        address safeSubSafeA1Addr =
            palmeraModule.getSafeAddress(safeSubSafeA1Id);

        // tx ETH from msg.sender to rootAddr
        (bool sent, bytes memory data) = rootAddr.call{value: 100 gwei}("");
        require(sent, "Failed to send Ether");
        (sent, data) = safeSubSafeA1Addr.call{value: 100 gwei}("");
        require(sent, "Failed to send Ether");

        // Random wallet instead of a safe (EOA)
        address callerEOA = address(msg.sender);

        // Owner of Target Safe signed args
        setSafe(safeSubSafeA1Addr);
        bytes memory emptyData;
        bytes memory signatures = encodeSignaturesPalmeraTx(
            orgHash,
            rootAddr,
            safeSubSafeA1Addr,
            receiver,
            25 gwei,
            emptyData,
            Enum.Operation(0)
        );

<<<<<<< HEAD
        // GS020: Signatures data too short
=======
        // GS020: Invalid signatures provided
>>>>>>> 75d95844
        palmeraModule.execTransactionOnBehalf(
            orgHash,
            rootAddr,
            safeSubSafeA1Addr,
            receiver,
            25 gwei,
            emptyData,
            Enum.Operation(0),
            signatures
        );
        vm.stopBroadcast();
    }

    // Revert: "GS026" execTransactionOnBehalf when is Any EOA, (invalid signatures provided)
    // Caller: callerEOA
    // Caller Type: EOA
    // Caller Role: nothing
    // SuperSafe: rootAddr
    // TargerSafe: safeSubSafeA1, same hierachical tree with 2 levels diff
    //            rootSafe -----------
    //               |                |
    //           safeA1          |
    //              |                 |
    //           safeSubSafeA1 <-----
    function testRevert_ExecTransactionOnBehalf_as_EOA_is_NOT_ROLE_with_INVALID_SIGNATURES(
    ) public {
        vm.startBroadcast();
        (uint256 rootId,, uint256 safeSubSafeA1Id) =
            setupOrgThreeTiersTree(orgName, safeA1Name, subSafeA1Name);

        address rootAddr = palmeraModule.getSafeAddress(rootId);
        address safeSubSafeA1Addr =
            palmeraModule.getSafeAddress(safeSubSafeA1Id);

        // tx ETH from msg.sender to rootAddr
        (bool sent, bytes memory data) = rootAddr.call{value: 100 gwei}("");
        require(sent, "Failed to send Ether");
        (sent, data) = safeSubSafeA1Addr.call{value: 100 gwei}("");
        require(sent, "Failed to send Ether");
        // Random wallet instead of a safe (EOA)
        address callerEOA = address(msg.sender);

        // Owner of Root Safe sign args
        setSafe(rootAddr);
        bytes memory emptyData;
        bytes memory signatures = encodeInvalidSignaturesPalmeraTx(
            orgHash,
            rootAddr,
            safeSubSafeA1Addr,
            receiver,
            25 gwei,
            emptyData,
            Enum.Operation(0)
        );

<<<<<<< HEAD
        // GS026: Invalid owner provided
=======
        // GS026: Invalid signatures provided
>>>>>>> 75d95844
        palmeraModule.execTransactionOnBehalf(
            orgHash,
            rootAddr,
            safeSubSafeA1Addr,
            receiver,
            25 gwei,
            emptyData,
            Enum.Operation(0),
            signatures
        );
        vm.stopBroadcast();
    }

    // Revert NotAuthorizedExecOnBehalf() execTransactionOnBehalf (safeSubSafeA1 is attempting to execute on its superSafe)
    // Caller: safeSubSafeA1
    // Caller Type: safe
    // Caller Role: SUPER_SAFE
    // TargerSafe: safeA1
    // TargetSafe Type: safe as lead
    //            rootSafe
    //           |
    //  safeA1 <----
    //      |            |
    // safeSubSafeA1 ---
    //      |
    // safeSubSubSafeA1
    function testRevertSuperSafeExecOnBehalf() public {
        vm.startBroadcast();
        (uint256 rootId, uint256 safeIdA1, uint256 subSafeIdA1) =
            setupOrgThreeTiersTree(orgName, safeA1Name, subSafeA1Name);

        address rootAddr = palmeraModule.getSafeAddress(rootId);
        address safeA1Addr = palmeraModule.getSafeAddress(safeIdA1);
        address safeSubSafeA1Addr = palmeraModule.getSafeAddress(subSafeIdA1);

        // Send ETH to org&subsafe
        // tx ETH from msg.sender to rootAddr
        (bool sent, bytes memory data) = rootAddr.call{value: 100 gwei}("");
        require(sent, "Failed to send Ether");
        (sent, data) = safeA1Addr.call{value: 100 gwei}("");
        require(sent, "Failed to send Ether");

        // Set palmerahelper safe to safeSubSafeA1
        setSafe(safeSubSafeA1Addr);
        bytes memory emptyData;
        bytes memory signatures = encodeSignaturesPalmeraTx(
            orgHash,
            safeSubSafeA1Addr,
            safeA1Addr,
            receiver,
            2 gwei,
            emptyData,
            Enum.Operation(0)
        );

<<<<<<< HEAD
        setSafe(safeSubSafeA1Addr);
=======
>>>>>>> 75d95844
        // NotAuthorizedExecOnBehalf: Caller is not authorized to execute on behalf
        bool result = execTransactionOnBehalfTx(
            orgHash,
            safeSubSafeA1Addr,
            safeA1Addr,
            receiver,
            2 gwei,
            emptyData,
            Enum.Operation(0),
            signatures
        );
        assertEq(result, false);
        vm.stopBroadcast();
    }

    // Revert "GS026" execTransactionOnBehalf (invalid signatures provided)
    // Caller: rootAddr
    // Caller Type: rootSafe
    // Caller Role: ROOT_SAFE
    // TargerSafe: safeA1
    // TargetSafe Type: safe
    function testRevertInvalidSignatureExecOnBehalf() public {
        vm.startBroadcast();
        (uint256 rootId, uint256 safeA1) =
            setupRootOrgAndOneSafe(orgName, safeA1Name);

        address rootAddr = palmeraModule.getSafeAddress(rootId);
        address safeA1Addr = palmeraModule.getSafeAddress(safeA1);
        console.log("Root address Test Execution On Behalf: ", rootAddr);
        console.log("Safe A1 Test Execution On Behalf: ", safeA1Addr);

        // Try onbehalf with incorrect signers
        setSafe(rootAddr);
        bytes memory emptyData;
        bytes memory signatures = encodeInvalidSignaturesPalmeraTx(
            orgHash,
            rootAddr,
            safeA1Addr,
            receiver,
            2 gwei,
            emptyData,
            Enum.Operation(0)
        );

<<<<<<< HEAD
        // GS026/GS013: Invalid owner provided
=======
        // GS013: Invalid signatures provided
>>>>>>> 75d95844
        execTransactionOnBehalfTx(
            orgHash,
            rootAddr,
            safeA1Addr,
            receiver,
            2 gwei,
            emptyData,
            Enum.Operation(0),
            signatures
        );
        vm.stopBroadcast();
    }

    // Revert ZeroAddressProvided() execTransactionOnBehalf when arg "to" is address(0)
    // Scenario 1
    // Caller: rootAddr (org)
    // Caller Type: rootSafe
    // Caller Role: ROOT_SAFE
<<<<<<< HEAD
    // TargerSafe: safeA1
    // TargetSafe Type: safe as a Child
    //            rootSafe -----------
    //               |                |
    //           safeA1 <--------
=======
    // TargerSafe: safeSquadA1
    // TargetSafe Type: safe as a Child
    //            rootSafe -----------
    //               |                |
    //           safeSquadA1 <--------
>>>>>>> 75d95844
    function testRevertInvalidAddressProvidedExecTransactionOnBehalfScenarioOne(
    ) public {
        vm.startBroadcast();
        (uint256 rootId, uint256 safeA1) =
            setupRootOrgAndOneSafe(orgName, safeA1Name);

        address rootAddr = palmeraModule.getSafeAddress(rootId);
        address safeA1Addr = palmeraModule.getSafeAddress(safeA1);
        console.log("Root address Test Execution On Behalf: ", rootAddr);
        console.log("Safe A1 Test Execution On Behalf: ", safeA1Addr);
        address fakeReceiver = address(0);

        // Set palmerahelper safe to org
        setSafe(rootAddr);
        bytes memory emptyData;
        bytes memory signatures = encodeSignaturesPalmeraTx(
            orgHash,
            rootAddr,
            safeA1Addr,
            receiver,
            2 gwei,
            emptyData,
            Enum.Operation(0)
        );
<<<<<<< HEAD
        // InvalidAddressProvided: Invalid address provided
=======
        // Execute on behalf function with invalid receiver
>>>>>>> 75d95844
        palmeraModule.execTransactionOnBehalf(
            orgHash,
            rootAddr,
            safeA1Addr,
            fakeReceiver,
            2 gwei,
            emptyData,
            Enum.Operation(0),
            signatures
        );
        vm.stopBroadcast();
    }

    // Revert ZeroAddressProvided() execTransactionOnBehalf when param "targetSafe" is address(0)
    // Scenario 2
    // Caller: rootAddr (org)
    // Caller Type: rootSafe
    // Caller Role: ROOT_SAFE
<<<<<<< HEAD
    // TargerSafe: safeA1
    // TargetSafe Type: safe as a Child
    //            rootSafe -----------
    //               |                |
    //           safeA1 <--------
=======
    // TargerSafe: safeSquadA1
    // TargetSafe Type: safe as a Child
    //            rootSafe -----------
    //               |                |
    //           safeSquadA1 <--------
>>>>>>> 75d95844
    function testRevertZeroAddressProvidedExecTransactionOnBehalfScenarioTwo()
        public
    {
        vm.startBroadcast();
        (uint256 rootId, uint256 safeA1) =
            setupRootOrgAndOneSafe(orgName, safeA1Name);

        address rootAddr = palmeraModule.getSafeAddress(rootId);
        address safeA1Addr = palmeraModule.getSafeAddress(safeA1);
        console.log("Root address Test Execution On Behalf: ", rootAddr);
        console.log("Safe A1 Test Execution On Behalf: ", safeA1Addr);

        // Set palmerahelper safe to org
        setSafe(rootAddr);
        bytes memory emptyData;
        bytes memory signatures = encodeSignaturesPalmeraTx(
            orgHash,
            rootAddr,
            safeA1Addr,
            receiver,
            2 gwei,
            emptyData,
            Enum.Operation(0)
        );

        // InvalidSafe: Invalid Safe
        palmeraModule.execTransactionOnBehalf(
            orgHash,
            rootAddr,
            address(0),
            receiver,
            2 gwei,
            emptyData,
            Enum.Operation(0),
            signatures
        );
        vm.stopBroadcast();
    }

    // Revert ZeroAddressProvided() execTransactionOnBehalf when param "org" is address(0)
    // Scenario 3
    // Caller: rootAddr (org)
    // Caller Type: rootSafe
    // Caller Role: ROOT_SAFE
<<<<<<< HEAD
    // TargerSafe: safeA1
    // TargetSafe Type: safe as a Child
    //            rootSafe -----------
    //               |                |
    //           safeA1 <--------
=======
    // TargerSafe: safeSquadA1
    // TargetSafe Type: safe as a Child
    //            rootSafe -----------
    //               |                |
    //           safeSquadA1 <--------
>>>>>>> 75d95844
    function testRevertOrgNotRegisteredExecTransactionOnBehalfScenarioThree()
        public
    {
        vm.startBroadcast();
        (uint256 rootId, uint256 safeA1) =
            setupRootOrgAndOneSafe(orgName, safeA1Name);

        address rootAddr = palmeraModule.getSafeAddress(rootId);
        address safeA1Addr = palmeraModule.getSafeAddress(safeA1);
        console.log("Root address Test Execution On Behalf: ", rootAddr);
        console.log("Safe A1 Test Execution On Behalf: ", safeA1Addr);

        // Set palmerahelper safe to org
        setSafe(rootAddr);
        bytes memory emptyData;
        bytes memory signatures = encodeSignaturesPalmeraTx(
            orgHash,
            rootAddr,
            safeA1Addr,
            receiver,
            2 gwei,
            emptyData,
            Enum.Operation(0)
        );
<<<<<<< HEAD

=======
>>>>>>> 75d95844
        // OrgNotRegistered: Org not registered
        palmeraModule.execTransactionOnBehalf(
            bytes32(0),
            rootAddr,
            safeA1Addr,
            receiver,
            2 gwei,
            emptyData,
            Enum.Operation(0),
            signatures
        );
        vm.stopBroadcast();
    }

<<<<<<< HEAD
    // Revert InvalidSafe() execTransactionOnBehalf : when param "targetSafe" is not a safe
=======
    // Revert InvalidGnosisSafe() execTransactionOnBehalf : when param "targetSafe" is not a safe
>>>>>>> 75d95844
    // Caller: rootAddr (org)
    // Caller Type: rootSafe
    // Caller Role: ROOT_SAFE, SAFE_LEAD
    // TargerSafe: fakeTargetSafe
    // TargetSafe Type: EOA
<<<<<<< HEAD
    function testRevertInvalidSafeExecTransactionOnBehalf() public {
=======
    function testRevertInvalidGnosisSafeExecTransactionOnBehalf() public {
>>>>>>> 75d95844
        vm.startBroadcast();
        (uint256 rootId, uint256 safeA1) =
            setupRootOrgAndOneSafe(orgName, safeA1Name);

        address rootAddr = palmeraModule.getSafeAddress(rootId);
        address safeA1Addr = palmeraModule.getSafeAddress(safeA1);
        console.log("Root address Test Execution On Behalf: ", rootAddr);
        console.log("Safe A1 Test Execution On Behalf: ", safeA1Addr);
        address fakeTargetSafe = address(0xFFE);

        // Set palmerahelper safe to org
        setSafe(rootAddr);
        bytes memory emptyData;
        bytes memory signatures = encodeSignaturesPalmeraTx(
            orgHash,
            rootAddr,
            safeA1Addr,
            receiver,
            2 gwei,
            emptyData,
            Enum.Operation(0)
        );
<<<<<<< HEAD

=======
>>>>>>> 75d95844
        // InvalidSafe: Invalid Safe
        palmeraModule.execTransactionOnBehalf(
            orgHash,
            rootAddr,
            fakeTargetSafe,
            receiver,
            2 gwei,
            emptyData,
            Enum.Operation(0),
            signatures
        );
        vm.stopBroadcast();
    }
}<|MERGE_RESOLUTION|>--- conflicted
+++ resolved
@@ -214,13 +214,8 @@
             emptyData,
             Enum.Operation(0)
         );
-<<<<<<< HEAD
-        // ttry to encode the end of the signature, from EOA random the internal data to the Wrapper of
+        // try to encode the end of the signature, from EOA random the internal data to the Wrapper of
         // Execution On Behalf, with a rogue caller and that is secondary safe A1 over Root Safe
-=======
-        // try to encode the end of the signature, from EOA random the internal data to the Wrapper of
-        // Execution On Behalf, with a rogue caller and that is secondary squad A1 over Root Safe
->>>>>>> 75d95844
         bytes memory internalData = abi.encodeWithSignature(
             "execTransactionOnBehalf(bytes32,address,address,address,uint256,bytes,uint8,bytes)",
             orgHash,
@@ -465,11 +460,7 @@
             Enum.Operation(0)
         );
 
-<<<<<<< HEAD
         // GS020: Signatures data too short
-=======
-        // GS020: Invalid signatures provided
->>>>>>> 75d95844
         palmeraModule.execTransactionOnBehalf(
             orgHash,
             rootAddr,
@@ -525,11 +516,7 @@
             Enum.Operation(0)
         );
 
-<<<<<<< HEAD
         // GS026: Invalid owner provided
-=======
-        // GS026: Invalid signatures provided
->>>>>>> 75d95844
         palmeraModule.execTransactionOnBehalf(
             orgHash,
             rootAddr,
@@ -585,10 +572,7 @@
             Enum.Operation(0)
         );
 
-<<<<<<< HEAD
         setSafe(safeSubSafeA1Addr);
-=======
->>>>>>> 75d95844
         // NotAuthorizedExecOnBehalf: Caller is not authorized to execute on behalf
         bool result = execTransactionOnBehalfTx(
             orgHash,
@@ -633,11 +617,7 @@
             Enum.Operation(0)
         );
 
-<<<<<<< HEAD
         // GS026/GS013: Invalid owner provided
-=======
-        // GS013: Invalid signatures provided
->>>>>>> 75d95844
         execTransactionOnBehalfTx(
             orgHash,
             rootAddr,
@@ -656,19 +636,11 @@
     // Caller: rootAddr (org)
     // Caller Type: rootSafe
     // Caller Role: ROOT_SAFE
-<<<<<<< HEAD
     // TargerSafe: safeA1
     // TargetSafe Type: safe as a Child
     //            rootSafe -----------
     //               |                |
     //           safeA1 <--------
-=======
-    // TargerSafe: safeSquadA1
-    // TargetSafe Type: safe as a Child
-    //            rootSafe -----------
-    //               |                |
-    //           safeSquadA1 <--------
->>>>>>> 75d95844
     function testRevertInvalidAddressProvidedExecTransactionOnBehalfScenarioOne(
     ) public {
         vm.startBroadcast();
@@ -693,11 +665,7 @@
             emptyData,
             Enum.Operation(0)
         );
-<<<<<<< HEAD
         // InvalidAddressProvided: Invalid address provided
-=======
-        // Execute on behalf function with invalid receiver
->>>>>>> 75d95844
         palmeraModule.execTransactionOnBehalf(
             orgHash,
             rootAddr,
@@ -716,19 +684,11 @@
     // Caller: rootAddr (org)
     // Caller Type: rootSafe
     // Caller Role: ROOT_SAFE
-<<<<<<< HEAD
     // TargerSafe: safeA1
     // TargetSafe Type: safe as a Child
     //            rootSafe -----------
     //               |                |
     //           safeA1 <--------
-=======
-    // TargerSafe: safeSquadA1
-    // TargetSafe Type: safe as a Child
-    //            rootSafe -----------
-    //               |                |
-    //           safeSquadA1 <--------
->>>>>>> 75d95844
     function testRevertZeroAddressProvidedExecTransactionOnBehalfScenarioTwo()
         public
     {
@@ -773,19 +733,11 @@
     // Caller: rootAddr (org)
     // Caller Type: rootSafe
     // Caller Role: ROOT_SAFE
-<<<<<<< HEAD
     // TargerSafe: safeA1
     // TargetSafe Type: safe as a Child
     //            rootSafe -----------
     //               |                |
     //           safeA1 <--------
-=======
-    // TargerSafe: safeSquadA1
-    // TargetSafe Type: safe as a Child
-    //            rootSafe -----------
-    //               |                |
-    //           safeSquadA1 <--------
->>>>>>> 75d95844
     function testRevertOrgNotRegisteredExecTransactionOnBehalfScenarioThree()
         public
     {
@@ -810,10 +762,7 @@
             emptyData,
             Enum.Operation(0)
         );
-<<<<<<< HEAD
-
-=======
->>>>>>> 75d95844
+
         // OrgNotRegistered: Org not registered
         palmeraModule.execTransactionOnBehalf(
             bytes32(0),
@@ -828,21 +777,13 @@
         vm.stopBroadcast();
     }
 
-<<<<<<< HEAD
     // Revert InvalidSafe() execTransactionOnBehalf : when param "targetSafe" is not a safe
-=======
-    // Revert InvalidGnosisSafe() execTransactionOnBehalf : when param "targetSafe" is not a safe
->>>>>>> 75d95844
     // Caller: rootAddr (org)
     // Caller Type: rootSafe
     // Caller Role: ROOT_SAFE, SAFE_LEAD
     // TargerSafe: fakeTargetSafe
     // TargetSafe Type: EOA
-<<<<<<< HEAD
     function testRevertInvalidSafeExecTransactionOnBehalf() public {
-=======
-    function testRevertInvalidGnosisSafeExecTransactionOnBehalf() public {
->>>>>>> 75d95844
         vm.startBroadcast();
         (uint256 rootId, uint256 safeA1) =
             setupRootOrgAndOneSafe(orgName, safeA1Name);
@@ -865,10 +806,7 @@
             emptyData,
             Enum.Operation(0)
         );
-<<<<<<< HEAD
-
-=======
->>>>>>> 75d95844
+
         // InvalidSafe: Invalid Safe
         palmeraModule.execTransactionOnBehalf(
             orgHash,
