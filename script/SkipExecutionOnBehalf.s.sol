// SPDX-License-Identifier: LGPL-3.0-only
pragma solidity ^0.8.15;

import "forge-std/Script.sol";
import "../src/SigningUtils.sol";
import "../test/helpers/SkipSetupEnv.s.sol";
import {Errors} from "../libraries/Errors.sol";

/// @title Several Scenarios of Execution On Behalf in live Mainnet/Testnet (Polygon and Sepolia)
/// @custom:security-contact general@palmeradao.xyz
contract SkipSeveralScenarios is Script, SkipSetupEnv {
    /// Setup the Environment, with run() from SkipSetupEnvGoerli
    function setUp() public {
        // Set up env
        run();
        testCannot_ExecTransactionOnBehalf_Wrapper_ExecTransactionOnBehalf_ChildSquad_over_RootSafe_With_SAFE(
        );
        // These are different chain test scenarios, specifically for the execTransactionOnBehalf function in Polygon and Sepolia.
        // We test each scenario independently manually and get the results on the Live Mainnet on Polygon and Sepolia.
        // testCannot_ExecTransactionOnBehalf_Wrapper_ExecTransactionOnBehalf_ChildSquad_over_RootSafe_With_SAFE(); // ✅
        // testCan_ExecTransactionOnBehalf_ROOT_SAFE_as_SAFE_is_TARGETS_ROOT_SameTree(); // ✅
        // testCan_ExecTransactionOnBehalf_as_EOA_is_NOT_ROLE_with_RIGHTS_SIGNATURES(); // ✅
        // testCan_ExecTransactionOnBehalf_SUPER_SAFE_as_SAFE_is_TARGETS_LEAD_SameTree(); // ✅
        // testRevert_ExecTransactionOnBehalf_as_EOA_is_NOT_ROLE_with_WRONG_SIGNATURES(); // ✅
        // testRevert_ExecTransactionOnBehalf_as_EOA_is_NOT_ROLE_with_INVALID_SIGNATURES(); // ✅
        // testRevertInvalidSignatureExecOnBehalf(); // ✅
        // testRevertInvalidAddressProvidedExecTransactionOnBehalfScenarioOne(); // ✅
        // testRevertZeroAddressProvidedExecTransactionOnBehalfScenarioTwo(); // ✅
        // testRevertSuperSafeExecOnBehalf(); // ✅
    }

    // Test Execution On Behalf
    // This test is to check if the execution on behalf is working correctly
    // Previously, Create a Org, Root Safe and Squad A1 Safe
    // and them will send ETH from the safe squad A1 to the receiver
    function TestExecutionOnBehalf() public {
        vm.startBroadcast();
        (uint256 rootId, uint256 safeSquadA1) =
            setupRootOrgAndOneSquad(orgName, squadA1Name);

        address payable rootAddr =
            payable(palmeraModule.getSquadSafeAddress(rootId));
        address payable safeSquadA1Addr =
            payable(palmeraModule.getSquadSafeAddress(safeSquadA1));
        address payable receiverAddr = payable(receiver);
        console.log("Root address Test Execution On Behalf: ", rootAddr);
        console.log("Safe Squad A1 Test Execution On Behalf: ", safeSquadA1Addr);

        // tx ETH from msg.sender to rootAddr
        (bool sent, bytes memory data) = safeSquadA1Addr.call{value: 2 gwei}("");
        require(sent, "Failed to send Ether");
        (sent, data) = receiverAddr.call{value: 1e5 gwei}("");
        require(sent, "Failed to send Ether");

        // Set palmerahelper safe to org
        setSafe(rootAddr);
        bytes memory emptyData;
        bytes memory signatures = encodeSignaturesPalmeraTx(
            orgHash,
            rootAddr,
            safeSquadA1Addr,
            receiver,
            2 gwei,
            emptyData,
            Enum.Operation(0)
        );
        // Execute on behalf function
        bool result = execTransactionOnBehalfTx(
            orgHash,
            rootAddr,
            safeSquadA1Addr,
            receiver,
            2 gwei,
            emptyData,
            Enum.Operation(0),
            signatures
        );
        assertEq(result, true);
        assertEq(receiver.balance, 100002 gwei);
        vm.stopBroadcast();
    }

    // Org with a root safe with 3 child levels: A, B, C
    //    Squad A starts a executeOnBehalf tx for his children B
    //    -> The calldata for the function is another executeOnBehalfTx for children C
    //       -> Verify that this wrapped executeOnBehalf tx does not work
    function testCannot_ExecTransactionOnBehalf_Wrapper_ExecTransactionOnBehalf_ChildSquad_over_RootSafe_With_SAFE(
    ) public {
        vm.startBroadcast();
        (uint256 rootId, uint256 safeSquadA1) =
            setupRootOrgAndOneSquad(org2Name, squadA2Name);

        address payable rootAddr =
            payable(palmeraModule.getSquadSafeAddress(rootId));
        address payable safeSquadA1Addr =
            payable(palmeraModule.getSquadSafeAddress(safeSquadA1));
        address childSquadA1Addr = newPalmeraSafe(4, 2);
        setSafe(safeSquadA1Addr);
        bool result = createAddSquadTx(safeSquadA1, "ChildSquadA1");
        assertEq(result, true);
        // Create a child safe for squad A2
        // result = createAddSquadTx(safeSquadA1, "ChildSquadA2");
        // assertEq(result, true);
        orgHash = palmeraModule.getOrgBySquad(rootId);

        // tx ETH from msg.sender to rootAddr
        (bool sent, bytes memory data) = safeSquadA1Addr.call{value: 2 gwei}("");
        require(sent, "Failed to send Ether");
        (sent, data) = rootAddr.call{value: 2 gwei}("");
        require(sent, "Failed to send Ether");
        (sent, data) = childSquadA1Addr.call{value: 2 gwei}("");
        require(sent, "Failed to send Ether");

        console.log("Child Squad A1 address: ", childSquadA1Addr);

        address fakeCaller = newPalmeraSafe(4, 2);

        // Set palmerahelper safe to Super Safe Squad A1
        setSafe(safeSquadA1Addr);
        bytes memory emptyData;
        bytes memory signatures = encodeSignaturesPalmeraTx(
            orgHash,
            safeSquadA1Addr,
            childSquadA1Addr,
            receiver,
            2 gwei,
            emptyData,
            Enum.Operation(0)
        );
        // Set palmerahelper safe to Faker Caller
        setSafe(fakeCaller);
        bytes memory signatures2 = encodeSignaturesPalmeraTx(
            orgHash,
            fakeCaller,
            rootAddr,
            receiver,
            100 gwei,
            emptyData,
            Enum.Operation(0)
        );
        /// Wrapper of Execution On Behalf, for  try to avoid the verification in the Safe / Palmera Module
        bytes memory internalData = abi.encodeWithSignature(
            "execTransactionOnBehalf(bytes32,address,address,address,uint256,bytes,uint8,bytes)",
            orgHash,
            childSquadA1Addr,
            rootAddr,
            receiver,
            100 gwei,
            emptyData,
            Enum.Operation(0),
            signatures2
        );

        // Execute on behalf function from a authorized caller (Super Safe of These Tree) over child Squads but internal a Wrapper executeOnBehalf over Root Safe
        setSafe(safeSquadA1Addr);
        result = execTransactionOnBehalfTx(
            orgHash,
            childSquadA1Addr,
            rootAddr,
            receiver,
            2 gwei,
            internalData,
            Enum.Operation(0),
            signatures
        );
        vm.stopBroadcast();
    }

    // Org with a root safe with 3 child levels: A, B, C
    //    Squad A starts a executeOnBehalf tx for his children B
    //    -> The calldata for the function is another executeOnBehalfTx for children C
    //       -> Verify that this wrapped executeOnBehalf tx does not work
    function testCannot_ExecTransactionOnBehalf_Wrapper_ExecTransactionOnBehalf_ChildSquad_over_RootSafe_With_EOA(
    ) public {
        vm.startBroadcast();
        (uint256 rootId, uint256 safeSquadA1) =
            setupRootOrgAndOneSquad("org5Name", "squadA1Name");

        address payable rootAddr =
            payable(palmeraModule.getSquadSafeAddress(rootId));
        address childSquadA1Addr = newPalmeraSafe(4, 2);
        bool result = createAddSquadTx(safeSquadA1, "ChildSquadA1");
        assertEq(result, true);
        orgHash = palmeraModule.getOrgBySquad(rootId);
        uint256 childSquadA1 =
            palmeraModule.getSquadIdBySafe(orgHash, childSquadA1Addr);

        // Create a fakeCaller with Ramdom EOA
        address fakeCaller = address(msg.sender);
        (bool sent, bytes memory data) =
            childSquadA1Addr.call{value: 5e5 gwei}("");
        require(sent, "Failed to send Ether");
        (sent, data) = rootAddr.call{value: 5e5 gwei}("");
        require(sent, "Failed to send Ether");

        // Set Safe Role in FakeCaller (msg.sender) over Child Squad A1
        setSafe(rootAddr);
        result = createSetRoleTx(
            uint8(DataTypes.Role.SAFE_LEAD_EXEC_ON_BEHALF_ONLY),
            fakeCaller,
            childSquadA1,
            true
        );
        assertEq(result, true);
        assertEq(palmeraModule.isSafeLead(childSquadA1, fakeCaller), true);

        // Value to be sent to the receiver with rightCaller
        bytes memory emptyData;
        bytes memory signatures;

        // Set palmerahelper safe to rootAddr
        setSafe(childSquadA1Addr);
        // Try to execute on behalf function from a not authorized caller child Squad A1 over Root Safe
        bytes memory signatures2 = encodeSignaturesPalmeraTx(
            orgHash,
            childSquadA1Addr,
            rootAddr,
            receiver,
            57 gwei,
            emptyData,
            Enum.Operation(0)
        );
        // try to encode the end of the signature, from EOA random the internal data to the Wrapper of
        // Execution On Behalf, with a rogue caller and that is secondary squad A1 over Root Safe
        bytes memory internalData = abi.encodeWithSignature(
            "execTransactionOnBehalf(bytes32,address,address,address,uint256,bytes,uint8,bytes)",
            orgHash,
            childSquadA1Addr,
            rootAddr,
            receiver,
            57 gwei,
            emptyData,
            Enum.Operation(0),
            signatures2
        );

        // Execute on behalf function from a not authorized caller (Root Safe of Another Tree) over Super Safe and Squad Safe in another Three
        result = palmeraModule.execTransactionOnBehalf(
            orgHash,
            childSquadA1Addr,
            rootAddr,
            receiver,
            2 gwei,
            internalData,
            Enum.Operation(0),
            signatures
        );
        vm.stopBroadcast();
    }

    // ! ********************** ROOT_SAFE ROLE ********************

    // Caller Info: ROOT_SAFE(role), SAFE(type), rootSafe(hierachie)
    // TargetSafe Type: Child from same hierachical tree
    function testCan_ExecTransactionOnBehalf_ROOT_SAFE_as_SAFE_is_TARGETS_ROOT_SameTree(
    ) public {
        vm.startBroadcast();
        (uint256 rootId, uint256 safeSquadA1) =
            setupRootOrgAndOneSquad(orgName, squadA1Name);

        address rootAddr = palmeraModule.getSquadSafeAddress(rootId);
        address safeSquadA1Addr = palmeraModule.getSquadSafeAddress(safeSquadA1);
        console.log("Receiver address Test Execution On Behalf: ", receiver);
        console.log("Root address Test Execution On Behalf: ", rootAddr);
        console.log("Safe Squad A1 Test Execution On Behalf: ", safeSquadA1Addr);

        // tx ETH from msg.sender to safeSquadA1Addr
        (bool sent, bytes memory data) = safeSquadA1Addr.call{value: 2 gwei}("");
        require(sent, "Failed to send Ether");

        // Set palmerahelper safe to org
        setSafe(rootAddr);
        bytes memory emptyData;
        bytes memory signatures = encodeSignaturesPalmeraTx(
            orgHash,
            rootAddr,
            safeSquadA1Addr,
            receiver,
            2 gwei,
            emptyData,
            Enum.Operation(0)
        );
        // Execute on behalf function
        bool result = execTransactionOnBehalfTx(
            orgHash,
            rootAddr,
            safeSquadA1Addr,
            receiver,
            2 gwei,
            emptyData,
            Enum.Operation(0),
            signatures
        );
        assertEq(result, true);
        assertEq(receiver.balance, 2 gwei);
        vm.stopBroadcast();
    }

    // execTransactionOnBehalf when is Any EOA, passing the signature of the Root/Super Safe of Target Safe
    // Caller: callerEOA
    // Caller Type: EOA
    // Caller Role: nothing
    // SuperSafe: rootAddr
    // TargerSafe: safeSubSquadA1, same hierachical tree with 2 levels diff
    //            rootSafe -----------
    //               |                |
    //           safeSquadA1          |
    //              |                 |
    //           safeSubSquadA1 <-----
    function testCan_ExecTransactionOnBehalf_as_EOA_is_NOT_ROLE_with_RIGHTS_SIGNATURES(
    ) public {
        vm.startBroadcast();
        (uint256 rootId,, uint256 safeSubSquadA1Id) =
            setupOrgThreeTiersTree(orgName, squadA1Name, subSquadA1Name);

        address rootAddr = palmeraModule.getSquadSafeAddress(rootId);
        address safeSubSquadA1Addr =
            palmeraModule.getSquadSafeAddress(safeSubSquadA1Id);

        // tx ETH from msg.sender to rootAddr
        (bool sent, bytes memory data) = rootAddr.call{value: 100 gwei}("");
        require(sent, "Failed to send Ether");
        (sent, data) = safeSubSquadA1Addr.call{value: 100 gwei}("");
        require(sent, "Failed to send Ether");

        // Random wallet instead of a safe (EOA)
        address callerEOA = address(msg.sender);

        // Owner of Root Safe sign args
        setSafe(rootAddr);
        bytes memory emptyData;
        bytes memory signatures = encodeSignaturesPalmeraTx(
            orgHash,
            rootAddr,
            safeSubSquadA1Addr,
            receiver,
            25 gwei,
            emptyData,
            Enum.Operation(0)
        );

        bool result = palmeraModule.execTransactionOnBehalf(
            orgHash,
            rootAddr,
            safeSubSquadA1Addr,
            receiver,
            25 gwei,
            emptyData,
            Enum.Operation(0),
            signatures
        );
        assertEq(result, true);
        assertEq(receiver.balance, 25 gwei);
        vm.stopBroadcast();
    }

    // ! ********************** SUPER_SAFE ROLE ********************

    // execTransactionOnBehalf
    // Caller: safeSquadA1
    // Caller Type: safe
    // Caller Role: SUPER_SAFE of safeSubSquadA1
    // TargerSafe: safeSubSquadA1
    // TargetSafe Type: safe
    //            rootSafe
    //               |
    //           safeSquadA1 as superSafe ---
    //              |                        |
    //           safeSubSquadA1 <------------
    function testCan_ExecTransactionOnBehalf_SUPER_SAFE_as_SAFE_is_TARGETS_LEAD_SameTree(
    ) public {
        vm.startBroadcast();
        (, uint256 safeSquadA1Id, uint256 safeSubSquadA1Id) =
            setupOrgThreeTiersTree(orgName, squadA1Name, subSquadA1Name);

        address safeSquadA1Addr =
            palmeraModule.getSquadSafeAddress(safeSquadA1Id);
        address safeSubSquadA1Addr =
            palmeraModule.getSquadSafeAddress(safeSubSquadA1Id);

        // tx ETH from msg.sender to rootAddr
        (bool sent, bytes memory data) =
            safeSquadA1Addr.call{value: 100 gwei}("");
        require(sent, "Failed to send Ether");
        (sent, data) = safeSubSquadA1Addr.call{value: 100 gwei}("");
        require(sent, "Failed to send Ether");

        // Set palmerahelper safe to safeSquadA1
        setSafe(safeSquadA1Addr);
        bytes memory emptyData;
        bytes memory signatures = encodeSignaturesPalmeraTx(
            orgHash,
            safeSquadA1Addr,
            safeSubSquadA1Addr,
            receiver,
            2 gwei,
            emptyData,
            Enum.Operation(0)
        );

        /// Verify if the safeSquadA1Addr have the role to execute, executionTransactionOnBehalf
        assertEq(
            palmeraRolesContract.doesUserHaveRole(
                safeSquadA1Addr, uint8(DataTypes.Role.SUPER_SAFE)
            ),
            true
        );

        // Execute on safe tx
        setSafe(safeSquadA1Addr);
        bool result = execTransactionOnBehalfTx(
            orgHash,
            safeSquadA1Addr,
            safeSubSquadA1Addr,
            receiver,
            2 gwei,
            emptyData,
            Enum.Operation(0),
            signatures
        );
        assertEq(result, true);
        assertEq(receiver.balance, 2 gwei);
        vm.stopBroadcast();
    }

    // // ! ********************** REVERT ********************

    // Revert: "GS020" execTransactionOnBehalf when is Any EOA, passing the wrong signature of the Root/Super Safe of Target Safe
    // Caller: callerEOA
    // Caller Type: EOA
    // Caller Role: nothing
    // SuperSafe: rootAddr
    // TargerSafe: safeSubSquadA1, same hierachical tree with 2 levels diff
    //            rootSafe -----------
    //               |                |
    //           safeSquadA1          |
    //              |                 |
    //           safeSubSquadA1 <-----
    function testRevert_ExecTransactionOnBehalf_as_EOA_is_NOT_ROLE_with_WRONG_SIGNATURES(
    ) public {
        vm.startBroadcast();
        (uint256 rootId,, uint256 safeSubSquadA1Id) =
            setupOrgThreeTiersTree(orgName, squadA1Name, subSquadA1Name);

        address rootAddr = palmeraModule.getSquadSafeAddress(rootId);
        address safeSubSquadA1Addr =
            palmeraModule.getSquadSafeAddress(safeSubSquadA1Id);

        // tx ETH from msg.sender to rootAddr
        (bool sent, bytes memory data) = rootAddr.call{value: 100 gwei}("");
        require(sent, "Failed to send Ether");
        (sent, data) = safeSubSquadA1Addr.call{value: 100 gwei}("");
        require(sent, "Failed to send Ether");

        // Random wallet instead of a safe (EOA)
        address callerEOA = address(msg.sender);

        // Owner of Target Safe signed args
        setSafe(safeSubSquadA1Addr);
        bytes memory emptyData;
        bytes memory signatures = encodeSignaturesPalmeraTx(
            orgHash,
            rootAddr,
            safeSubSquadA1Addr,
            receiver,
            25 gwei,
            emptyData,
            Enum.Operation(0)
        );

<<<<<<< HEAD
        // vm.expectRevert("GS020"); // GS020: Signatures data too short
        palmeraModule.execTransactionOnBehalf(
=======
        // GS020: Invalid signatures provided
        keyperModule.execTransactionOnBehalf(
>>>>>>> b77f030c
            orgHash,
            rootAddr,
            safeSubSquadA1Addr,
            receiver,
            25 gwei,
            emptyData,
            Enum.Operation(0),
            signatures
        );
        vm.stopBroadcast();
    }

    // Revert: "GS026" execTransactionOnBehalf when is Any EOA, (invalid signatures provided)
    // Caller: callerEOA
    // Caller Type: EOA
    // Caller Role: nothing
    // SuperSafe: rootAddr
    // TargerSafe: safeSubSquadA1, same hierachical tree with 2 levels diff
    //            rootSafe -----------
    //               |                |
    //           safeSquadA1          |
    //              |                 |
    //           safeSubSquadA1 <-----
    function testRevert_ExecTransactionOnBehalf_as_EOA_is_NOT_ROLE_with_INVALID_SIGNATURES(
    ) public {
        vm.startBroadcast();
        (uint256 rootId,, uint256 safeSubSquadA1Id) =
            setupOrgThreeTiersTree(orgName, squadA1Name, subSquadA1Name);

        address rootAddr = palmeraModule.getSquadSafeAddress(rootId);
        address safeSubSquadA1Addr =
            palmeraModule.getSquadSafeAddress(safeSubSquadA1Id);

        // tx ETH from msg.sender to rootAddr
        (bool sent, bytes memory data) = rootAddr.call{value: 100 gwei}("");
        require(sent, "Failed to send Ether");
        (sent, data) = safeSubSquadA1Addr.call{value: 100 gwei}("");
        require(sent, "Failed to send Ether");
        // Random wallet instead of a safe (EOA)
        address callerEOA = address(msg.sender);

        // Owner of Root Safe sign args
        setSafe(rootAddr);
        bytes memory emptyData;
        bytes memory signatures = encodeInvalidSignaturesPalmeraTx(
            orgHash,
            rootAddr,
            safeSubSquadA1Addr,
            receiver,
            25 gwei,
            emptyData,
            Enum.Operation(0)
        );

<<<<<<< HEAD
        // vm.expectRevert("GS026"); // GS026: Invalid owner provided
        palmeraModule.execTransactionOnBehalf(
=======
        // GS026: Invalid signatures provided
        keyperModule.execTransactionOnBehalf(
>>>>>>> b77f030c
            orgHash,
            rootAddr,
            safeSubSquadA1Addr,
            receiver,
            25 gwei,
            emptyData,
            Enum.Operation(0),
            signatures
        );
        vm.stopBroadcast();
    }

    // Revert NotAuthorizedExecOnBehalf() execTransactionOnBehalf (safeSubSquadA1 is attempting to execute on its superSafe)
    // Caller: safeSubSquadA1
    // Caller Type: safe
    // Caller Role: SUPER_SAFE
    // TargerSafe: safeSquadA1
    // TargetSafe Type: safe as lead
    //            rootSafe
    //           |
    //  safeSquadA1 <----
    //      |            |
    // safeSubSquadA1 ---
    //      |
    // safeSubSubSquadA1
    function testRevertSuperSafeExecOnBehalf() public {
        vm.startBroadcast();
        (uint256 rootId, uint256 squadIdA1, uint256 subSquadIdA1) =
            setupOrgThreeTiersTree(orgName, squadA1Name, subSquadA1Name);

        address rootAddr = palmeraModule.getSquadSafeAddress(rootId);
        address safeSquadA1Addr = palmeraModule.getSquadSafeAddress(squadIdA1);
        address safeSubSquadA1Addr =
            palmeraModule.getSquadSafeAddress(subSquadIdA1);

        // Send ETH to org&subsquad
        // tx ETH from msg.sender to rootAddr
        (bool sent, bytes memory data) = rootAddr.call{value: 100 gwei}("");
        require(sent, "Failed to send Ether");
        (sent, data) = safeSquadA1Addr.call{value: 100 gwei}("");
        require(sent, "Failed to send Ether");

        // Set palmerahelper safe to safeSubSquadA1
        setSafe(safeSubSquadA1Addr);
        bytes memory emptyData;
        bytes memory signatures = encodeSignaturesPalmeraTx(
            orgHash,
            safeSubSquadA1Addr,
            safeSquadA1Addr,
            receiver,
            2 gwei,
            emptyData,
            Enum.Operation(0)
        );

        // NotAuthorizedExecOnBehalf: Caller is not authorized to execute on behalf
        bool result = execTransactionOnBehalfTx(
            orgHash,
            safeSubSquadA1Addr,
            safeSquadA1Addr,
            receiver,
            2 gwei,
            emptyData,
            Enum.Operation(0),
            signatures
        );
        assertEq(result, false);
        vm.stopBroadcast();
    }

    // Revert "GS026" execTransactionOnBehalf (invalid signatures provided)
    // Caller: rootAddr
    // Caller Type: rootSafe
    // Caller Role: ROOT_SAFE
    // TargerSafe: safeSquadA1
    // TargetSafe Type: safe
    function testRevertInvalidSignatureExecOnBehalf() public {
        vm.startBroadcast();
        (uint256 rootId, uint256 safeSquadA1) =
            setupRootOrgAndOneSquad(orgName, squadA1Name);

        address rootAddr = palmeraModule.getSquadSafeAddress(rootId);
        address safeSquadA1Addr = palmeraModule.getSquadSafeAddress(safeSquadA1);
        console.log("Root address Test Execution On Behalf: ", rootAddr);
        console.log("Safe Squad A1 Test Execution On Behalf: ", safeSquadA1Addr);

        // Try onbehalf with incorrect signers
        setSafe(rootAddr);
        bytes memory emptyData;
        bytes memory signatures = encodeInvalidSignaturesPalmeraTx(
            orgHash,
            rootAddr,
            safeSquadA1Addr,
            receiver,
            2 gwei,
            emptyData,
            Enum.Operation(0)
        );

        // GS013: Invalid signatures provided
        execTransactionOnBehalfTx(
            orgHash,
            rootAddr,
            safeSquadA1Addr,
            receiver,
            2 gwei,
            emptyData,
            Enum.Operation(0),
            signatures
        );
        vm.stopBroadcast();
    }

    // Revert ZeroAddressProvided() execTransactionOnBehalf when arg "to" is address(0)
    // Scenario 1
    // Caller: rootAddr (org)
    // Caller Type: rootSafe
    // Caller Role: ROOT_SAFE
    // TargerSafe: safeSquadA1
    // TargetSafe Type: safe as a Child
    //            rootSafe -----------
    //               |                |
    //           safeSquadA1 <--------
    function testRevertInvalidAddressProvidedExecTransactionOnBehalfScenarioOne(
    ) public {
        vm.startBroadcast();
        (uint256 rootId, uint256 safeSquadA1) =
            setupRootOrgAndOneSquad(orgName, squadA1Name);

        address rootAddr = palmeraModule.getSquadSafeAddress(rootId);
        address safeSquadA1Addr = palmeraModule.getSquadSafeAddress(safeSquadA1);
        console.log("Root address Test Execution On Behalf: ", rootAddr);
        console.log("Safe Squad A1 Test Execution On Behalf: ", safeSquadA1Addr);
        address fakeReceiver = address(0);

        // Set palmerahelper safe to org
        setSafe(rootAddr);
        bytes memory emptyData;
        bytes memory signatures = encodeSignaturesPalmeraTx(
            orgHash,
            rootAddr,
            safeSquadA1Addr,
            receiver,
            2 gwei,
            emptyData,
            Enum.Operation(0)
        );
        // Execute on behalf function with invalid receiver
<<<<<<< HEAD
        // vm.expectRevert(Errors.InvalidAddressProvided.selector); // InvalidAddressProvided: Invalid address provided
        palmeraModule.execTransactionOnBehalf(
=======
        keyperModule.execTransactionOnBehalf(
>>>>>>> b77f030c
            orgHash,
            rootAddr,
            safeSquadA1Addr,
            fakeReceiver,
            2 gwei,
            emptyData,
            Enum.Operation(0),
            signatures
        );
        vm.stopBroadcast();
    }

    // Revert ZeroAddressProvided() execTransactionOnBehalf when param "targetSafe" is address(0)
    // Scenario 2
    // Caller: rootAddr (org)
    // Caller Type: rootSafe
    // Caller Role: ROOT_SAFE
    // TargerSafe: safeSquadA1
    // TargetSafe Type: safe as a Child
    //            rootSafe -----------
    //               |                |
    //           safeSquadA1 <--------
    function testRevertZeroAddressProvidedExecTransactionOnBehalfScenarioTwo()
        public
    {
        vm.startBroadcast();
        (uint256 rootId, uint256 safeSquadA1) =
            setupRootOrgAndOneSquad(orgName, squadA1Name);

        address rootAddr = palmeraModule.getSquadSafeAddress(rootId);
        address safeSquadA1Addr = palmeraModule.getSquadSafeAddress(safeSquadA1);
        console.log("Root address Test Execution On Behalf: ", rootAddr);
        console.log("Safe Squad A1 Test Execution On Behalf: ", safeSquadA1Addr);

        // Set palmerahelper safe to org
        setSafe(rootAddr);
        bytes memory emptyData;
        bytes memory signatures = encodeSignaturesPalmeraTx(
            orgHash,
            rootAddr,
            safeSquadA1Addr,
            receiver,
            2 gwei,
            emptyData,
            Enum.Operation(0)
        );

<<<<<<< HEAD
        // Execute on behalf function from a not authorized caller
        // vm.expectRevert(
        //     abi.encodeWithSelector(
        //         Errors.InvalidSafe.selector, address(0)
        //     )
        // ); // InvalidSafe: Invalid Safe
        palmeraModule.execTransactionOnBehalf(
=======
        // InvalidGnosisSafe: Invalid Gnosis Safe

        keyperModule.execTransactionOnBehalf(
>>>>>>> b77f030c
            orgHash,
            rootAddr,
            address(0),
            receiver,
            2 gwei,
            emptyData,
            Enum.Operation(0),
            signatures
        );
        vm.stopBroadcast();
    }

    // Revert ZeroAddressProvided() execTransactionOnBehalf when param "org" is address(0)
    // Scenario 3
    // Caller: rootAddr (org)
    // Caller Type: rootSafe
    // Caller Role: ROOT_SAFE
    // TargerSafe: safeSquadA1
    // TargetSafe Type: safe as a Child
    //            rootSafe -----------
    //               |                |
    //           safeSquadA1 <--------
    function testRevertOrgNotRegisteredExecTransactionOnBehalfScenarioThree()
        public
    {
        vm.startBroadcast();
        (uint256 rootId, uint256 safeSquadA1) =
            setupRootOrgAndOneSquad(orgName, squadA1Name);

        address rootAddr = palmeraModule.getSquadSafeAddress(rootId);
        address safeSquadA1Addr = palmeraModule.getSquadSafeAddress(safeSquadA1);
        console.log("Root address Test Execution On Behalf: ", rootAddr);
        console.log("Safe Squad A1 Test Execution On Behalf: ", safeSquadA1Addr);

        // Set palmerahelper safe to org
        setSafe(rootAddr);
        bytes memory emptyData;
        bytes memory signatures = encodeSignaturesPalmeraTx(
            orgHash,
            rootAddr,
            safeSquadA1Addr,
            receiver,
            2 gwei,
            emptyData,
            Enum.Operation(0)
        );
<<<<<<< HEAD
        // Execute on behalf function from a not authorized caller
        // vm.expectRevert(
        //     abi.encodeWithSelector(Errors.OrgNotRegistered.selector, address(0))
        // ); // OrgNotRegistered: Org not registered
        palmeraModule.execTransactionOnBehalf(
=======
        // OrgNotRegistered: Org not registered
        keyperModule.execTransactionOnBehalf(
>>>>>>> b77f030c
            bytes32(0),
            rootAddr,
            safeSquadA1Addr,
            receiver,
            2 gwei,
            emptyData,
            Enum.Operation(0),
            signatures
        );
        vm.stopBroadcast();
    }

    // Revert InvalidGnosisSafe() execTransactionOnBehalf : when param "targetSafe" is not a safe
    // Caller: rootAddr (org)
    // Caller Type: rootSafe
    // Caller Role: ROOT_SAFE, SAFE_LEAD
    // TargerSafe: fakeTargetSafe
    // TargetSafe Type: EOA
    function testRevertInvalidGnosisSafeExecTransactionOnBehalf() public {
        vm.startBroadcast();
        (uint256 rootId, uint256 safeSquadA1) =
            setupRootOrgAndOneSquad(orgName, squadA1Name);

        address rootAddr = palmeraModule.getSquadSafeAddress(rootId);
        address safeSquadA1Addr = palmeraModule.getSquadSafeAddress(safeSquadA1);
        console.log("Root address Test Execution On Behalf: ", rootAddr);
        console.log("Safe Squad A1 Test Execution On Behalf: ", safeSquadA1Addr);
        address fakeTargetSafe = address(0xFFE);

        // Set palmerahelper safe to org
        setSafe(rootAddr);
        bytes memory emptyData;
        bytes memory signatures = encodeSignaturesPalmeraTx(
            orgHash,
            rootAddr,
            safeSquadA1Addr,
            receiver,
            2 gwei,
            emptyData,
            Enum.Operation(0)
        );
<<<<<<< HEAD
        // Execute on behalf function from a not authorized caller
        // vm.expectRevert(
        //     abi.encodeWithSelector(
        //         Errors.InvalidSafe.selector, fakeTargetSafe
        //     )
        // ); // InvalidSafe: Invalid Safe
        palmeraModule.execTransactionOnBehalf(
=======

        // InvalidGnosisSafe: Invalid Gnosis Safe
        keyperModule.execTransactionOnBehalf(
>>>>>>> b77f030c
            orgHash,
            rootAddr,
            fakeTargetSafe,
            receiver,
            2 gwei,
            emptyData,
            Enum.Operation(0),
            signatures
        );
        vm.stopBroadcast();
    }
}<|MERGE_RESOLUTION|>--- conflicted
+++ resolved
@@ -468,13 +468,8 @@
             Enum.Operation(0)
         );
 
-<<<<<<< HEAD
-        // vm.expectRevert("GS020"); // GS020: Signatures data too short
+        // GS020: Invalid signatures provided
         palmeraModule.execTransactionOnBehalf(
-=======
-        // GS020: Invalid signatures provided
-        keyperModule.execTransactionOnBehalf(
->>>>>>> b77f030c
             orgHash,
             rootAddr,
             safeSubSquadA1Addr,
@@ -529,13 +524,8 @@
             Enum.Operation(0)
         );
 
-<<<<<<< HEAD
-        // vm.expectRevert("GS026"); // GS026: Invalid owner provided
+        // GS026: Invalid signatures provided
         palmeraModule.execTransactionOnBehalf(
-=======
-        // GS026: Invalid signatures provided
-        keyperModule.execTransactionOnBehalf(
->>>>>>> b77f030c
             orgHash,
             rootAddr,
             safeSubSquadA1Addr,
@@ -684,12 +674,7 @@
             Enum.Operation(0)
         );
         // Execute on behalf function with invalid receiver
-<<<<<<< HEAD
-        // vm.expectRevert(Errors.InvalidAddressProvided.selector); // InvalidAddressProvided: Invalid address provided
         palmeraModule.execTransactionOnBehalf(
-=======
-        keyperModule.execTransactionOnBehalf(
->>>>>>> b77f030c
             orgHash,
             rootAddr,
             safeSquadA1Addr,
@@ -737,19 +722,8 @@
             Enum.Operation(0)
         );
 
-<<<<<<< HEAD
-        // Execute on behalf function from a not authorized caller
-        // vm.expectRevert(
-        //     abi.encodeWithSelector(
-        //         Errors.InvalidSafe.selector, address(0)
-        //     )
-        // ); // InvalidSafe: Invalid Safe
+        // InvalidSafe: Invalid Safe
         palmeraModule.execTransactionOnBehalf(
-=======
-        // InvalidGnosisSafe: Invalid Gnosis Safe
-
-        keyperModule.execTransactionOnBehalf(
->>>>>>> b77f030c
             orgHash,
             rootAddr,
             address(0),
@@ -796,16 +770,8 @@
             emptyData,
             Enum.Operation(0)
         );
-<<<<<<< HEAD
-        // Execute on behalf function from a not authorized caller
-        // vm.expectRevert(
-        //     abi.encodeWithSelector(Errors.OrgNotRegistered.selector, address(0))
-        // ); // OrgNotRegistered: Org not registered
+        // OrgNotRegistered: Org not registered
         palmeraModule.execTransactionOnBehalf(
-=======
-        // OrgNotRegistered: Org not registered
-        keyperModule.execTransactionOnBehalf(
->>>>>>> b77f030c
             bytes32(0),
             rootAddr,
             safeSquadA1Addr,
@@ -847,19 +813,8 @@
             emptyData,
             Enum.Operation(0)
         );
-<<<<<<< HEAD
-        // Execute on behalf function from a not authorized caller
-        // vm.expectRevert(
-        //     abi.encodeWithSelector(
-        //         Errors.InvalidSafe.selector, fakeTargetSafe
-        //     )
-        // ); // InvalidSafe: Invalid Safe
+        // InvalidSafe: Invalid Safe
         palmeraModule.execTransactionOnBehalf(
-=======
-
-        // InvalidGnosisSafe: Invalid Gnosis Safe
-        keyperModule.execTransactionOnBehalf(
->>>>>>> b77f030c
             orgHash,
             rootAddr,
             fakeTargetSafe,
