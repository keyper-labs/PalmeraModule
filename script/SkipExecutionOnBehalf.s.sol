--- conflicted
+++ resolved
@@ -467,11 +467,7 @@
             Enum.Operation(0)
         );
 
-<<<<<<< HEAD
         // GS020: Invalid signatures provided
-=======
-        // vm.expectRevert("GS020"); // GS020: Signatures data too short
->>>>>>> 49ed6d44
         keyperModule.execTransactionOnBehalf(
             orgHash,
             rootAddr,
@@ -527,11 +523,7 @@
             Enum.Operation(0)
         );
 
-<<<<<<< HEAD
         // GS026: Invalid signatures provided
-=======
-        // vm.expectRevert("GS026"); // GS026: Invalid owner provided
->>>>>>> 49ed6d44
         keyperModule.execTransactionOnBehalf(
             orgHash,
             rootAddr,
@@ -633,11 +625,7 @@
             Enum.Operation(0)
         );
 
-<<<<<<< HEAD
         // GS013: Invalid signatures provided
-=======
-        // vm.expectRevert("GS013"); // GS026/GS013: Invalid owner provided
->>>>>>> 49ed6d44
         execTransactionOnBehalfTx(
             orgHash,
             rootAddr,
