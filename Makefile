--- conflicted
+++ resolved
@@ -15,22 +15,14 @@
 
 # Builds
 build:; forge build
-<<<<<<< HEAD
-=======
 
 build-size-report :; forge build --sizes
->>>>>>> 1063efc2
 
 # chmod scripts
 scripts :; chmod +x ./scripts/*
 
 # Tests
-<<<<<<< HEAD
-# enable if you need the `ffi` cheat code on HEVM
-test :; forge test
-=======
 test :; forge test -vvv
->>>>>>> 1063efc2
 
 coverage :; forge coverage -vvv
 
