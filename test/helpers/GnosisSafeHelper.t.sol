// SPDX-License-Identifier: LGPL-3.0-only
pragma solidity ^0.8.15;

import "forge-std/Test.sol";
import "../../src/SigningUtils.sol";
import "./SignDigestHelper.t.sol";
import "./SignersHelper.t.sol";
import "../../script/DeploySafeFactory.t.sol";
import {GnosisSafe} from "@safe-contracts/GnosisSafe.sol";

// Helper contract handling deployment Gnosis Safe contracts
contract GnosisSafeHelper is
    Test,
    SigningUtils,
    SignDigestHelper,
    SignersHelper
{
    GnosisSafe public gnosisSafe;
    DeploySafeFactory public safeFactory;

    address public keyperRolesAddr;
    address private keyperModuleAddr;
    address public keyperGuardAddr;
    address public gnosisMasterCopy;

    uint256 public salt;

    // Create new gnosis safe test environment
    // Deploy main safe contracts (GnosisSafeProxyFactory, GnosisSafe mastercopy)
    // Init signers
    // Deploy a new safe proxy
    function setupSafeEnv() public returns (address) {
        safeFactory = new DeploySafeFactory();
        safeFactory.run();
        gnosisMasterCopy = address(safeFactory.gnosisSafeContract());
        bytes memory emptyData;
        address gnosisSafeProxy = safeFactory.newSafeProxy(emptyData);
        gnosisSafe = GnosisSafe(payable(gnosisSafeProxy));
        initOnwers(30);

        // Setup gnosis safe with 3 owners, 1 threshold
        address[] memory owners = new address[](3);
        owners[0] = vm.addr(privateKeyOwners[0]);
        owners[1] = vm.addr(privateKeyOwners[1]);
        owners[2] = vm.addr(privateKeyOwners[2]);
        // Update privateKeyOwners used
        updateCount(3);

        gnosisSafe.setup(
            owners,
            uint256(1),
            address(0x0),
            emptyData,
            address(0x0),
            address(0x0),
            uint256(0),
            payable(address(0x0))
        );

        return address(gnosisSafe);
    }

    // Create new gnosis safe test environment
    // Deploy main safe contracts (GnosisSafeProxyFactory, GnosisSafe mastercopy)
    // Init signers
    // Permit create a specific numbers of owners
    // Deploy a new safe proxy
    function setupSeveralSafeEnv(uint256 initOwners) public returns (address) {
        safeFactory = new DeploySafeFactory();
        safeFactory.run();
        gnosisMasterCopy = address(safeFactory.gnosisSafeContract());
        salt++;
        bytes memory emptyData = abi.encodePacked(salt);
        address gnosisSafeProxy = safeFactory.newSafeProxy(emptyData);
        gnosisSafe = GnosisSafe(payable(gnosisSafeProxy));
        initOnwers(initOwners);

        // Setup gnosis safe with 3 owners, 1 threshold
        address[] memory owners = new address[](3);
        owners[0] = vm.addr(privateKeyOwners[0]);
        owners[1] = vm.addr(privateKeyOwners[1]);
        owners[2] = vm.addr(privateKeyOwners[2]);
        // Update privateKeyOwners used
        updateCount(3);

        gnosisSafe.setup(
            owners,
            uint256(1),
            address(0x0),
            emptyData,
            address(0x0),
            address(0x0),
            uint256(0),
            payable(address(0x0))
        );

        return address(gnosisSafe);
    }

    function setKeyperRoles(address keyperRoles) public {
        keyperRolesAddr = keyperRoles;
    }

    function setKeyperModule(address keyperModule) public {
        keyperModuleAddr = keyperModule;
    }

    function setKeyperGuard(address keyperGuard) public {
        keyperGuardAddr = keyperGuard;
    }

    // Create GnosisSafe with Keyper and send module enabled tx
    function newKeyperSafe(uint256 numberOwners, uint256 threshold)
        public
        returns (address)
    {
        require(
            privateKeyOwners.length >= numberOwners,
            "not enough initialized owners"
        );
        require(
            countUsed + numberOwners <= privateKeyOwners.length,
            "No private keys available"
        );
        require(keyperModuleAddr != address(0), "Keyper module not set");
        address[] memory owners = new address[](numberOwners);
        for (uint256 i = 0; i < numberOwners; i++) {
            owners[i] = vm.addr(privateKeyOwners[i + countUsed]);
            countUsed++;
        }
        bytes memory emptyData;
        bytes memory initializer = abi.encodeWithSignature(
            "setup(address[],uint256,address,bytes,address,address,uint256,address)",
            owners,
            threshold,
            address(0x0),
            emptyData,
            address(0x0),
            address(0x0),
            uint256(0),
            payable(address(0x0))
        );

        address gnosisSafeProxy = safeFactory.newSafeProxy(initializer);
        gnosisSafe = GnosisSafe(payable(address(gnosisSafeProxy)));

        // Enable module
        bool result = enableModuleTx(address(gnosisSafe));
        require(result == true, "failed enable module");

        // Enable Guard
        result = enableGuardTx(address(gnosisSafe));
        require(result == true, "failed enable guard");
        return address(gnosisSafe);
    }

    function testNewKeyperSafe() public {
        setupSafeEnv();
        setKeyperModule(address(0x678));
        newKeyperSafe(4, 2);
        address[] memory owners = gnosisSafe.getOwners();
        assertEq(owners.length, 4);
        assertEq(gnosisSafe.getThreshold(), 2);
    }

    function updateSafeInterface(address safe) public {
        gnosisSafe = GnosisSafe(payable(address(safe)));
    }

    function createSafeTxHash(Transaction memory safeTx, uint256 nonce)
        public
        view
        returns (bytes32)
    {
        bytes32 txHashed = gnosisSafe.getTransactionHash(
            safeTx.to,
            safeTx.value,
            safeTx.data,
            safeTx.operation,
            safeTx.safeTxGas,
            safeTx.baseGas,
            safeTx.gasPrice,
            safeTx.gasToken,
            safeTx.refundReceiver,
            nonce
        );

        return txHashed;
    }

    function createDefaultTx(address to, bytes memory data)
        public
        pure
        returns (Transaction memory)
    {
        bytes memory emptyData;
        Transaction memory defaultTx = Transaction(
            to,
            0 gwei,
            data,
            Enum.Operation(0),
            0,
            0,
            0,
            address(0),
            address(0),
            emptyData
        );
        return defaultTx;
    }

    function enableModuleTx(address safe) public returns (bool) {
        // Create enableModule calldata
        bytes memory data =
            abi.encodeWithSignature("enableModule(address)", keyperModuleAddr);

        // Create enable module safe tx
        Transaction memory mockTx = createDefaultTx(safe, data);
        bytes memory signatures = encodeSignaturesModuleSafeTx(mockTx);
        bool result = executeSafeTx(mockTx, signatures);
        return result;
    }

    function enableGuardTx(address safe) public returns (bool) {
        // Create enableModule calldata
        bytes memory data =
            abi.encodeWithSignature("setGuard(address)", keyperGuardAddr);

        // Create enable module safe tx
        Transaction memory mockTx = createDefaultTx(safe, data);
        bytes memory signatures = encodeSignaturesModuleSafeTx(mockTx);
        bool result = executeSafeTx(mockTx, signatures);
        return result;
    }

    function disableModuleTx(address prevModule, address safe)
        public
        returns (bool)
    {
        // Create enableModule calldata
        bytes memory data = abi.encodeWithSignature(
            "disableModule(address,address)", prevModule, keyperModuleAddr
        );

        // Create enable module safe tx
        Transaction memory mockTx = createDefaultTx(safe, data);
        bytes memory signatures = encodeSignaturesModuleSafeTx(mockTx);
        bool result = executeSafeTx(mockTx, signatures);
        return result;
    }

    function disableGuardTx(address safe) public returns (bool) {
        // Create enableModule calldata
        bytes memory data =
            abi.encodeWithSignature("setGuard(address)", address(0));

        // Create enable module safe tx
        Transaction memory mockTx = createDefaultTx(safe, data);
        bytes memory signatures = encodeSignaturesModuleSafeTx(mockTx);
        bool result = executeSafeTx(mockTx, signatures);
        return result;
    }

    function executeSafeTx(Transaction memory mockTx, bytes memory signatures)
        internal
        returns (bool)
    {
        bool result = gnosisSafe.execTransaction(
            mockTx.to,
            mockTx.value,
            mockTx.data,
            mockTx.operation,
            mockTx.safeTxGas,
            mockTx.baseGas,
            mockTx.gasPrice,
            mockTx.gasToken,
            payable(address(0)),
            signatures
        );

        return result;
    }

    function registerOrgTx(string memory orgName) public returns (bool) {
        // Create enableModule calldata
        bytes memory data =
            abi.encodeWithSignature("registerOrg(string)", orgName);

        // Create module safe tx
        Transaction memory mockTx = createDefaultTx(keyperModuleAddr, data);
        // Sign tx
        bytes memory signatures = encodeSignaturesModuleSafeTx(mockTx);

        bool result = executeSafeTx(mockTx, signatures);
        return result;
    }

    function createAddSquadTx(uint256 superSafe, string memory name)
        public
        returns (bool)
    {
        bytes memory data =
            abi.encodeWithSignature("addSquad(uint256,string)", superSafe, name);
        // Create module safe tx
        Transaction memory mockTx = createDefaultTx(keyperModuleAddr, data);
        // Sign tx
        bytes memory signatures = encodeSignaturesModuleSafeTx(mockTx);
        bool result = executeSafeTx(mockTx, signatures);
        return result;
    }

    function createRootSafeTx(address newRootSafe, string memory name)
        public
        returns (bool)
    {
        bytes memory data = abi.encodeWithSignature(
            "createRootSafeSquad(address,string)", newRootSafe, name
        );
        // Create module safe tx
        Transaction memory mockTx = createDefaultTx(keyperModuleAddr, data);
        // Sign tx
        bytes memory signatures = encodeSignaturesModuleSafeTx(mockTx);
        bool result = executeSafeTx(mockTx, signatures);
        return result;
    }

    function createRemoveSquadTx(uint256 squad) public returns (bool) {
        bytes memory data =
            abi.encodeWithSignature("removeSquad(uint256)", squad);
        // Create module safe tx
        Transaction memory mockTx = createDefaultTx(keyperModuleAddr, data);
        // Sign tx
        bytes memory signatures = encodeSignaturesModuleSafeTx(mockTx);
        bool result = executeSafeTx(mockTx, signatures);
        return result;
    }

<<<<<<< HEAD
    function createRemoveWholeTreeTx() public returns (bool) {
        bytes memory data = abi.encodeWithSignature("removeWholeTree()");
        // Create module safe tx
        Transaction memory mockTx = createDefaultTx(keyperModuleAddr, data);
        // Sign tx
        bytes memory signatures = encodeSignaturesModuleSafeTx(mockTx);
        bool result = executeSafeTx(mockTx, signatures);
        return result;
    }

    function createPromoteToRootTx(uint256 group) public returns (bool) {
        bytes memory data =
            abi.encodeWithSignature("promoteRoot(uint256)", group);
        // Create module safe tx
        Transaction memory mockTx = createDefaultTx(keyperModuleAddr, data);
        // Sign tx
        bytes memory signatures = encodeSignaturesModuleSafeTx(mockTx);
        bool result = executeSafeTx(mockTx, signatures);
        return result;
    }

    function createDisconnectSafeTx(uint256 group) public returns (bool) {
        bytes memory data =
            abi.encodeWithSignature("disconnectSafe(uint256)", group);
=======
    function createDisconnectedSafeTx(uint256 squad) public returns (bool) {
        bytes memory data =
            abi.encodeWithSignature("disconnectedSafe(uint256)", squad);
>>>>>>> eb652586
        // Create module safe tx
        Transaction memory mockTx = createDefaultTx(keyperModuleAddr, data);
        // Sign tx
        bytes memory signatures = encodeSignaturesModuleSafeTx(mockTx);
        bool result = executeSafeTx(mockTx, signatures);
        return result;
    }

    function execTransactionOnBehalfTx(
        bytes32 org,
        address targetSafe,
        address to,
        uint256 value,
        bytes calldata data,
        Enum.Operation operation,
        bytes memory signaturesExec
    ) public returns (bool) {
        bytes memory internalData = abi.encodeWithSignature(
            "execTransactionOnBehalf(bytes32,address,address,uint256,bytes,uint8,bytes)",
            org,
            targetSafe,
            to,
            value,
            data,
            operation,
            signaturesExec
        );
        // Create module safe tx
        Transaction memory mockTx =
            createDefaultTx(keyperModuleAddr, internalData);
        // Sign tx
        bytes memory signatures = encodeSignaturesModuleSafeTx(mockTx);
        bool result = executeSafeTx(mockTx, signatures);
        return result;
    }

    function removeOwnerTx(
        address prevOwner,
        address ownerRemoved,
        uint256 threshold,
        address targetSafe,
        bytes32 org
    ) public returns (bool) {
        bytes memory data = abi.encodeWithSignature(
            "removeOwner(address,address,uint256,address,bytes32)",
            prevOwner,
            ownerRemoved,
            threshold,
            targetSafe,
            org
        );
        // Create module safe tx
        Transaction memory mockTx = createDefaultTx(keyperModuleAddr, data);
        // Sign tx
        bytes memory signatures = encodeSignaturesModuleSafeTx(mockTx);
        bool result = executeSafeTx(mockTx, signatures);
        return result;
    }

    function addOwnerWithThresholdTx(
        address ownerAdded,
        uint256 threshold,
        address targetSafe,
        bytes32 org
    ) public returns (bool) {
        bytes memory data = abi.encodeWithSignature(
            "addOwnerWithThreshold(address,uint256,address,bytes32)",
            ownerAdded,
            threshold,
            targetSafe,
            org
        );
        // Create module safe tx
        Transaction memory mockTx = createDefaultTx(keyperModuleAddr, data);
        // Sign tx
        bytes memory signatures = encodeSignaturesModuleSafeTx(mockTx);
        bool result = executeSafeTx(mockTx, signatures);
        return result;
    }

    function encodeSignaturesModuleSafeTx(Transaction memory mockTx)
        public
        returns (bytes memory)
    {
        // Create encoded tx to be signed
        uint256 nonce = gnosisSafe.nonce();
        bytes32 enableModuleSafeTx = createSafeTxHash(mockTx, nonce);

        address[] memory owners = gnosisSafe.getOwners();
        // Order owners
        address[] memory sortedOwners = sortAddresses(owners);
        uint256 threshold = gnosisSafe.getThreshold();

        // Get pk for the signing threshold
        uint256[] memory privateKeySafeOwners = new uint256[](threshold);
        for (uint256 i = 0; i < threshold; i++) {
            privateKeySafeOwners[i] = ownersPK[sortedOwners[i]];
        }

        bytes memory signatures =
            signDigestTx(privateKeySafeOwners, enableModuleSafeTx);

        return signatures;
    }
}<|MERGE_RESOLUTION|>--- conflicted
+++ resolved
@@ -335,7 +335,6 @@
         return result;
     }
 
-<<<<<<< HEAD
     function createRemoveWholeTreeTx() public returns (bool) {
         bytes memory data = abi.encodeWithSignature("removeWholeTree()");
         // Create module safe tx
@@ -346,25 +345,20 @@
         return result;
     }
 
-    function createPromoteToRootTx(uint256 group) public returns (bool) {
-        bytes memory data =
-            abi.encodeWithSignature("promoteRoot(uint256)", group);
-        // Create module safe tx
-        Transaction memory mockTx = createDefaultTx(keyperModuleAddr, data);
-        // Sign tx
-        bytes memory signatures = encodeSignaturesModuleSafeTx(mockTx);
-        bool result = executeSafeTx(mockTx, signatures);
-        return result;
-    }
-
-    function createDisconnectSafeTx(uint256 group) public returns (bool) {
-        bytes memory data =
-            abi.encodeWithSignature("disconnectSafe(uint256)", group);
-=======
-    function createDisconnectedSafeTx(uint256 squad) public returns (bool) {
-        bytes memory data =
-            abi.encodeWithSignature("disconnectedSafe(uint256)", squad);
->>>>>>> eb652586
+    function createPromoteToRootTx(uint256 squad) public returns (bool) {
+        bytes memory data =
+            abi.encodeWithSignature("promoteRoot(uint256)", squad);
+        // Create module safe tx
+        Transaction memory mockTx = createDefaultTx(keyperModuleAddr, data);
+        // Sign tx
+        bytes memory signatures = encodeSignaturesModuleSafeTx(mockTx);
+        bool result = executeSafeTx(mockTx, signatures);
+        return result;
+    }
+
+    function createDisconnectSafeTx(uint256 squad) public returns (bool) {
+        bytes memory data =
+            abi.encodeWithSignature("disconnectSafe(uint256)", squad);
         // Create module safe tx
         Transaction memory mockTx = createDefaultTx(keyperModuleAddr, data);
         // Sign tx
