--- conflicted
+++ resolved
@@ -32,21 +32,12 @@
         // Setup Gnosis Helper
         gnosisHelper = new GnosisSafeHelper();
         // Setup of all Safe for Testing
-<<<<<<< HEAD
         org1 = gnosisHelper.setupSafeEnv();
         org2 = gnosisHelper.setupSafeEnv();
         groupA = gnosisHelper.setupSafeEnv();
         groupB = gnosisHelper.setupSafeEnv();
         groupC = gnosisHelper.setupSafeEnv();
         groupD = gnosisHelper.setupSafeEnv();
-=======
-        org1 = gnosisHelper.setupSafeEnv(0);
-        org2 = gnosisHelper.setupSafeEnv(1);
-        groupA = gnosisHelper.setupSafeEnv(2);
-        groupB = gnosisHelper.setupSafeEnv(3);
-        groupC = gnosisHelper.setupSafeEnv(4);
-        groupD = gnosisHelper.setupSafeEnv(5);
->>>>>>> 28c11845
         vm.label(org1, "Org 1");
         vm.label(groupA, "GroupA");
         vm.label(groupB, "GroupB");
@@ -76,14 +67,6 @@
             abi.encodePacked(vm.getCode("KeyperRoles.sol:KeyperRoles"), args);
 
         factory.deploy(salt, bytecode);
-    }
-
-    function testValidGnosisSafeAddressesOnConstructor() public {
-        address fakeMasterCopyAddress = keyperModule.masterCopy();
-        address fakeProxyFactoryAddress = keyperModule.proxyFactory();
-
-        assertEq(keyperModule.isContract(fakeMasterCopyAddress), false);
-        assertEq(keyperModule.isContract(fakeProxyFactoryAddress), false);
     }
 
     function testCreateRootOrg() public {
