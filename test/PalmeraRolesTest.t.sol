// SPDX-License-Identifier: LGPL-3.0-only
pragma solidity 0.8.23;

import "./helpers/DeployHelper.t.sol";

/// @title PalmeraRolesTest
/// @custom:security-contact general@palmeradao.xyz
contract PalmeraRolesTest is DeployHelper {
    function setUp() public {
        DeployHelper.deployAllContracts(90);
    }

    /// @notice Auxiliary function to deploy PalmeraRoles contract
    function testCan_PalmeraModule_Setup_RoleContract() public {
        // Check PalmeraModule has role capabilites
        assertEq(
            palmeraRolesContract.doesRoleHaveCapability(
                uint8(DataTypes.Role.SAFE_LEAD),
                palmeraModuleAddr,
                Constants.ADD_OWNER
            ),
            true
        );
        assertEq(
            palmeraRolesContract.doesRoleHaveCapability(
                uint8(DataTypes.Role.SAFE_LEAD),
                palmeraModuleAddr,
                Constants.REMOVE_OWNER
            ),
            true
        );
        // Check roleAuthority owner is set to palmera module
        assertEq(palmeraRolesContract.owner(), palmeraModuleAddr);
    }

    // Caller Info: Role-> ROOT_SAFE, Type -> SAFE, Hierarchy -> Root, Name -> rootA
    function testCan_ROOT_SAFE_SetRole_ROOT_SAFE_When_RegisterOrg() public {
        address org1 = safeAddr;
        vm.startPrank(org1);

        palmeraModule.registerOrg(orgName);
        // Check Role
        assertEq(
            palmeraRolesContract.doesRoleHaveCapability(
                uint8(DataTypes.Role.ROOT_SAFE),
                address(palmeraModule),
                Constants.ROLE_ASSIGMENT
            ),
            true
        );
    }

    // Caller Info: Role-> ROOT_SAFE, Type -> SAFE, Hierarchy -> Root, Name -> rootA
    // Target Info: Type-> EOA, Name -> EAO, Hierarchy related to caller -> N/A
    function testCan_ROOT_SAFE_SetRole_SAFE_LEAD_to_EAO() public {
        (uint256 rootId, uint256 safeA1Id) =
            palmeraSafeBuilder.setupRootOrgAndOneSafe(orgName, safeA1Name);

        address rootAddr = palmeraModule.getSafeAddress(rootId);
        address userEOALead = address(0x123);

        vm.startPrank(rootAddr);
        palmeraModule.setRole(
            DataTypes.Role.SAFE_LEAD, userEOALead, safeA1Id, true
        );

        assertEq(
            palmeraRolesContract.doesUserHaveRole(
                userEOALead, uint8(DataTypes.Role.SAFE_LEAD)
            ),
            true
        );

        assertEq(palmeraModule.isSafeLead(safeA1Id, userEOALead), true);
    }

    // Caller Info: Role-> ROOT_SAFE, Type -> SAFE, Hierarchy -> Root, Name -> rootA
    // Target Info: Type-> SAFE, Name -> SafeA, Hierarchy related to caller -> N/A
    function testCan_ROOT_SAFE_SetRole_SAFE_LEAD_to_SAFE() public {
        (uint256 rootId, uint256 safeA1Id) =
            palmeraSafeBuilder.setupRootOrgAndOneSafe(orgName, safeA1Name);

        address safeLead = safeHelper.newPalmeraSafe(4, 2);

        address rootAddr = palmeraModule.getSafeAddress(rootId);
        vm.startPrank(rootAddr);

        palmeraModule.setRole(
            DataTypes.Role.SAFE_LEAD, safeLead, safeA1Id, true
        );

        assertEq(
            palmeraRolesContract.doesUserHaveRole(
                safeLead, uint8(DataTypes.Role.SAFE_LEAD)
            ),
            true
        );

        assertEq(palmeraModule.isSafeLead(safeA1Id, safeLead), true);
    }

    // Caller Info: Role-> ROOT_SAFE, Type -> SAFE, Hierarchy -> Root, Name -> rootA
    // Target Info: Type-> EOA, Name -> SafeA, Hierarchy related to caller -> N/A
    function testCannot_ROOT_SAFE_SetRole_ROOT_SAFE_to_EAO() public {
        (uint256 rootId, uint256 safeA1Id) =
            palmeraSafeBuilder.setupRootOrgAndOneSafe(orgName, safeA1Name);

        address rootAddr = palmeraModule.getSafeAddress(rootId);

        address user = address(0xABCDE);

        vm.startPrank(rootAddr);
        vm.expectRevert(
            abi.encodeWithSelector(Errors.SetRoleForbidden.selector, 4)
        );
        palmeraModule.setRole(DataTypes.Role.ROOT_SAFE, user, safeA1Id, true);
    }

    // Caller Info: Role-> SUPER_SAFE, Type -> SAFE, Hierarchy -> Safe, Name -> safeA
    // Target Info: Type-> EOA, Name -> user, Hierarchy related to caller -> N/A
    function testCannot_SUPER_SAFE_SetRole_SAFE_LEAD_to_EAO() public {
        (, uint256 safeA1Id) =
            palmeraSafeBuilder.setupRootOrgAndOneSafe(orgName, safeA1Name);

        address safeA1Addr = palmeraModule.getSafeAddress(safeA1Id);

        address user = address(0xABCDE);

        vm.startPrank(safeA1Addr);
        vm.expectRevert(
            abi.encodeWithSelector(Errors.InvalidRootSafe.selector, safeA1Addr)
        );
        palmeraModule.setRole(DataTypes.Role.SAFE_LEAD, user, safeA1Id, true);
    }

    // Caller Info: Role-> ROOT_SAFE, Type -> SAFE, Hierarchy -> Safe, Name -> root
    // Target Info: Type-> SAFE, Name -> safeA, Hierarchy related to caller -> N/A
    function testCannot_ROOT_SAFE_SetRole_SUPER_SAFE_to_SAFE() public {
        (uint256 rootId, uint256 safeA1Id, uint256 subSafeAId,,) =
        palmeraSafeBuilder.setupOrgThreeTiersTree(
            orgName, safeA1Name, subSafeA1Name
        );

        address rootAddr = palmeraModule.getSafeAddress(rootId);
        address safeAddr = palmeraModule.getSafeAddress(safeA1Id);

        vm.startPrank(rootAddr);
        vm.expectRevert(
            abi.encodeWithSelector(Errors.SetRoleForbidden.selector, 3)
        );
        palmeraModule.setRole(
            DataTypes.Role.SUPER_SAFE, safeAddr, subSafeAId, true
        );
    }

    // Caller Info: Role-> ROOT_SAFE, Type -> SAFE, Hierarchy -> Root, Name -> rootA
    // Target Info: Type-> EOA, Name -> SafeA, Hierarchy related to caller -> N/A
    function testCannot_ROOT_SAFE_SetRole_SUPER_SAFE_to_EAO() public {
        (uint256 rootId, uint256 safeA1Id) =
            palmeraSafeBuilder.setupRootOrgAndOneSafe(orgName, safeA1Name);

        address rootAddr = palmeraModule.getSafeAddress(rootId);
        address user = address(0xABCDE);

        vm.startPrank(rootAddr);
        vm.expectRevert(
            abi.encodeWithSelector(Errors.SetRoleForbidden.selector, 3)
        );
        palmeraModule.setRole(DataTypes.Role.SUPER_SAFE, user, safeA1Id, true);
    }

    // Caller Info: Role-> ROOT_SAFE, Type -> SAFE, Hierarchy -> Root, Name -> rootA
    // Target Info: Type-> EOA, Name -> SafeA, Hierarchy related to caller -> N/A
    function testCannot_ROOT_SAFE_SetRole_ROOT_SAFE_to_EOA_DifferentTree_Safe()
        public
    {
        (uint256 rootIdA,,, uint256 safeBId) = palmeraSafeBuilder
            .setupTwoRootOrgWithOneSafeEach(
            orgName, safeA1Name, root2Name, safeBName
        );

        address rootAddr = palmeraModule.getSafeAddress(rootIdA);
        address user = address(0xABCDE);
        vm.startPrank(rootAddr);
        vm.expectRevert(
            abi.encodeWithSelector(
                Errors.NotAuthorizedSetRoleAnotherTree.selector
            )
        );
        palmeraModule.setRole(DataTypes.Role.SAFE_LEAD, user, safeBId, true);
    }

    /// ************** Additional Test for SetRoles  / disableSafeLeadRoles ************** ///

    /// @notice Vefigy setting multiples Lead roles, in any case when the safe is disconnect not preserve any Safe Lead Role
    function testNotPreserveAnyRoleAfterDisconnectSafeOnlyInTheSameOrg()
        public
    {
        (uint256 rootIdA, uint256 safeAId) =
            palmeraSafeBuilder.setupRootOrgAndOneSafe(orgName, safeA1Name);

        (uint256 rootIdB, uint256 safeBId) =
            palmeraSafeBuilder.setupRootOrgAndOneSafe(org2Name, safeBName);
        // get Address of the safes of both Orgs
        address rootAddr = palmeraModule.getSafeAddress(rootIdA);
        address rootBAddr = palmeraModule.getSafeAddress(rootIdB);
        address safeAIdAddr = palmeraModule.getSafeAddress(safeAId);
        address safeBIdAddr = palmeraModule.getSafeAddress(safeBId);

        // Set at least Two Safe Lead Role to safeBIdAddr over rootIdA
        vm.startPrank(rootAddr);
        palmeraModule.setRole(
            DataTypes.Role.SAFE_LEAD, safeBIdAddr, rootIdA, true
        );
        palmeraModule.setRole(
            DataTypes.Role.SAFE_LEAD_MODIFY_OWNERS_ONLY,
            safeBIdAddr,
            rootIdA,
            true
        );
        palmeraModule.setRole(
            DataTypes.Role.SAFE_LEAD_EXEC_ON_BEHALF_ONLY,
            safeBIdAddr,
            rootIdA,
            true
        );
        vm.stopPrank();
        // Verify the Roles Setting for safeBIdAddr
        assertEq(
            palmeraRolesContract.doesUserHaveRole(
                safeBIdAddr, uint8(DataTypes.Role.SAFE_LEAD)
            ),
            true
        );
        assertEq(
            palmeraRolesContract.doesUserHaveRole(
                safeBIdAddr, uint8(DataTypes.Role.SAFE_LEAD_MODIFY_OWNERS_ONLY)
            ),
            true
        );
        assertEq(
            palmeraRolesContract.doesUserHaveRole(
                safeBIdAddr, uint8(DataTypes.Role.SAFE_LEAD_EXEC_ON_BEHALF_ONLY)
            ),
            true
        );
        assertTrue(palmeraModule.isSafeLead(rootIdA, safeBIdAddr));
        // Set at least Two Safe Lead Role to safeAIdAddr over rootIdB
        vm.startPrank(rootBAddr);
        palmeraModule.setRole(
            DataTypes.Role.SAFE_LEAD, safeAIdAddr, rootIdB, true
        );
        palmeraModule.setRole(
            DataTypes.Role.SAFE_LEAD_MODIFY_OWNERS_ONLY,
            safeAIdAddr,
            rootIdB,
            true
        );
        palmeraModule.setRole(
            DataTypes.Role.SAFE_LEAD_EXEC_ON_BEHALF_ONLY,
            safeAIdAddr,
            rootIdB,
            true
        );
        vm.stopPrank();
        // Verify the Roles Setting for safeAIdAddr
        assertEq(
            palmeraRolesContract.doesUserHaveRole(
                safeAIdAddr, uint8(DataTypes.Role.SAFE_LEAD)
            ),
            true
        );
        assertEq(
            palmeraRolesContract.doesUserHaveRole(
                safeAIdAddr, uint8(DataTypes.Role.SAFE_LEAD_MODIFY_OWNERS_ONLY)
            ),
            true
        );
        assertEq(
            palmeraRolesContract.doesUserHaveRole(
                safeAIdAddr, uint8(DataTypes.Role.SAFE_LEAD_EXEC_ON_BEHALF_ONLY)
            ),
            true
        );
        assertTrue(palmeraModule.isSafeLead(rootIdB, safeAIdAddr));

        // Disconnect SafeAIdAddr from RootIdA
        vm.startPrank(rootAddr);
        palmeraModule.disconnectSafe(safeAId);
        vm.stopPrank();
        // Verify the Roles Setting for safeAIdAddr
        assertEq(
            palmeraRolesContract.doesUserHaveRole(
                safeAIdAddr, uint8(DataTypes.Role.SAFE_LEAD)
            ),
            false
        );
        assertEq(
            palmeraRolesContract.doesUserHaveRole(
                safeAIdAddr, uint8(DataTypes.Role.SAFE_LEAD_MODIFY_OWNERS_ONLY)
            ),
            false
        );
        assertEq(
            palmeraRolesContract.doesUserHaveRole(
                safeAIdAddr, uint8(DataTypes.Role.SAFE_LEAD_EXEC_ON_BEHALF_ONLY)
            ),
            false
        );
        // Still have the roles in another Org
        assertTrue(palmeraModule.isSafeLead(rootIdB, safeAIdAddr));
        // Disconnect SafeBIdAddr from RootIdB
        vm.startPrank(rootBAddr);
        palmeraModule.disconnectSafe(safeBId);
        vm.stopPrank();
        // Verify the Roles Setting for safeBIdAddr
        assertEq(
            palmeraRolesContract.doesUserHaveRole(
                safeBIdAddr, uint8(DataTypes.Role.SAFE_LEAD)
            ),
            false
        );
        assertEq(
            palmeraRolesContract.doesUserHaveRole(
                safeBIdAddr, uint8(DataTypes.Role.SAFE_LEAD_MODIFY_OWNERS_ONLY)
            ),
            false
        );
        assertEq(
            palmeraRolesContract.doesUserHaveRole(
                safeBIdAddr, uint8(DataTypes.Role.SAFE_LEAD_EXEC_ON_BEHALF_ONLY)
            ),
            false
        );
        // Still have the roles in another Org
        assertTrue(palmeraModule.isSafeLead(rootIdA, safeBIdAddr));

        // Set at least Two Safe Lead Role to rootAddr over rootIdB
        vm.startPrank(rootBAddr);
        palmeraModule.setRole(DataTypes.Role.SAFE_LEAD, rootAddr, rootIdB, true);
        palmeraModule.setRole(
            DataTypes.Role.SAFE_LEAD_MODIFY_OWNERS_ONLY, rootAddr, rootIdB, true
        );
        palmeraModule.setRole(
            DataTypes.Role.SAFE_LEAD_EXEC_ON_BEHALF_ONLY,
            rootAddr,
            rootIdB,
            true
        );
        vm.stopPrank();
        // Verify the Roles Setting for safeAIdAddr
        assertEq(
            palmeraRolesContract.doesUserHaveRole(
                rootAddr, uint8(DataTypes.Role.SAFE_LEAD)
            ),
            true
        );
        assertEq(
            palmeraRolesContract.doesUserHaveRole(
                rootAddr, uint8(DataTypes.Role.SAFE_LEAD_MODIFY_OWNERS_ONLY)
            ),
            true
        );
        assertEq(
            palmeraRolesContract.doesUserHaveRole(
                rootAddr, uint8(DataTypes.Role.SAFE_LEAD_EXEC_ON_BEHALF_ONLY)
            ),
            true
        );
        assertTrue(palmeraModule.isSafeLead(rootIdB, rootAddr));

        // disconnect RootA
        vm.startPrank(rootAddr);
        palmeraModule.disconnectSafe(rootIdA);
        vm.stopPrank();

        // verify the roles setting for rootA
        assertEq(
            palmeraRolesContract.doesUserHaveRole(
                rootAddr, uint8(DataTypes.Role.SUPER_SAFE)
            ),
            false
        );
        assertEq(
            palmeraRolesContract.doesUserHaveRole(
                rootAddr, uint8(DataTypes.Role.SAFE_LEAD)
            ),
            false
        );
        assertEq(
            palmeraRolesContract.doesUserHaveRole(
                rootAddr, uint8(DataTypes.Role.SAFE_LEAD_MODIFY_OWNERS_ONLY)
            ),
            false
        );
        assertEq(
            palmeraRolesContract.doesUserHaveRole(
                rootAddr, uint8(DataTypes.Role.SAFE_LEAD_EXEC_ON_BEHALF_ONLY)
            ),
            false
        );
<<<<<<< HEAD
        assertEq(
            palmeraRolesContract.doesUserHaveRole(
                rootAddr, uint8(DataTypes.Role.ROOT_SAFE)
            ),
            false
        );
        // Eliminate Roles of RootA only in the Same Org
        assertTrue(palmeraModule.isSafeLead(rootIdB, rootAddr));
=======
>>>>>>> 30845bca
    }
}<|MERGE_RESOLUTION|>--- conflicted
+++ resolved
@@ -399,16 +399,5 @@
             ),
             false
         );
-<<<<<<< HEAD
-        assertEq(
-            palmeraRolesContract.doesUserHaveRole(
-                rootAddr, uint8(DataTypes.Role.ROOT_SAFE)
-            ),
-            false
-        );
-        // Eliminate Roles of RootA only in the Same Org
-        assertTrue(palmeraModule.isSafeLead(rootIdB, rootAddr));
-=======
->>>>>>> 30845bca
     }
 }