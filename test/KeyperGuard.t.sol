--- conflicted
+++ resolved
@@ -59,16 +59,6 @@
         assertEq(result, true);
         // Replay attack
         vm.startPrank(rootAddr);
-<<<<<<< HEAD
-        vm.expectRevert(Errors.NotAuthorizedRemoveGroupFromOtherTree.selector);
-        keyperModule.removeGroup(groupA1Id);
-        vm.stopPrank();
-    }
-
-    function testCannotReplayAttackdisconnectSafe() public {
-        (uint256 rootId, uint256 groupA1Id) =
-            keyperSafeBuilder.setupRootOrgAndOneGroup(orgName, groupA1Name);
-=======
         vm.expectRevert(Errors.SquadAlreadyRemoved.selector);
         keyperModule.removeSquad(squadA1Id);
         vm.stopPrank();
@@ -77,17 +67,12 @@
     function testCannotReplayAttackDisconnectedSafe() public {
         (uint256 rootId, uint256 squadA1Id) =
             keyperSafeBuilder.setupRootOrgAndOneSquad(orgName, squadA1Name);
->>>>>>> eb652586
 
         address rootAddr = keyperModule.getSquadSafeAddress(rootId);
 
         /// Remove Squad A1
         gnosisHelper.updateSafeInterface(rootAddr);
-<<<<<<< HEAD
-        bool result = gnosisHelper.createDisconnectSafeTx(groupA1Id);
-=======
-        bool result = gnosisHelper.createDisconnectedSafeTx(squadA1Id);
->>>>>>> eb652586
+        bool result = gnosisHelper.createDisconnectSafeTx(squadA1Id);
         assertEq(result, true);
         // Replay attack
         vm.startPrank(rootAddr);
@@ -96,11 +81,7 @@
                 Errors.SquadNotRegistered.selector, squadA1Id
             )
         );
-<<<<<<< HEAD
-        keyperModule.disconnectSafe(groupA1Id);
-=======
-        keyperModule.disconnectedSafe(squadA1Id);
->>>>>>> eb652586
+        keyperModule.disconnectSafe(squadA1Id);
         vm.stopPrank();
     }
 
@@ -115,11 +96,7 @@
 
         // Remove Squad A1
         gnosisHelper.updateSafeInterface(rootAddr);
-<<<<<<< HEAD
-        bool result = gnosisHelper.createDisconnectSafeTx(groupIdA1);
-=======
-        bool result = gnosisHelper.createDisconnectedSafeTx(squadIdA1);
->>>>>>> eb652586
+        bool result = gnosisHelper.createDisconnectSafeTx(squadIdA1);
         assertEq(result, true);
 
         // Verify Safe is disconnected
@@ -149,11 +126,7 @@
 
         // Disconnect Safe
         gnosisHelper.updateSafeInterface(rootAddr);
-<<<<<<< HEAD
-        bool result = gnosisHelper.createDisconnectSafeTx(subGroupA1Id);
-=======
-        bool result = gnosisHelper.createDisconnectedSafeTx(subSquadA1Id);
->>>>>>> eb652586
+        bool result = gnosisHelper.createDisconnectSafeTx(subSquadA1Id);
         assertEq(result, true);
 
         // Verify Safe is disconnected
@@ -259,11 +232,7 @@
                 Errors.InvalidGnosisRootSafe.selector, squadA1Addr
             )
         );
-<<<<<<< HEAD
-        keyperModule.disconnectSafe(subGroupA1Id);
-=======
-        keyperModule.disconnectedSafe(subSquadA1Id);
->>>>>>> eb652586
+        keyperModule.disconnectSafe(subSquadA1Id);
         vm.stopPrank();
 
         // Verify module still enabled
@@ -308,11 +277,7 @@
                 Errors.InvalidGnosisRootSafe.selector, squadB1Addr
             )
         );
-<<<<<<< HEAD
-        keyperModule.disconnectSafe(subGroupA1Id);
-=======
-        keyperModule.disconnectedSafe(subSquadA1Id);
->>>>>>> eb652586
+        keyperModule.disconnectSafe(subSquadA1Id);
         vm.stopPrank();
 
         // Verify module still enabled
@@ -352,13 +317,8 @@
 
         // Try to Disconnect Safe
         vm.startPrank(rootAddrB);
-<<<<<<< HEAD
-        vm.expectRevert(Errors.NotAuthorizedDisconnectChildrenGroup.selector);
-        keyperModule.disconnectSafe(subGroupA1Id);
-=======
-        vm.expectRevert(Errors.NotAuthorizedDisconnectedChildrenSquad.selector);
-        keyperModule.disconnectedSafe(subSquadA1Id);
->>>>>>> eb652586
+        vm.expectRevert(Errors.NotAuthorizedDisconnectChildrenSquad.selector);
+        keyperModule.disconnectSafe(subSquadA1Id);
         vm.stopPrank();
 
         // Verify module still enabled
@@ -385,11 +345,7 @@
 
         // Disconnect Safe before to remove squad
         gnosisHelper.updateSafeInterface(rootAddr);
-<<<<<<< HEAD
-        bool result = gnosisHelper.createDisconnectSafeTx(groupIdA1);
-=======
-        bool result = gnosisHelper.createDisconnectedSafeTx(squadIdA1);
->>>>>>> eb652586
+        bool result = gnosisHelper.createDisconnectSafeTx(squadIdA1);
         assertEq(result, true);
 
         // Verify module has been disabled
@@ -419,11 +375,7 @@
         // Try to Disconnect Safe before to remove squad
         // Disconnect Safe before to remove squad
         gnosisHelper.updateSafeInterface(rootAddr);
-<<<<<<< HEAD
-        bool result = gnosisHelper.createDisconnectSafeTx(subGroupIdA1);
-=======
-        bool result = gnosisHelper.createDisconnectedSafeTx(subSquadIdA1);
->>>>>>> eb652586
+        bool result = gnosisHelper.createDisconnectSafeTx(subSquadIdA1);
         assertEq(result, true);
 
         // Verify module has been disabled
@@ -474,11 +426,7 @@
                 Errors.InvalidGnosisSafe.selector, fakerCaller
             )
         );
-<<<<<<< HEAD
-        keyperModule.disconnectSafe(childGroupA1);
-=======
-        keyperModule.disconnectedSafe(childSquadA1);
->>>>>>> eb652586
+        keyperModule.disconnectSafe(childSquadA1);
         vm.stopPrank();
     }
 
@@ -515,11 +463,7 @@
                 Errors.SafeNotRegistered.selector, fakerCaller
             )
         );
-<<<<<<< HEAD
-        keyperModule.disconnectSafe(childGroupA1);
-=======
-        keyperModule.disconnectedSafe(childSquadA1);
->>>>>>> eb652586
+        keyperModule.disconnectSafe(childSquadA1);
         vm.stopPrank();
     }
 
@@ -681,35 +625,35 @@
     }
 
     function testDisconnectSafe_As_ROOTSAFE_TARGET_ROOT_SAFE() public {
-        (uint256 rootId, uint256 groupA1Id, uint256 childGroupA1) =
+        (uint256 rootId, uint256 squadA1Id, uint256 childSquadA1) =
         keyperSafeBuilder.setupOrgThreeTiersTree(
-            orgName, groupA1Name, subGroupA1Name
-        );
-
-        address rootAddr = keyperModule.getGroupSafeAddress(rootId);
-        address groupA1Addr = keyperModule.getGroupSafeAddress(groupA1Id);
-        address childGroupA1Addr =
-            keyperModule.getGroupSafeAddress(childGroupA1);
-
-        /// Remove Group A1
-        gnosisHelper.updateSafeInterface(groupA1Addr);
-        bool result = gnosisHelper.createRemoveGroupTx(childGroupA1);
+            orgName, squadA1Name, subSquadA1Name
+        );
+
+        address rootAddr = keyperModule.getSquadSafeAddress(rootId);
+        address squadA1Addr = keyperModule.getSquadSafeAddress(squadA1Id);
+        address childSquadA1Addr =
+            keyperModule.getSquadSafeAddress(childSquadA1);
+
+        /// Remove Squad A1
+        gnosisHelper.updateSafeInterface(squadA1Addr);
+        bool result = gnosisHelper.createRemoveSquadTx(childSquadA1);
         assertEq(result, true);
 
         /// Disconnect Safe
         gnosisHelper.updateSafeInterface(rootAddr);
-        result = gnosisHelper.createDisconnectSafeTx(childGroupA1);
+        result = gnosisHelper.createDisconnectSafeTx(childSquadA1);
         assertEq(result, true);
 
         /// Verify Safe has been removed
         /// Verify module has been removed
-        gnosisHelper.updateSafeInterface(childGroupA1Addr);
+        gnosisHelper.updateSafeInterface(childSquadA1Addr);
         bool isKeyperModuleEnabled =
             gnosisHelper.gnosisSafe().isModuleEnabled(address(keyperModule));
         assertEq(isKeyperModuleEnabled, false);
         /// Verify guard has been removed
         address ZeroAddress = abi.decode(
-            StorageAccessible(childGroupA1Addr).getStorageAt(
+            StorageAccessible(childSquadA1Addr).getStorageAt(
                 uint256(Constants.GUARD_STORAGE_SLOT), 2
             ),
             (address)
@@ -719,62 +663,62 @@
 
     // ! **************** List of Promote to Root *******************************
 
-    function testCannotPromoteToRoot_As_ROOTSAFE_TARGET_GROUP_SAFE() public {
-        (uint256 rootId, uint256 groupA1Id, uint256 childGroupA1) =
+    function testCannotPromoteToRoot_As_ROOTSAFE_TARGET_SQUAD_SAFE() public {
+        (uint256 rootId, uint256 squadA1Id, uint256 childSquadA1) =
         keyperSafeBuilder.setupOrgThreeTiersTree(
-            orgName, groupA1Name, subGroupA1Name
-        );
-
-        address rootAddr = keyperModule.getGroupSafeAddress(rootId);
-        address groupA1Addr = keyperModule.getGroupSafeAddress(groupA1Id);
-        address childGroupA1Addr =
-            keyperModule.getGroupSafeAddress(childGroupA1);
+            orgName, squadA1Name, subSquadA1Name
+        );
+
+        address rootAddr = keyperModule.getSquadSafeAddress(rootId);
+        address squadA1Addr = keyperModule.getSquadSafeAddress(squadA1Id);
+        address childSquadA1Addr =
+            keyperModule.getSquadSafeAddress(childSquadA1);
 
         /// Promote to Root
         vm.startPrank(rootAddr);
         vm.expectRevert(Errors.NotAuthorizedUpdateNonSuperSafe.selector);
-        keyperModule.promoteRoot(childGroupA1);
+        keyperModule.promoteRoot(childSquadA1);
         vm.stopPrank();
 
         /// Verify child Safe is not an Root
-        assertEq(keyperModule.getRootSafe(childGroupA1) == rootId, true);
-        assertEq(keyperModule.getRootSafe(childGroupA1) == childGroupA1, false);
-        assertEq(keyperModule.isRootSafeOf(childGroupA1Addr, rootId), false);
-        assertEq(keyperModule.isRootSafeOf(rootAddr, childGroupA1), true);
-        assertEq(keyperModule.isRootSafeOf(groupA1Addr, childGroupA1), false);
-        assertEq(keyperModule.isSuperSafe(rootId, groupA1Id), true);
-        assertEq(keyperModule.isSuperSafe(groupA1Id, childGroupA1), true);
-        assertEq(keyperModule.isTreeMember(rootId, groupA1Id), true);
-        assertEq(keyperModule.isTreeMember(groupA1Id, childGroupA1), true);
+        assertEq(keyperModule.getRootSafe(childSquadA1) == rootId, true);
+        assertEq(keyperModule.getRootSafe(childSquadA1) == childSquadA1, false);
+        assertEq(keyperModule.isRootSafeOf(childSquadA1Addr, rootId), false);
+        assertEq(keyperModule.isRootSafeOf(rootAddr, childSquadA1), true);
+        assertEq(keyperModule.isRootSafeOf(squadA1Addr, childSquadA1), false);
+        assertEq(keyperModule.isSuperSafe(rootId, squadA1Id), true);
+        assertEq(keyperModule.isSuperSafe(squadA1Id, childSquadA1), true);
+        assertEq(keyperModule.isTreeMember(rootId, squadA1Id), true);
+        assertEq(keyperModule.isTreeMember(squadA1Id, childSquadA1), true);
     }
 
     function testCanPromoteToRoot_As_ROOTSAFE_TARGET_SUPER_SAFE() public {
-        (uint256 rootId, uint256 groupA1Id, uint256 childGroupA1) =
+        (uint256 rootId, uint256 squadA1Id, uint256 childSquadA1) =
         keyperSafeBuilder.setupOrgThreeTiersTree(
-            orgName, groupA1Name, subGroupA1Name
-        );
-
-        address rootAddr = keyperModule.getGroupSafeAddress(rootId);
-        address groupA1Addr = keyperModule.getGroupSafeAddress(groupA1Id);
+            orgName, squadA1Name, subSquadA1Name
+        );
+
+        address rootAddr = keyperModule.getSquadSafeAddress(rootId);
+        address squadA1Addr = keyperModule.getSquadSafeAddress(squadA1Id);
 
         /// Promote to Root
         gnosisHelper.updateSafeInterface(rootAddr);
-        bool result = gnosisHelper.createPromoteToRootTx(groupA1Id);
+        bool result = gnosisHelper.createPromoteToRootTx(squadA1Id);
         assertEq(result, true);
 
         /// Verify Safe has been promoted to Root
-        assertEq(keyperModule.getRootSafe(groupA1Id) == rootId, false);
-        assertEq(keyperModule.getRootSafe(groupA1Id) == groupA1Id, true);
-        assertEq(keyperModule.isRootSafeOf(groupA1Addr, rootId), false);
-        assertEq(keyperModule.isRootSafeOf(rootAddr, groupA1Id), false);
-        assertEq(keyperModule.isRootSafeOf(groupA1Addr, groupA1Id), true);
-        assertEq(keyperModule.isRootSafeOf(groupA1Addr, childGroupA1), true);
-        assertEq(keyperModule.isSuperSafe(rootId, groupA1Id), false);
-        assertEq(keyperModule.isSuperSafe(groupA1Id, childGroupA1), true);
-        assertEq(keyperModule.isTreeMember(rootId, groupA1Id), false);
-        assertEq(keyperModule.isTreeMember(groupA1Id, childGroupA1), true);
-
-        // Validate Info Safe Group
+        assertEq(keyperModule.getRootSafe(squadA1Id) == rootId, false);
+        assertEq(keyperModule.getRootSafe(squadA1Id) == squadA1Id, true);
+        assertEq(keyperModule.isRootSafeOf(squadA1Addr, rootId), false);
+        assertEq(keyperModule.isRootSafeOf(rootAddr, squadA1Id), false);
+        assertEq(keyperModule.isRootSafeOf(squadA1Addr, squadA1Id), true);
+        assertEq(keyperModule.isRootSafeOf(squadA1Addr, childSquadA1), true);
+        assertEq(keyperModule.isSuperSafe(rootId, squadA1Id), false);
+        assertEq(keyperModule.isSuperSafe(squadA1Id, childSquadA1), true);
+        assertEq(keyperModule.isTreeMember(rootId, squadA1Id), false);
+        assertEq(keyperModule.isTreeMember(squadA1Id, childSquadA1), true);
+
+        // Validate Info Safe Squad
         (
             DataTypes.Tier tier,
             string memory name,
@@ -782,14 +726,14 @@
             address safe,
             uint256[] memory child,
             uint256 superSafe
-        ) = keyperModule.getGroupInfo(groupA1Id);
+        ) = keyperModule.getSquadInfo(squadA1Id);
 
         assertEq(uint8(tier), uint8(DataTypes.Tier.ROOT));
-        assertEq(name, groupA1Name);
+        assertEq(name, squadA1Name);
         assertEq(lead, address(0));
-        assertEq(safe, groupA1Addr);
+        assertEq(safe, squadA1Addr);
         assertEq(child.length, 1);
-        assertEq(child[0], childGroupA1);
+        assertEq(child[0], childSquadA1);
         assertEq(superSafe, 0);
     }
 
@@ -797,39 +741,39 @@
     ) public {
         (
             uint256 rootIdA,
-            uint256 groupA1Id,
+            uint256 squadA1Id,
             uint256 rootIdB,
             ,
-            uint256 childGroupA1,
-        ) = keyperSafeBuilder.setupTwoRootOrgWithOneGroupAndOneChildEach(
+            uint256 childSquadA1,
+        ) = keyperSafeBuilder.setupTwoRootOrgWithOneSquadAndOneChildEach(
             orgName,
-            groupA1Name,
+            squadA1Name,
             org2Name,
-            groupBName,
-            subGroupA1Name,
-            subGroupB1Name
-        );
-
-        address rootAddrA = keyperModule.getGroupSafeAddress(rootIdA);
-        address rootAddrB = keyperModule.getGroupSafeAddress(rootIdB);
-        address groupA1Addr = keyperModule.getGroupSafeAddress(groupA1Id);
+            squadBName,
+            subSquadA1Name,
+            subSquadB1Name
+        );
+
+        address rootAddrA = keyperModule.getSquadSafeAddress(rootIdA);
+        address rootAddrB = keyperModule.getSquadSafeAddress(rootIdB);
+        address squadA1Addr = keyperModule.getSquadSafeAddress(squadA1Id);
 
         /// Try Promote to Root
         vm.startPrank(rootAddrB);
-        vm.expectRevert(Errors.NotAuthorizedUpdateNonChildrenGroup.selector);
-        keyperModule.promoteRoot(groupA1Id);
+        vm.expectRevert(Errors.NotAuthorizedUpdateNonChildrenSquad.selector);
+        keyperModule.promoteRoot(squadA1Id);
         vm.stopPrank();
 
         /// Verify SuperSafe is not an Root
-        assertEq(keyperModule.getRootSafe(groupA1Id) == rootIdA, true);
-        assertEq(keyperModule.getRootSafe(groupA1Id) == childGroupA1, false);
-        assertEq(keyperModule.isRootSafeOf(groupA1Addr, rootIdA), false);
-        assertEq(keyperModule.isRootSafeOf(rootAddrA, groupA1Id), true);
-        assertEq(keyperModule.isRootSafeOf(groupA1Addr, childGroupA1), false);
-        assertEq(keyperModule.isSuperSafe(rootIdA, groupA1Id), true);
-        assertEq(keyperModule.isSuperSafe(groupA1Id, childGroupA1), true);
-        assertEq(keyperModule.isTreeMember(rootIdA, groupA1Id), true);
-        assertEq(keyperModule.isTreeMember(groupA1Id, childGroupA1), true);
+        assertEq(keyperModule.getRootSafe(squadA1Id) == rootIdA, true);
+        assertEq(keyperModule.getRootSafe(squadA1Id) == childSquadA1, false);
+        assertEq(keyperModule.isRootSafeOf(squadA1Addr, rootIdA), false);
+        assertEq(keyperModule.isRootSafeOf(rootAddrA, squadA1Id), true);
+        assertEq(keyperModule.isRootSafeOf(squadA1Addr, childSquadA1), false);
+        assertEq(keyperModule.isSuperSafe(rootIdA, squadA1Id), true);
+        assertEq(keyperModule.isSuperSafe(squadA1Id, childSquadA1), true);
+        assertEq(keyperModule.isTreeMember(rootIdA, squadA1Id), true);
+        assertEq(keyperModule.isTreeMember(squadA1Id, childSquadA1), true);
     }
 
     function testCannotPromoteToRoot_As_ROOTSAFE_TARGET_SUPER_SAFE_ANOTHER_ORG()
@@ -837,39 +781,39 @@
     {
         (
             uint256 rootIdA,
-            uint256 groupA1Id,
+            uint256 squadA1Id,
             uint256 rootIdB,
             ,
-            uint256 childGroupA1,
-        ) = keyperSafeBuilder.setupTwoOrgWithOneRootOneGroupAndOneChildEach(
+            uint256 childSquadA1,
+        ) = keyperSafeBuilder.setupTwoOrgWithOneRootOneSquadAndOneChildEach(
             orgName,
-            groupA1Name,
+            squadA1Name,
             org2Name,
-            groupBName,
-            subGroupA1Name,
-            subGroupB1Name
-        );
-
-        address rootAddrA = keyperModule.getGroupSafeAddress(rootIdA);
-        address rootAddrB = keyperModule.getGroupSafeAddress(rootIdB);
-        address groupA1Addr = keyperModule.getGroupSafeAddress(groupA1Id);
+            squadBName,
+            subSquadA1Name,
+            subSquadB1Name
+        );
+
+        address rootAddrA = keyperModule.getSquadSafeAddress(rootIdA);
+        address rootAddrB = keyperModule.getSquadSafeAddress(rootIdB);
+        address squadA1Addr = keyperModule.getSquadSafeAddress(squadA1Id);
 
         /// Try Promote to Root
         vm.startPrank(rootAddrB);
-        vm.expectRevert(Errors.NotAuthorizedUpdateNonChildrenGroup.selector);
-        keyperModule.promoteRoot(groupA1Id);
+        vm.expectRevert(Errors.NotAuthorizedUpdateNonChildrenSquad.selector);
+        keyperModule.promoteRoot(squadA1Id);
         vm.stopPrank();
 
         /// Verify SuperSafe is not an Root
-        assertEq(keyperModule.getRootSafe(groupA1Id) == rootIdA, true);
-        assertEq(keyperModule.getRootSafe(groupA1Id) == childGroupA1, false);
-        assertEq(keyperModule.isRootSafeOf(groupA1Addr, rootIdA), false);
-        assertEq(keyperModule.isRootSafeOf(rootAddrA, groupA1Id), true);
-        assertEq(keyperModule.isRootSafeOf(groupA1Addr, childGroupA1), false);
-        assertEq(keyperModule.isSuperSafe(rootIdA, groupA1Id), true);
-        assertEq(keyperModule.isSuperSafe(groupA1Id, childGroupA1), true);
-        assertEq(keyperModule.isTreeMember(rootIdA, groupA1Id), true);
-        assertEq(keyperModule.isTreeMember(groupA1Id, childGroupA1), true);
+        assertEq(keyperModule.getRootSafe(squadA1Id) == rootIdA, true);
+        assertEq(keyperModule.getRootSafe(squadA1Id) == childSquadA1, false);
+        assertEq(keyperModule.isRootSafeOf(squadA1Addr, rootIdA), false);
+        assertEq(keyperModule.isRootSafeOf(rootAddrA, squadA1Id), true);
+        assertEq(keyperModule.isRootSafeOf(squadA1Addr, childSquadA1), false);
+        assertEq(keyperModule.isSuperSafe(rootIdA, squadA1Id), true);
+        assertEq(keyperModule.isSuperSafe(squadA1Id, childSquadA1), true);
+        assertEq(keyperModule.isTreeMember(rootIdA, squadA1Id), true);
+        assertEq(keyperModule.isTreeMember(squadA1Id, childSquadA1), true);
     }
 
     // ! **************** List of Remove Whole Tree *******************************
@@ -877,28 +821,28 @@
     function testCanRemoveWholeTree() public {
         (
             uint256 rootId,
-            uint256 groupA1Id,
+            uint256 squadA1Id,
             uint256 rootId2,
-            uint256 groupB1Id,
-            uint256 childGroupA1,
-            uint256 childGroupB1
-        ) = keyperSafeBuilder.setupTwoRootOrgWithOneGroupAndOneChildEach(
+            uint256 squadB1Id,
+            uint256 childSquadA1,
+            uint256 childSquadB1
+        ) = keyperSafeBuilder.setupTwoRootOrgWithOneSquadAndOneChildEach(
             orgName,
-            groupA1Name,
+            squadA1Name,
             org2Name,
-            groupBName,
-            subGroupA1Name,
-            subGroupB1Name
-        );
-
-        address rootAddr = keyperModule.getGroupSafeAddress(rootId);
-        address rootAddr2 = keyperModule.getGroupSafeAddress(rootId2);
-        address groupA1Addr = keyperModule.getGroupSafeAddress(groupA1Id);
-        address groupB1Addr = keyperModule.getGroupSafeAddress(groupB1Id);
-        address childGroupA1Addr =
-            keyperModule.getGroupSafeAddress(childGroupA1);
-        address childGroupB1Addr =
-            keyperModule.getGroupSafeAddress(childGroupB1);
+            squadBName,
+            subSquadA1Name,
+            subSquadB1Name
+        );
+
+        address rootAddr = keyperModule.getSquadSafeAddress(rootId);
+        address rootAddr2 = keyperModule.getSquadSafeAddress(rootId2);
+        address squadA1Addr = keyperModule.getSquadSafeAddress(squadA1Id);
+        address squadB1Addr = keyperModule.getSquadSafeAddress(squadB1Id);
+        address childSquadA1Addr =
+            keyperModule.getSquadSafeAddress(childSquadA1);
+        address childSquadB1Addr =
+            keyperModule.getSquadSafeAddress(childSquadB1);
 
         /// Remove Whole Tree A
         gnosisHelper.updateSafeInterface(rootAddr);
@@ -907,11 +851,11 @@
 
         /// Verify Whole Tree A is removed
         assertEq(keyperModule.isSafeRegistered(rootAddr), false);
-        assertEq(keyperModule.isSafeRegistered(groupA1Addr), false);
-        assertEq(keyperModule.isSafeRegistered(childGroupA1Addr), false);
+        assertEq(keyperModule.isSafeRegistered(squadA1Addr), false);
+        assertEq(keyperModule.isSafeRegistered(childSquadA1Addr), false);
         assertTrue(keyperModule.isSafeRegistered(rootAddr2));
-        assertTrue(keyperModule.isSafeRegistered(groupB1Addr));
-        assertTrue(keyperModule.isSafeRegistered(childGroupB1Addr));
+        assertTrue(keyperModule.isSafeRegistered(squadB1Addr));
+        assertTrue(keyperModule.isSafeRegistered(childSquadB1Addr));
 
         /// Remove Whole Tree B
         gnosisHelper.updateSafeInterface(rootAddr2);
@@ -920,28 +864,28 @@
 
         /// Verify Tree is removed
         assertEq(keyperModule.isSafeRegistered(rootAddr2), false);
-        assertEq(keyperModule.isSafeRegistered(groupB1Addr), false);
-        assertEq(keyperModule.isSafeRegistered(childGroupB1Addr), false);
+        assertEq(keyperModule.isSafeRegistered(squadB1Addr), false);
+        assertEq(keyperModule.isSafeRegistered(childSquadB1Addr), false);
     }
 
     function testCanRemoveWholeTreeFourthLevel() public {
         (
             uint256 rootId,
-            uint256 groupA1Id,
-            uint256 groupB1Id,
-            uint256 childGroupA1,
-            uint256 subChildGroupA1
+            uint256 squadA1Id,
+            uint256 squadB1Id,
+            uint256 childSquadA1,
+            uint256 subChildSquadA1
         ) = keyperSafeBuilder.setUpBaseOrgTree(
-            orgName, groupA1Name, groupBName, subGroupA1Name, subGroupB1Name
-        );
-
-        address rootAddr = keyperModule.getGroupSafeAddress(rootId);
-        address groupA1Addr = keyperModule.getGroupSafeAddress(groupA1Id);
-        address groupB1Addr = keyperModule.getGroupSafeAddress(groupB1Id);
-        address childGroupA1Addr =
-            keyperModule.getGroupSafeAddress(childGroupA1);
-        address subChildGroupB1Addr =
-            keyperModule.getGroupSafeAddress(subChildGroupA1);
+            orgName, squadA1Name, squadBName, subSquadA1Name, subSquadB1Name
+        );
+
+        address rootAddr = keyperModule.getSquadSafeAddress(rootId);
+        address squadA1Addr = keyperModule.getSquadSafeAddress(squadA1Id);
+        address squadB1Addr = keyperModule.getSquadSafeAddress(squadB1Id);
+        address childSquadA1Addr =
+            keyperModule.getSquadSafeAddress(childSquadA1);
+        address subChildSquadB1Addr =
+            keyperModule.getSquadSafeAddress(subChildSquadA1);
 
         /// Remove Whole Tree A
         gnosisHelper.updateSafeInterface(rootAddr);
@@ -950,47 +894,47 @@
 
         /// Verify Whole Tree A is removed
         assertEq(keyperModule.isSafeRegistered(rootAddr), false);
-        assertEq(keyperModule.isSafeRegistered(groupA1Addr), false);
-        assertEq(keyperModule.isSafeRegistered(childGroupA1Addr), false);
-        assertEq(keyperModule.isSafeRegistered(subChildGroupB1Addr), false);
-        assertEq(keyperModule.isSafeRegistered(groupB1Addr), false);
-
-        // Validate Info Root Safe Group
+        assertEq(keyperModule.isSafeRegistered(squadA1Addr), false);
+        assertEq(keyperModule.isSafeRegistered(childSquadA1Addr), false);
+        assertEq(keyperModule.isSafeRegistered(subChildSquadB1Addr), false);
+        assertEq(keyperModule.isSafeRegistered(squadB1Addr), false);
+
+        // Validate Info Root Safe Squad
         vm.startPrank(rootAddr);
         vm.expectRevert(
-            abi.encodeWithSelector(Errors.GroupNotRegistered.selector, rootId)
-        );
-        keyperModule.getGroupInfo(rootId);
-        vm.stopPrank();
-        // Validate Info Root Safe Group
-        vm.startPrank(subChildGroupB1Addr);
-        vm.expectRevert(
-            abi.encodeWithSelector(
-                Errors.GroupNotRegistered.selector, subChildGroupA1
-            )
-        );
-        keyperModule.getGroupInfo(subChildGroupA1);
+            abi.encodeWithSelector(Errors.SquadNotRegistered.selector, rootId)
+        );
+        keyperModule.getSquadInfo(rootId);
+        vm.stopPrank();
+        // Validate Info Root Safe Squad
+        vm.startPrank(subChildSquadB1Addr);
+        vm.expectRevert(
+            abi.encodeWithSelector(
+                Errors.SquadNotRegistered.selector, subChildSquadA1
+            )
+        );
+        keyperModule.getSquadInfo(subChildSquadA1);
         vm.stopPrank();
     }
 
     function testCannotReplayAttackRemoveWholeTree() public {
         (
             uint256 rootId,
-            uint256 groupA1Id,
-            uint256 groupB1Id,
-            uint256 childGroupA1,
-            uint256 subChildGroupA1
+            uint256 squadA1Id,
+            uint256 squadB1Id,
+            uint256 childSquadA1,
+            uint256 subChildSquadA1
         ) = keyperSafeBuilder.setUpBaseOrgTree(
-            orgName, groupA1Name, groupBName, subGroupA1Name, subGroupB1Name
-        );
-
-        address rootAddr = keyperModule.getGroupSafeAddress(rootId);
-        address groupA1Addr = keyperModule.getGroupSafeAddress(groupA1Id);
-        address groupB1Addr = keyperModule.getGroupSafeAddress(groupB1Id);
-        address childGroupA1Addr =
-            keyperModule.getGroupSafeAddress(childGroupA1);
-        address subChildGroupB1Addr =
-            keyperModule.getGroupSafeAddress(subChildGroupA1);
+            orgName, squadA1Name, squadBName, subSquadA1Name, subSquadB1Name
+        );
+
+        address rootAddr = keyperModule.getSquadSafeAddress(rootId);
+        address squadA1Addr = keyperModule.getSquadSafeAddress(squadA1Id);
+        address squadB1Addr = keyperModule.getSquadSafeAddress(squadB1Id);
+        address childSquadA1Addr =
+            keyperModule.getSquadSafeAddress(childSquadA1);
+        address subChildSquadB1Addr =
+            keyperModule.getSquadSafeAddress(subChildSquadA1);
 
         /// Remove Whole Tree A
         gnosisHelper.updateSafeInterface(rootAddr);
@@ -1007,9 +951,9 @@
 
         /// Verify Whole Tree A is removed
         assertEq(keyperModule.isSafeRegistered(rootAddr), false);
-        assertEq(keyperModule.isSafeRegistered(groupA1Addr), false);
-        assertEq(keyperModule.isSafeRegistered(childGroupA1Addr), false);
-        assertEq(keyperModule.isSafeRegistered(subChildGroupB1Addr), false);
-        assertEq(keyperModule.isSafeRegistered(groupB1Addr), false);
+        assertEq(keyperModule.isSafeRegistered(squadA1Addr), false);
+        assertEq(keyperModule.isSafeRegistered(childSquadA1Addr), false);
+        assertEq(keyperModule.isSafeRegistered(subChildSquadB1Addr), false);
+        assertEq(keyperModule.isSafeRegistered(squadB1Addr), false);
     }
 }