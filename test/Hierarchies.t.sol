--- conflicted
+++ resolved
@@ -749,27 +749,6 @@
             org2Name, squadA2Name, subSquadA1Name, subSubSquadA1Name
         );
 
-<<<<<<< HEAD
-        (uint256 rootId2, uint256 groupB) =
-            keyperSafeBuilder.setupRootOrgAndOneGroup(orgName, groupBName);
-        address rootId2Addr = keyperModule.getGroupSafeAddress(rootId2);
-        assertEq(rootId != rootId2, true);
-        // Array of Address for the subGroups
-        address[] memory subGroupAaddr = new address[](16);
-        uint256[] memory subGroupAid = new uint256[](16);
-
-        // Assig the Address to first two subGroups
-        subGroupAaddr[0] = keyperModule.getGroupSafeAddress(rootId);
-        subGroupAaddr[1] = keyperModule.getGroupSafeAddress(groupIdA1);
-        subGroupAaddr[2] = keyperModule.getGroupSafeAddress(subGroupA);
-        subGroupAaddr[3] = keyperModule.getGroupSafeAddress(subSubGroupA);
-
-        // Assig the Id to first two subGroups
-        subGroupAid[0] = rootId;
-        subGroupAid[1] = groupIdA1;
-        subGroupAid[2] = subGroupA;
-        subGroupAid[3] = subSubGroupA;
-=======
         (uint256 rootId2, uint256 squadB) =
             keyperSafeBuilder.setupRootOrgAndOneSquad(orgName, squadBName);
         address rootId2Addr = keyperModule.getSquadSafeAddress(rootId2);
@@ -788,7 +767,6 @@
         subSquadAid[1] = squadIdA1;
         subSquadAid[2] = subSquadA;
         subSquadAid[3] = subSubSquadA;
->>>>>>> eb652586
 
         /// depth Tree Lmit by org
         bytes32 org = keyperModule.getOrgHashBySafe(subSquadAaddr[0]);
