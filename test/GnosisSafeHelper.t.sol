pragma solidity ^0.8.0;

import "forge-std/Test.sol";
import "../src/SigningUtils.sol";
import "./SignDigestHelper.t.sol";
import "./SignersHelper.t.sol";
import "../script/DeploySafeFactory.t.sol";
import {GnosisSafe} from "@safe-contracts/GnosisSafe.sol";
import {Constants} from "../src/Constants.sol";
import {KeyperRoles} from "../src/KeyperRoles.sol";
import {console} from "forge-std/console.sol";

// Helper contract handling deployment Gnosis Safe contracts
contract GnosisSafeHelper is
    Test,
    SigningUtils,
    SignDigestHelper,
    SignersHelper,
    Constants
{
    GnosisSafe public gnosisSafe;
    DeploySafeFactory public safeFactory;

    address public keyperRoles;
    address private keyperModuleAddr;
    address public gnosisMasterCopy;

    uint256 public saltSeveral;

    function setKeyperRoles(address _keyperRoles) public {
        keyperRoles = _keyperRoles;
    }

    // Create new gnosis safe test environment
    // Deploy main safe contracts (GnosisSafeProxyFactory, GnosisSafe mastercopy)
    // Init signers
    // Deploy a new safe proxy
    function setupSafeEnv(uint256 salt) public returns (address) {
        safeFactory = new DeploySafeFactory();
        safeFactory.run();
        gnosisMasterCopy = address(safeFactory.gnosisSafeContract());
        bytes memory emptyData = abi.encodePacked(salt);
        address gnosisSafeProxy = safeFactory.newSafeProxy(emptyData);
        gnosisSafe = GnosisSafe(payable(gnosisSafeProxy));
        initOnwers(30);

        // Setup gnosis safe with 3 owners, 1 threshold
        address[] memory owners = new address[](3);
        owners[0] = vm.addr(privateKeyOwners[0]);
        owners[1] = vm.addr(privateKeyOwners[1]);
        owners[2] = vm.addr(privateKeyOwners[2]);
        // Update privateKeyOwners used
        updateCount(3);

        gnosisSafe.setup(
            owners,
            uint256(1),
            address(0x0),
            emptyData,
            address(0x0),
            address(0x0),
            uint256(0),
            payable(address(0x0))
        );

        return address(gnosisSafe);
    }

    function setKeyperModule(address keyperModule) public {
        keyperModuleAddr = keyperModule;
    }

    // Create GnosisSafe with Keyper and send module enabled tx
    function newKeyperSafe(uint256 numberOwners, uint256 threshold)
        public
        returns (address)
    {
        require(
            privateKeyOwners.length >= numberOwners,
            "not enough initialized owners"
        );
        require(
            countUsed + numberOwners <= privateKeyOwners.length,
            "No private keys available"
        );
        require(keyperModuleAddr != address(0), "Keyper module not set");
        address[] memory owners = new address[](numberOwners);
        for (uint256 i = 0; i < numberOwners; i++) {
            owners[i] = vm.addr(privateKeyOwners[i + countUsed]);
            countUsed++;
        }
        bytes memory emptyData;
        bytes memory initializer = abi.encodeWithSignature(
            "setup(address[],uint256,address,bytes,address,address,uint256,address)",
            owners,
            threshold,
            address(0x0),
            emptyData,
            address(0x0),
            address(0x0),
            uint256(0),
            payable(address(0x0))
        );

        address gnosisSafeProxy = safeFactory.newSafeProxy(initializer);
        gnosisSafe = GnosisSafe(payable(address(gnosisSafeProxy)));

        // Enable module
        bool result = enableModuleTx(address(gnosisSafe));
        require(result == true, "failed enable module");
        return address(gnosisSafe);
    }

    function testNewKeyperSafe() public {
        setupSafeEnv(0);
        setKeyperModule(address(0x678));
        newKeyperSafe(4, 2);
        address[] memory owners = gnosisSafe.getOwners();
        assertEq(owners.length, 4);
        assertEq(gnosisSafe.getThreshold(), 2);
    }

    function updateSafeInterface(address safe) public {
        gnosisSafe = GnosisSafe(payable(address(safe)));
    }

    function createSafeTxHash(Transaction memory safeTx, uint256 nonce)
        public
        view
        returns (bytes32)
    {
        bytes32 txHashed = gnosisSafe.getTransactionHash(
            safeTx.to,
            safeTx.value,
            safeTx.data,
            safeTx.operation,
            safeTx.safeTxGas,
            safeTx.baseGas,
            safeTx.gasPrice,
            safeTx.gasToken,
            safeTx.refundReceiver,
            nonce
        );

        return txHashed;
    }

    function createDefaultTx(address to, bytes memory data)
        public
        pure
        returns (Transaction memory)
    {
        bytes memory emptyData;
        Transaction memory defaultTx = Transaction(
            to,
            0 gwei,
            data,
            Enum.Operation(0),
            0,
            0,
            0,
            address(0),
            address(0),
            emptyData
        );
        return defaultTx;
    }

    function enableModuleTx(address safe) public returns (bool) {
        // Create enableModule calldata
        bytes memory data =
            abi.encodeWithSignature("enableModule(address)", keyperModuleAddr);

        // Create enable module safe tx
        Transaction memory mockTx = createDefaultTx(safe, data);
        bytes memory signatures = encodeSignaturesModuleSafeTx(mockTx);
        bool result = executeSafeTx(mockTx, signatures);
        return result;
    }

    function executeSafeTx(Transaction memory mockTx, bytes memory signatures)
        internal
        returns (bool)
    {
        bool result = gnosisSafe.execTransaction(
            mockTx.to,
            mockTx.value,
            mockTx.data,
            mockTx.operation,
            mockTx.safeTxGas,
            mockTx.baseGas,
            mockTx.gasPrice,
            mockTx.gasToken,
            payable(address(0)),
            signatures
        );

        return result;
    }

    function registerOrgTx(string memory orgName) public returns (bool) {
        // Create enableModule calldata
        bytes memory data =
            abi.encodeWithSignature("registerOrg(string)", orgName);

        // Create module safe tx
        Transaction memory mockTx = createDefaultTx(keyperModuleAddr, data);
        // Sign tx
        bytes memory signatures = encodeSignaturesModuleSafeTx(mockTx);

        bool result = executeSafeTx(mockTx, signatures);
        return result;
    }

    function createAddGroupTx(address org, address parent, string memory name)
        public
        returns (bool)
    {
        bytes memory data = abi.encodeWithSignature(
            "addGroup(address,address,string)", org, parent, name
        );
        // Create module safe tx
        Transaction memory mockTx = createDefaultTx(keyperModuleAddr, data);
        // Sign tx
        bytes memory signatures = encodeSignaturesModuleSafeTx(mockTx);
        bool result = executeSafeTx(mockTx, signatures);
        return result;
    }

    function encodeSignaturesModuleSafeTx(Transaction memory mockTx)
        public
        returns (bytes memory)
    {
        // Create encoded tx to be signed
        uint256 nonce = gnosisSafe.nonce();
        bytes32 enableModuleSafeTx = createSafeTxHash(mockTx, nonce);

        address[] memory owners = gnosisSafe.getOwners();
        // Order owners
        address[] memory sortedOwners = sortAddresses(owners);
        uint256 threshold = gnosisSafe.getThreshold();

        // Get pk for the signing threshold
        uint256[] memory privateKeySafeOwners = new uint256[](threshold);
        for (uint256 i = 0; i < threshold; i++) {
            privateKeySafeOwners[i] = ownersPK[sortedOwners[i]];
        }

        bytes memory signatures =
            signDigestTx(privateKeySafeOwners, enableModuleSafeTx);

        return signatures;
    }

<<<<<<< HEAD
    function createRemoveGroupTx(address org, address parent, address child)
        public
        returns (bool)
    {
        bytes memory data = abi.encodeWithSignature(
            "removeGroup(address,address,address)", org, parent, child
        );
=======
    function createRemoveGroupTx(address org, address group)
        public
        returns (bool)
    {
        bytes memory data =
            abi.encodeWithSignature("removeGroup(address,address)", org, group);
>>>>>>> 6f70264d
        // Create module safe tx
        Transaction memory mockTx = createDefaultTx(keyperModuleAddr, data);
        // Sign tx
        bytes memory signatures = encodeSignaturesModuleSafeTx(mockTx);
        bool result = executeSafeTx(mockTx, signatures);
        return result;
    }
}<|MERGE_RESOLUTION|>--- conflicted
+++ resolved
@@ -251,28 +251,4 @@
 
         return signatures;
     }
-
-<<<<<<< HEAD
-    function createRemoveGroupTx(address org, address parent, address child)
-        public
-        returns (bool)
-    {
-        bytes memory data = abi.encodeWithSignature(
-            "removeGroup(address,address,address)", org, parent, child
-        );
-=======
-    function createRemoveGroupTx(address org, address group)
-        public
-        returns (bool)
-    {
-        bytes memory data =
-            abi.encodeWithSignature("removeGroup(address,address)", org, group);
->>>>>>> 6f70264d
-        // Create module safe tx
-        Transaction memory mockTx = createDefaultTx(keyperModuleAddr, data);
-        // Sign tx
-        bytes memory signatures = encodeSignaturesModuleSafeTx(mockTx);
-        bool result = executeSafeTx(mockTx, signatures);
-        return result;
-    }
 }