--- conflicted
+++ resolved
@@ -253,22 +253,12 @@
         return signatures;
     }
 
-<<<<<<< HEAD
-    function createRemoveGroupTx(address org, address parent, address child)
-        public
-        returns (bool)
-    {
-        bytes memory data = abi.encodeWithSignature(
-            "removeGroup(address,address,address)", org, parent, child
-        );
-=======
     function createRemoveGroupTx(address org, address group)
         public
         returns (bool)
     {
         bytes memory data =
             abi.encodeWithSignature("removeGroup(address,address)", org, group);
->>>>>>> e334dd00
         // Create module safe tx
         Transaction memory mockTx = createDefaultTx(keyperModuleAddr, data);
         // Sign tx
