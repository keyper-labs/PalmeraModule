// SPDX-License-Identifier: UNLICENSED
pragma solidity ^0.8.13;

import {console} from "forge-std/console.sol";
import {Test} from "forge-std/Test.sol";
import {KeyperModule} from "../src/KeyperModule.sol";
import {KeyperRoles} from "../src/KeyperRoles.sol";
import {Constants} from "../src/Constants.sol";
import {Address} from "@openzeppelin/utils/Address.sol";
import {CREATE3Factory} from "@create3/CREATE3Factory.sol";
import "./GnosisSafeHelper.t.sol";
<<<<<<< HEAD
import {MockedContract} from "./MockedContract.t.sol";
=======
import {MockedContractA, MockedContractB} from "./MockedContract.t.sol";
>>>>>>> 4cc6f0c0

contract KeyperRolesTest is Test, Constants {
    using Address for address;

    GnosisSafeHelper gnosisHelper;
    KeyperRoles keyperRoles;

<<<<<<< HEAD
    MockedContract masterCopyMocked;
    MockedContract proxyFactoryMocked;
=======
    MockedContractA mockedContractA;
    MockedContractB mockedContractB;
>>>>>>> 4cc6f0c0

    address gnosisSafeAddr;
    address keyperModuleDeployed;

    function setUp() public {
<<<<<<< HEAD
        masterCopyMocked = new MockedContract();
        proxyFactoryMocked = new MockedContract();
=======
        mockedContractA = new MockedContractA();
        mockedContractB = new MockedContractB();
>>>>>>> 4cc6f0c0

        CREATE3Factory factory = new CREATE3Factory();
        bytes32 salt = keccak256(abi.encode(0xafff));
        // Predict the future address of keyper module
        keyperModuleDeployed = factory.getDeployed(address(this), salt);
        // Deployment with keyper module address
        keyperRoles = new KeyperRoles(keyperModuleDeployed);

        bytes memory args = abi.encode(
<<<<<<< HEAD
            address(masterCopyMocked), //Master copy address does not matter
            address(proxyFactoryMocked), // Same proxy factory
=======
            address(mockedContractA), //Master copy address does not matter
            address(mockedContractB), // Same proxy factory
>>>>>>> 4cc6f0c0
            address(keyperRoles)
        );

        bytes memory bytecode =
            abi.encodePacked(vm.getCode("KeyperModule.sol:KeyperModule"), args);

        factory.deploy(salt, bytecode);

        gnosisHelper = new GnosisSafeHelper();
        gnosisSafeAddr = gnosisHelper.setupSafeEnv(0);
    }

    function testRolesModulesSetup() public {
        // Check KeyperModule has role capabilites
        assertEq(
            keyperRoles.doesRoleHaveCapability(
                uint8(Role.SAFE_LEAD), keyperModuleDeployed, ADD_OWNER
            ),
            true
        );
        assertEq(
            keyperRoles.doesRoleHaveCapability(
                uint8(Role.SAFE_LEAD), keyperModuleDeployed, REMOVE_OWNER
            ),
            true
        );
        // Check roleAuthority owner is set to keyper module
        assertEq(keyperRoles.owner(), keyperModuleDeployed);
    }

    function testSetSafeRoleOnOrgRegister() public {
        address org1 = gnosisSafeAddr;
        vm.startPrank(org1);

        KeyperModule keyperModule = KeyperModule(keyperModuleDeployed);
        keyperModule.registerOrg("Org1");
        // Check Role
        assertEq(
            keyperRoles.doesRoleHaveCapability(
                uint8(Role.ROOT_SAFE), address(keyperModule), ROLE_ASSIGMENT
            ),
            true
        );
    }
}<|MERGE_RESOLUTION|>--- conflicted
+++ resolved
@@ -9,11 +9,7 @@
 import {Address} from "@openzeppelin/utils/Address.sol";
 import {CREATE3Factory} from "@create3/CREATE3Factory.sol";
 import "./GnosisSafeHelper.t.sol";
-<<<<<<< HEAD
 import {MockedContract} from "./MockedContract.t.sol";
-=======
-import {MockedContractA, MockedContractB} from "./MockedContract.t.sol";
->>>>>>> 4cc6f0c0
 
 contract KeyperRolesTest is Test, Constants {
     using Address for address;
@@ -21,25 +17,15 @@
     GnosisSafeHelper gnosisHelper;
     KeyperRoles keyperRoles;
 
-<<<<<<< HEAD
     MockedContract masterCopyMocked;
     MockedContract proxyFactoryMocked;
-=======
-    MockedContractA mockedContractA;
-    MockedContractB mockedContractB;
->>>>>>> 4cc6f0c0
 
     address gnosisSafeAddr;
     address keyperModuleDeployed;
 
     function setUp() public {
-<<<<<<< HEAD
         masterCopyMocked = new MockedContract();
         proxyFactoryMocked = new MockedContract();
-=======
-        mockedContractA = new MockedContractA();
-        mockedContractB = new MockedContractB();
->>>>>>> 4cc6f0c0
 
         CREATE3Factory factory = new CREATE3Factory();
         bytes32 salt = keccak256(abi.encode(0xafff));
@@ -49,13 +35,8 @@
         keyperRoles = new KeyperRoles(keyperModuleDeployed);
 
         bytes memory args = abi.encode(
-<<<<<<< HEAD
             address(masterCopyMocked), //Master copy address does not matter
             address(proxyFactoryMocked), // Same proxy factory
-=======
-            address(mockedContractA), //Master copy address does not matter
-            address(mockedContractB), // Same proxy factory
->>>>>>> 4cc6f0c0
             address(keyperRoles)
         );
 
@@ -65,7 +46,7 @@
         factory.deploy(salt, bytecode);
 
         gnosisHelper = new GnosisSafeHelper();
-        gnosisSafeAddr = gnosisHelper.setupSafeEnv(0);
+        gnosisSafeAddr = gnosisHelper.setupSafeEnv();
     }
 
     function testRolesModulesSetup() public {
