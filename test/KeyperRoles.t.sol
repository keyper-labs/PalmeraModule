// SPDX-License-Identifier: UNLICENSED
pragma solidity ^0.8.13;

import {console} from "forge-std/console.sol";
import {Test} from "forge-std/Test.sol";
import {KeyperModule} from "../src/KeyperModule.sol";
import {KeyperRoles} from "../src/KeyperRoles.sol";
import {Address} from "@openzeppelin/utils/Address.sol";
import {CREATE3Factory} from "@create3/CREATE3Factory.sol";
import "./helpers/GnosisSafeHelper.t.sol";
import "./helpers/DeployHelper.t.sol";
import {MockedContract} from "./mocks/MockedContract.t.sol";
import {Constants} from "../libraries/Constants.sol";
import {DataTypes} from "../libraries/DataTypes.sol";

contract KeyperRolesTest is Test, DeployHelper {
    function setUp() public {
<<<<<<< HEAD
        masterCopyMocked = new MockedContract();
        proxyFactoryMocked = new MockedContract();
        uint256 maxTreeDepth = 50;

        CREATE3Factory factory = new CREATE3Factory();
        bytes32 salt = keccak256(abi.encode(0xafff));
        // Predict the future address of keyper module
        keyperModuleDeployed = factory.getDeployed(address(this), salt);
        // Deployment with keyper module address
        keyperRoles = new KeyperRoles(keyperModuleDeployed);

        bytes memory args = abi.encode(
            address(masterCopyMocked), //Master copy address does not matter
            address(proxyFactoryMocked), // Same proxy factory
            address(keyperRoles),
            maxTreeDepth
        );

        bytes memory bytecode =
            abi.encodePacked(vm.getCode("KeyperModule.sol:KeyperModule"), args);

        factory.deploy(salt, bytecode);

        gnosisHelper = new GnosisSafeHelper();
        gnosisSafeAddr = gnosisHelper.setupSafeEnv();
=======
        DeployHelper.deployAllContracts(90);
>>>>>>> d0cca4ef
    }

    function testCan_KeyperModule_Setup_RoleContract() public {
        // Check KeyperModule has role capabilites
        assertEq(
            keyperRolesContract.doesRoleHaveCapability(
                uint8(DataTypes.Role.SAFE_LEAD),
                keyperModuleAddr,
                Constants.ADD_OWNER
            ),
            true
        );
        assertEq(
            keyperRolesContract.doesRoleHaveCapability(
                uint8(DataTypes.Role.SAFE_LEAD),
                keyperModuleAddr,
                Constants.REMOVE_OWNER
            ),
            true
        );
        // Check roleAuthority owner is set to keyper module
        assertEq(keyperRolesContract.owner(), keyperModuleAddr);
    }

    // Caller Info: Role-> ROOT_SAFE, Type -> SAFE, Hierarchy -> Root, Name -> rootA
    function testCan_ROOT_SAFE_SetRole_ROOT_SAFE_When_RegisterOrg() public {
        address org1 = gnosisSafeAddr;
        vm.startPrank(org1);

        KeyperModule keyperModule = KeyperModule(keyperModuleAddr);
        keyperModule.registerOrg(orgName);
        // Check Role
        assertEq(
            keyperRolesContract.doesRoleHaveCapability(
                uint8(DataTypes.Role.ROOT_SAFE),
                address(keyperModule),
                Constants.ROLE_ASSIGMENT
            ),
            true
        );
    }

    // Caller Info: Role-> ROOT_SAFE, Type -> SAFE, Hierarchy -> Root, Name -> rootA
    // Target Info: Type-> EOA, Name -> EAO, Hierarchy related to caller -> N/A
    function testCan_ROOT_SAFE_SetRole_SAFE_LEAD_to_EAO() public {
        (uint256 rootId, uint256 safeGroupA1) =
            keyperSafeBuilder.setupRootOrgAndOneGroup(orgName, groupA1Name);

        address rootAddr = keyperModule.getGroupSafeAddress(rootId);
        address userEOALead = address(0x123);

        vm.startPrank(rootAddr);
        keyperModule.setRole(
            DataTypes.Role.SAFE_LEAD, userEOALead, safeGroupA1, true
        );

        assertEq(
            keyperRolesContract.doesUserHaveRole(
                userEOALead, uint8(DataTypes.Role.SAFE_LEAD)
            ),
            true
        );

        assertEq(keyperModule.isSafeLead(safeGroupA1, userEOALead), true);
    }

    // Caller Info: Role-> ROOT_SAFE, Type -> SAFE, Hierarchy -> Root, Name -> rootA
    // Target Info: Type-> SAFE, Name -> GroupA, Hierarchy related to caller -> N/A
    function testCan_ROOT_SAFE_SetRole_SAFE_LEAD_to_SAFE() public {
        (uint256 rootId, uint256 safeGroupA1) =
            keyperSafeBuilder.setupRootOrgAndOneGroup(orgName, groupA1Name);

        address safeLead = gnosisHelper.newKeyperSafe(4, 2);

        address rootAddr = keyperModule.getGroupSafeAddress(rootId);
        vm.startPrank(rootAddr);

        keyperModule.setRole(
            DataTypes.Role.SAFE_LEAD, safeLead, safeGroupA1, true
        );

        assertEq(
            keyperRolesContract.doesUserHaveRole(
                safeLead, uint8(DataTypes.Role.SAFE_LEAD)
            ),
            true
        );

        assertEq(keyperModule.isSafeLead(safeGroupA1, safeLead), true);
    }

    // Caller Info: Role-> ROOT_SAFE, Type -> SAFE, Hierarchy -> Root, Name -> rootA
    // Target Info: Type-> EOA, Name -> GroupA, Hierarchy related to caller -> N/A
    function testCannot_ROOT_SAFE_SetRole_ROOT_SAFE_to_EAO() public {
        (uint256 rootId, uint256 safeGroupA1) =
            keyperSafeBuilder.setupRootOrgAndOneGroup(orgName, groupA1Name);

        address rootAddr = keyperModule.getGroupSafeAddress(rootId);

        address user = address(0xABCDE);

        vm.startPrank(rootAddr);
        vm.expectRevert(
            abi.encodeWithSelector(Errors.SetRoleForbidden.selector, 4)
        );
        keyperModule.setRole(DataTypes.Role.ROOT_SAFE, user, safeGroupA1, true);
    }

    // Caller Info: Role-> SUPER_SAFE, Type -> SAFE, Hierarchy -> Group, Name -> groupA
    // Target Info: Type-> EOA, Name -> user, Hierarchy related to caller -> N/A
    function testCannot_SUPER_SAFE_SetRole_SAFE_LEAD_to_EAO() public {
        (, uint256 groupA1Id) =
            keyperSafeBuilder.setupRootOrgAndOneGroup(orgName, groupA1Name);

        address groupA1Addr = keyperModule.getGroupSafeAddress(groupA1Id);

        address user = address(0xABCDE);

        vm.startPrank(groupA1Addr);
        vm.expectRevert(
            abi.encodeWithSelector(
                Errors.InvalidGnosisRootSafe.selector, groupA1Addr
            )
        );
        keyperModule.setRole(DataTypes.Role.SAFE_LEAD, user, groupA1Id, true);
    }

    // Caller Info: Role-> ROOT_SAFE, Type -> SAFE, Hierarchy -> Group, Name -> root
    // Target Info: Type-> SAFE, Name -> groupA, Hierarchy related to caller -> N/A
    function testCannot_ROOT_SAFE_SetRole_SUPER_SAFE_to_SAFE() public {
        (uint256 rootId, uint256 groupA1Id, uint256 subGroupAId) =
        keyperSafeBuilder.setupOrgThreeTiersTree(
            orgName, groupA1Name, subGroupA1Name
        );

        address rootAddr = keyperModule.getGroupSafeAddress(rootId);
        address groupAddr = keyperModule.getGroupSafeAddress(groupA1Id);

        vm.startPrank(rootAddr);
        vm.expectRevert(
            abi.encodeWithSelector(Errors.SetRoleForbidden.selector, 3)
        );
        keyperModule.setRole(
            DataTypes.Role.SUPER_SAFE, groupAddr, subGroupAId, true
        );
    }

    // Caller Info: Role-> ROOT_SAFE, Type -> SAFE, Hierarchy -> Root, Name -> rootA
    // Target Info: Type-> EOA, Name -> GroupA, Hierarchy related to caller -> N/A
    function testCannot_ROOT_SAFE_SetRole_SUPER_SAFE_to_EAO() public {
        (uint256 rootId, uint256 safeGroupA1) =
            keyperSafeBuilder.setupRootOrgAndOneGroup(orgName, groupA1Name);

        address rootAddr = keyperModule.getGroupSafeAddress(rootId);
        address user = address(0xABCDE);

        vm.startPrank(rootAddr);
        vm.expectRevert(
            abi.encodeWithSelector(Errors.SetRoleForbidden.selector, 3)
        );
        keyperModule.setRole(DataTypes.Role.SUPER_SAFE, user, safeGroupA1, true);
    }
}<|MERGE_RESOLUTION|>--- conflicted
+++ resolved
@@ -15,35 +15,7 @@
 
 contract KeyperRolesTest is Test, DeployHelper {
     function setUp() public {
-<<<<<<< HEAD
-        masterCopyMocked = new MockedContract();
-        proxyFactoryMocked = new MockedContract();
-        uint256 maxTreeDepth = 50;
-
-        CREATE3Factory factory = new CREATE3Factory();
-        bytes32 salt = keccak256(abi.encode(0xafff));
-        // Predict the future address of keyper module
-        keyperModuleDeployed = factory.getDeployed(address(this), salt);
-        // Deployment with keyper module address
-        keyperRoles = new KeyperRoles(keyperModuleDeployed);
-
-        bytes memory args = abi.encode(
-            address(masterCopyMocked), //Master copy address does not matter
-            address(proxyFactoryMocked), // Same proxy factory
-            address(keyperRoles),
-            maxTreeDepth
-        );
-
-        bytes memory bytecode =
-            abi.encodePacked(vm.getCode("KeyperModule.sol:KeyperModule"), args);
-
-        factory.deploy(salt, bytecode);
-
-        gnosisHelper = new GnosisSafeHelper();
-        gnosisSafeAddr = gnosisHelper.setupSafeEnv();
-=======
         DeployHelper.deployAllContracts(90);
->>>>>>> d0cca4ef
     }
 
     function testCan_KeyperModule_Setup_RoleContract() public {
