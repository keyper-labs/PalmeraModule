--- conflicted
+++ resolved
@@ -97,7 +97,10 @@
         assertEq(superSafe, address(0));
         assertEq(child.length, 0);
         assertEq(keyperModule.isOrgRegistered(gnosisSafeAddr), true);
-        assertEq(keyperRolesContract.doesUserHaveRole(safe, uint8(Role.ROOT_SAFE)), true);
+        assertEq(
+            keyperRolesContract.doesUserHaveRole(safe, uint8(Role.ROOT_SAFE)),
+            true
+        );
     }
 
     // superSafe == org
@@ -132,7 +135,12 @@
         assertEq(safe, safeGroupA1);
         assertEq(child.length, 0);
         assertEq(superSafe, orgAddr);
-        assertEq(keyperRolesContract.doesUserHaveRole(orgAddr, uint8(Role.SUPER_SAFE)), true);
+        assertEq(
+            keyperRolesContract.doesUserHaveRole(
+                orgAddr, uint8(Role.SUPER_SAFE)
+            ),
+            true
+        );
     }
 
     // superSafe != org
@@ -270,31 +278,45 @@
     function testLeadExecOnBehalfFromGroup() public {
         setUpBaseOrgTree();
         address orgAddr = keyperSafes[orgName];
-        address groupA = keyperSafes[groupAName];
-        address subGroupA = keyperSafes[subGroupAName];
-
-        vm.deal(groupA, 100 gwei);
-        vm.deal(subGroupA, 100 gwei);
+        address safeGroupA1 = keyperSafes[groupA1Name];
+        address safeSubGroupA1 = keyperSafes[subGroupA1Name];
+
+        vm.deal(safeGroupA1, 100 gwei);
+        vm.deal(safeSubGroupA1, 100 gwei);
         address receiver = address(0xABC);
 
         vm.startPrank(orgAddr);
-        keyperModule.setRole(Role.SAFE_LEAD, groupA, subGroupA, true);
+        keyperModule.setRole(Role.SAFE_LEAD, safeGroupA1, safeSubGroupA1, true);
         vm.stopPrank();
 
-        assertEq(keyperRolesContract.doesUserHaveRole(groupA, uint8(Role.SAFE_LEAD)), true);
-        assertEq(keyperModule.isSafeLead(orgAddr, subGroupA, groupA), true);
-        assertEq(keyperModule.isSuperSafe(orgAddr, groupA, subGroupA), true);
+        assertEq(
+            keyperRolesContract.doesUserHaveRole(
+                safeGroupA1, uint8(Role.SAFE_LEAD)
+            ),
+            true
+        );
+        assertEq(
+            keyperModule.isSafeLead(orgAddr, safeSubGroupA1, safeGroupA1), true
+        );
+        assertEq(
+            keyperModule.isSuperSafe(orgAddr, safeGroupA1, safeSubGroupA1), true
+        );
         // Set keyperhelper gnosis safe to org
-        keyperHelper.setGnosisSafe(groupA);
+        keyperHelper.setGnosisSafe(safeGroupA1);
         bytes memory emptyData;
         bytes memory signatures = keyperHelper.encodeSignaturesKeyperTx(
-            groupA, subGroupA, receiver, 12 gwei, emptyData, Enum.Operation(0)
-        );
-        vm.startPrank(groupA);
+            safeGroupA1,
+            safeSubGroupA1,
+            receiver,
+            12 gwei,
+            emptyData,
+            Enum.Operation(0)
+        );
+        vm.startPrank(safeGroupA1);
         // vm.expectRevert(KeyperModule.NotAuthorizedExecOnBehalf.selector);
         bool result = keyperModule.execTransactionOnBehalf(
             orgAddr,
-            subGroupA,
+            safeSubGroupA1,
             receiver,
             12 gwei,
             emptyData,
@@ -309,26 +331,38 @@
     function testRootSafeExecOnBehalf() public {
         setUpBaseOrgTree();
         address orgAddr = keyperSafes[orgName];
-        address subGroupA = keyperSafes[subGroupAName];
+        address safeSubGroupA1 = keyperSafes[subGroupA1Name];
 
         vm.deal(orgAddr, 100 gwei);
-        vm.deal(subGroupA, 100 gwei);
+        vm.deal(safeSubGroupA1, 100 gwei);
         address receiver = address(0xABC);
 
-        assertEq(keyperRolesContract.doesUserHaveRole(orgAddr, uint8(Role.ROOT_SAFE)), true);
-        assertEq(keyperModule.isSafeLead(orgAddr, subGroupA, orgAddr), false);
-        assertEq(keyperModule.isSuperSafe(orgAddr, orgAddr, subGroupA), true);
+        assertEq(
+            keyperRolesContract.doesUserHaveRole(orgAddr, uint8(Role.ROOT_SAFE)),
+            true
+        );
+        assertEq(
+            keyperModule.isSafeLead(orgAddr, safeSubGroupA1, orgAddr), false
+        );
+        assertEq(
+            keyperModule.isSuperSafe(orgAddr, orgAddr, safeSubGroupA1), true
+        );
 
         // Set keyperhelper gnosis safe to org
         keyperHelper.setGnosisSafe(orgAddr);
         bytes memory emptyData;
         bytes memory signatures = keyperHelper.encodeSignaturesKeyperTx(
-            orgAddr, subGroupA, receiver, 25 gwei, emptyData, Enum.Operation(0)
+            orgAddr,
+            safeSubGroupA1,
+            receiver,
+            25 gwei,
+            emptyData,
+            Enum.Operation(0)
         );
         vm.startPrank(orgAddr);
         bool result = keyperModule.execTransactionOnBehalf(
             orgAddr,
-            subGroupA,
+            safeSubGroupA1,
             receiver,
             25 gwei,
             emptyData,
@@ -455,16 +489,12 @@
     }
 
     // Conditions:
-<<<<<<< HEAD
     // 2. SafeLead is an EOA
-    function testRevertNotAuthorizedExecTransactionOnBehalfScenarioTwo() public {
-        (address orgAddr, address groupSafe) = setUpRootOrgAndOneGroup();
-=======
-    // SafeLead is an EOA
-    function testRevertNotAuthorizedExecTransactionOnBehalf() public {
+    function testRevertNotAuthorizedExecTransactionOnBehalfScenarioTwo()
+        public
+    {
         (address orgAddr, address safeGroupA1) =
             setUpRootOrgAndOneGroup(orgName, groupA1Name);
->>>>>>> 82577d28
 
         // Random wallet instead of a safe (EOA)
         address fakeCaller = address(0xFED);
@@ -494,8 +524,11 @@
     }
 
     // 3. SafeLead is an EOA but he's not the lead (no role provided)
-    function testRevertNotAuthorizedExecTransactionOnBehalfScenarioThree() public {
-        (address orgAddr, address groupSafe) = setUpRootOrgAndOneGroup();
+    function testRevertNotAuthorizedExecTransactionOnBehalfScenarioThree()
+        public
+    {
+        (address orgAddr, address safeGroupA1) =
+            setUpRootOrgAndOneGroup(orgName, groupA1Name);
 
         // Random wallet instead of a safe (EOA)
         address fakeCaller = address(0xFED);
@@ -504,13 +537,13 @@
         keyperHelper.setGnosisSafe(orgAddr);
         bytes memory emptyData;
         bytes memory signatures = keyperHelper.encodeSignaturesKeyperTx(
-            orgAddr, groupSafe, receiver, 2 gwei, emptyData, Enum.Operation(0)
+            orgAddr, safeGroupA1, receiver, 2 gwei, emptyData, Enum.Operation(0)
         );
         vm.startPrank(fakeCaller);
         vm.expectRevert("UNAUTHORIZED");
         keyperModule.execTransactionOnBehalf(
             orgAddr,
-            groupSafe,
+            safeGroupA1,
             receiver,
             2 gwei,
             emptyData,
@@ -596,26 +629,31 @@
     function testSuperSafeExecOnBehalf() public {
         setUpBaseOrgTree();
         address orgAddr = keyperSafes[orgName];
-        address groupA1 = keyperSafes[groupA1Name];
-        address subGroupA1 = keyperSafes[subGroupA1Name];
+        address safeGroupA1 = keyperSafes[groupA1Name];
+        address safeSubGroupA1 = keyperSafes[subGroupA1Name];
 
         // Send ETH to group&subgroup
-        vm.deal(groupA1, 100 gwei);
-        vm.deal(subGroupA1, 100 gwei);
+        vm.deal(safeGroupA1, 100 gwei);
+        vm.deal(safeSubGroupA1, 100 gwei);
         address receiver = address(0xABC);
 
-        // Set keyperhelper gnosis safe to groupA1
-        keyperHelper.setGnosisSafe(groupA1);
+        // Set keyperhelper gnosis safe to safeGroupA1
+        keyperHelper.setGnosisSafe(safeGroupA1);
         bytes memory emptyData;
         bytes memory signatures = keyperHelper.encodeSignaturesKeyperTx(
-            groupA1, subGroupA1, receiver, 2 gwei, emptyData, Enum.Operation(0)
+            safeGroupA1,
+            safeSubGroupA1,
+            receiver,
+            2 gwei,
+            emptyData,
+            Enum.Operation(0)
         );
 
         // Execute on behalf function
-        vm.startPrank(groupA1);
+        vm.startPrank(safeGroupA1);
         bool result = keyperModule.execTransactionOnBehalf(
             orgAddr,
-            subGroupA1,
+            safeSubGroupA1,
             receiver,
             2 gwei,
             emptyData,
@@ -629,12 +667,12 @@
     function testRevertSuperSafeExecOnBehalfIsNotAllowList() public {
         setUpBaseOrgTree();
         address orgAddr = keyperSafes[orgName];
-        address groupA1 = keyperSafes[groupA1Name];
-        address subGroupA1 = keyperSafes[subGroupA1Name];
+        address safeGroupA1 = keyperSafes[groupA1Name];
+        address safeSubGroupA1 = keyperSafes[subGroupA1Name];
 
         // Send ETH to group&subgroup
-        vm.deal(groupA1, 100 gwei);
-        vm.deal(subGroupA1, 100 gwei);
+        vm.deal(safeGroupA1, 100 gwei);
+        vm.deal(safeSubGroupA1, 100 gwei);
         address receiver = address(0xABC);
 
         /// Enalbe allowlist
@@ -642,19 +680,24 @@
         keyperModule.enableAllowlist(orgAddr);
         vm.stopPrank();
 
-        // Set keyperhelper gnosis safe to groupA1
-        keyperHelper.setGnosisSafe(groupA1);
+        // Set keyperhelper gnosis safe to safeGroupA1
+        keyperHelper.setGnosisSafe(safeGroupA1);
         bytes memory emptyData;
         bytes memory signatures = keyperHelper.encodeSignaturesKeyperTx(
-            groupA1, subGroupA1, receiver, 2 gwei, emptyData, Enum.Operation(0)
+            safeGroupA1,
+            safeSubGroupA1,
+            receiver,
+            2 gwei,
+            emptyData,
+            Enum.Operation(0)
         );
 
         // Execute on behalf function
-        vm.startPrank(groupA1);
+        vm.startPrank(safeGroupA1);
         vm.expectRevert(DenyHelper.AddresNotAllowed.selector);
         keyperModule.execTransactionOnBehalf(
             orgAddr,
-            subGroupA1,
+            safeSubGroupA1,
             receiver,
             2 gwei,
             emptyData,
@@ -666,12 +709,12 @@
     function testRevertSuperSafeExecOnBehalfIsDenyList() public {
         setUpBaseOrgTree();
         address orgAddr = keyperSafes[orgName];
-        address groupA1 = keyperSafes[groupA1Name];
-        address subGroupA1 = keyperSafes[subGroupA1Name];
+        address safeGroupA1 = keyperSafes[groupA1Name];
+        address safeSubGroupA1 = keyperSafes[subGroupA1Name];
 
         // Send ETH to group&subgroup
-        vm.deal(groupA1, 100 gwei);
-        vm.deal(subGroupA1, 100 gwei);
+        vm.deal(safeGroupA1, 100 gwei);
+        vm.deal(safeSubGroupA1, 100 gwei);
         address[] memory receiver = new address[](1);
         receiver[0] = address(0xDDD);
 
@@ -681,12 +724,12 @@
         keyperModule.addToList(orgAddr, receiver);
         vm.stopPrank();
 
-        // Set keyperhelper gnosis safe to groupA1
-        keyperHelper.setGnosisSafe(groupA1);
+        // Set keyperhelper gnosis safe to safeGroupA1
+        keyperHelper.setGnosisSafe(safeGroupA1);
         bytes memory emptyData;
         bytes memory signatures = keyperHelper.encodeSignaturesKeyperTx(
-            groupA1,
-            subGroupA1,
+            safeGroupA1,
+            safeSubGroupA1,
             receiver[0],
             2 gwei,
             emptyData,
@@ -694,11 +737,11 @@
         );
 
         // Execute on behalf function
-        vm.startPrank(groupA1);
+        vm.startPrank(safeGroupA1);
         vm.expectRevert(DenyHelper.AddressDenied.selector);
         keyperModule.execTransactionOnBehalf(
             orgAddr,
-            subGroupA1,
+            safeSubGroupA1,
             receiver[0],
             2 gwei,
             emptyData,
@@ -710,9 +753,9 @@
     function testRevertSuperSafeExecOnBehalf() public {
         setUpBaseOrgTree();
         address orgAddr = keyperSafes[orgName];
-        address groupA1 = keyperSafes[groupA1Name];
-        address subGroupA1 = keyperSafes[subGroupA1Name];
-        address subSubGroupA = keyperSafes[subSubgroupA1Name];
+        address safeGroupA1 = keyperSafes[groupA1Name];
+        address safeSubGroupA1 = keyperSafes[subGroupA1Name];
+        address safeSubSubGroupA = keyperSafes[subSubgroupA1Name];
 
         assertEq(
             keyperRolesContract.doesUserHaveRole(
@@ -722,41 +765,46 @@
         );
         assertEq(
             keyperRolesContract.doesUserHaveRole(
-                groupA1, uint8(Role.SUPER_SAFE)
+                safeGroupA1, uint8(Role.SUPER_SAFE)
             ),
             true
         );
         assertEq(
             keyperRolesContract.doesUserHaveRole(
-                subGroupA1, uint8(Role.SUPER_SAFE)
+                safeSubGroupA1, uint8(Role.SUPER_SAFE)
             ),
             true
         );
         assertEq(
             keyperRolesContract.doesUserHaveRole(
-                subSubGroupA, uint8(Role.SUPER_SAFE)
+                safeSubSubGroupA, uint8(Role.SUPER_SAFE)
             ),
             false
         );
 
         // Send ETH to org&subgroup
         vm.deal(orgAddr, 100 gwei);
-        vm.deal(groupA1, 100 gwei);
+        vm.deal(safeGroupA1, 100 gwei);
         address receiver = address(0xABC);
 
-        // Set keyperhelper gnosis safe to subGroupA1
-        keyperHelper.setGnosisSafe(subGroupA1);
+        // Set keyperhelper gnosis safe to safeSubGroupA1
+        keyperHelper.setGnosisSafe(safeSubGroupA1);
         bytes memory emptyData;
         bytes memory signatures = keyperHelper.encodeSignaturesKeyperTx(
-            subGroupA1, groupA1, receiver, 2 gwei, emptyData, Enum.Operation(0)
+            safeSubGroupA1,
+            safeGroupA1,
+            receiver,
+            2 gwei,
+            emptyData,
+            Enum.Operation(0)
         );
 
         vm.expectRevert(KeyperModule.NotAuthorizedExecOnBehalf.selector);
 
-        vm.startPrank(subGroupA1);
+        vm.startPrank(safeSubGroupA1);
         bool result = keyperModule.execTransactionOnBehalf(
             orgAddr,
-            groupA1,
+            safeGroupA1,
             receiver,
             2 gwei,
             emptyData,
@@ -783,11 +831,11 @@
     function testsetSafeLead() public {
         setUpBaseOrgTree();
         address orgAddr = keyperSafes[orgName];
-        address groupA1 = keyperSafes[groupA1Name];
+        address safeGroupA1 = keyperSafes[groupA1Name];
         address userLead = address(0x123);
 
         vm.startPrank(orgAddr);
-        keyperModule.setRole(Role.SAFE_LEAD, userLead, groupA1, true);
+        keyperModule.setRole(Role.SAFE_LEAD, userLead, safeGroupA1, true);
 
         assertEq(
             keyperRolesContract.doesUserHaveRole(
@@ -800,19 +848,19 @@
     function testAddOwnerWithThreshold() public {
         setUpBaseOrgTree();
         address orgAddr = keyperSafes[orgName];
-        address groupA1 = keyperSafes[groupA1Name];
+        address safeGroupA1 = keyperSafes[groupA1Name];
         address userLeadModifyOwnersOnly = address(0x123);
 
         vm.startPrank(orgAddr);
         keyperModule.setRole(
             Role.SAFE_LEAD_MODIFY_OWNERS_ONLY,
             userLeadModifyOwnersOnly,
-            groupA1,
+            safeGroupA1,
             true
         );
         vm.stopPrank();
 
-        gnosisHelper.updateSafeInterface(groupA1);
+        gnosisHelper.updateSafeInterface(safeGroupA1);
         uint256 threshold = gnosisHelper.gnosisSafe().getThreshold();
 
         address[] memory prevOwnersList = gnosisHelper.gnosisSafe().getOwners();
@@ -820,7 +868,7 @@
         vm.startPrank(userLeadModifyOwnersOnly);
         address newOwner = address(0xaaaf);
         keyperModule.addOwnerWithThreshold(
-            newOwner, threshold + 1, groupA1, orgAddr
+            newOwner, threshold + 1, safeGroupA1, orgAddr
         );
 
         assertEq(gnosisHelper.gnosisSafe().getThreshold(), threshold + 1);
@@ -894,14 +942,14 @@
     function testRemoveOwner() public {
         setUpBaseOrgTree();
         address orgAddr = keyperSafes[orgName];
-        address groupA1 = keyperSafes[groupA1Name];
+        address safeGroupA1 = keyperSafes[groupA1Name];
         address userLead = address(0x123);
 
         vm.startPrank(orgAddr);
-        keyperModule.setRole(Role.SAFE_LEAD, userLead, groupA1, true);
+        keyperModule.setRole(Role.SAFE_LEAD, userLead, safeGroupA1, true);
         vm.stopPrank();
 
-        gnosisHelper.updateSafeInterface(groupA1);
+        gnosisHelper.updateSafeInterface(safeGroupA1);
         address[] memory ownersList = gnosisHelper.gnosisSafe().getOwners();
 
         address prevOwner = ownersList[0];
@@ -909,7 +957,9 @@
         uint256 threshold = gnosisHelper.gnosisSafe().getThreshold();
 
         vm.startPrank(userLead);
-        keyperModule.removeOwner(prevOwner, owner, threshold, groupA1, orgAddr);
+        keyperModule.removeOwner(
+            prevOwner, owner, threshold, safeGroupA1, orgAddr
+        );
 
         address[] memory postRemoveOwnersList =
             gnosisHelper.gnosisSafe().getOwners();
@@ -1000,71 +1050,68 @@
     function testRemoveGroupFromOrg() public {
         setUpBaseOrgTree();
         address orgAddr = keyperSafes[orgName];
-        address groupA1 = keyperSafes[groupA1Name];
-        address subGroupA1 = keyperSafes[subGroupA1Name];
+        address safeGroupA1 = keyperSafes[groupA1Name];
+        address safeSubGroupA1 = keyperSafes[subGroupA1Name];
 
         gnosisHelper.updateSafeInterface(orgAddr);
-        bool result = gnosisHelper.createRemoveGroupTx(orgAddr, groupA1);
+        bool result = gnosisHelper.createRemoveGroupTx(orgAddr, safeGroupA1);
         assertEq(result, true);
-        assertEq(keyperModule.isSuperSafe(orgAddr, orgAddr, groupA1), false);
-
-        // Check subGroupA1 is now a child of org
-        assertEq(keyperModule.isChild(orgAddr, orgAddr, subGroupA1), true);
-        // Check org is parent of subGroupA1
-        assertEq(keyperModule.isSuperSafe(orgAddr, orgAddr, subGroupA1), true);
+        assertEq(keyperModule.isSuperSafe(orgAddr, orgAddr, safeGroupA1), false);
+
+        // Check safeSubGroupA1 is now a child of org
+        assertEq(keyperModule.isChild(orgAddr, orgAddr, safeSubGroupA1), true);
+        // Check org is parent of safeSubGroupA1
+        assertEq(
+            keyperModule.isSuperSafe(orgAddr, orgAddr, safeSubGroupA1), true
+        );
     }
 
     /// removeGroup when org == superSafe
     function testRemoveGroupFromSafeOrgEqSuperSafe() public {
-        (address orgAddr, address groupSafe) =
+        (address orgAddr, address safeGroupA1) =
             setUpRootOrgAndOneGroup(orgName, groupA1Name);
         // Create a sub safe
-        address subSafeGroupA = gnosisHelper.newKeyperSafe(3, 2);
-        keyperSafes[subGroupA1Name] = address(subSafeGroupA);
-        gnosisHelper.createAddGroupTx(orgAddr, groupSafe, subGroupA1Name);
+        address safeSubGroupA1 = gnosisHelper.newKeyperSafe(3, 2);
+        keyperSafes[subGroupA1Name] = address(safeSubGroupA1);
+        gnosisHelper.createAddGroupTx(orgAddr, safeGroupA1, subGroupA1Name);
 
         gnosisHelper.updateSafeInterface(orgAddr);
-        bool result = gnosisHelper.createRemoveGroupTx(orgAddr, groupSafe);
+        bool result = gnosisHelper.createRemoveGroupTx(orgAddr, safeGroupA1);
 
         assertEq(result, true);
 
-        result = keyperModule.isSuperSafe(orgAddr, orgAddr, groupSafe);
+        result = keyperModule.isSuperSafe(orgAddr, orgAddr, safeGroupA1);
         assertEq(result, false);
 
         address[] memory child;
         (,,, child,) = keyperModule.getOrg(orgAddr);
-        // Check removed group parent has subSafeGroup A as child an not groupSafe
+        // Check removed group parent has subSafeGroup A as child an not safeGroupA1
         assertEq(child.length, 1);
-        assertEq(child[0] == groupSafe, false);
-        assertEq(child[0] == subSafeGroupA, true);
-        assertEq(keyperModule.isChild(orgAddr, groupSafe, subSafeGroupA), false);
-    }
-
-<<<<<<< HEAD
+        assertEq(child[0] == safeGroupA1, false);
+        assertEq(child[0] == safeSubGroupA1, true);
+        assertEq(
+            keyperModule.isChild(orgAddr, safeGroupA1, safeSubGroupA1), false
+        );
+    }
+
     function testRevertSetRoleForbidden() public {
-
-        (address orgAddr, address groupA1) = setUpRootOrgAndOneGroup();
+        (address orgAddr, address safeGroupA1) =
+            setUpRootOrgAndOneGroup(orgName, groupA1Name);
 
         address user = address(0xABCDE);
 
         vm.startPrank(orgAddr);
-        vm.expectRevert(abi.encodeWithSelector(KeyperModule.SetRoleForbidden.selector, 3));
-        keyperModule.setRole(Role.ROOT_SAFE, user, groupA1, true);
-
-        vm.expectRevert(abi.encodeWithSelector(KeyperModule.SetRoleForbidden.selector, 4));
-        keyperModule.setRole(Role.SUPER_SAFE, user, groupA1, true);
-    }
-
-    function testRevertSetRolesToOrgNotRegistered() public {
-
-        (, address groupA1) = setUpRootOrgAndOneGroup();
-
-        address user = address(0xABCDE);
-
-        vm.startPrank(groupA1);
-        vm.expectRevert("UNAUTHORIZED");
-        keyperModule.setRole(Role.SAFE_LEAD, user, groupA1, true);
-=======
+        vm.expectRevert(
+            abi.encodeWithSelector(KeyperModule.SetRoleForbidden.selector, 3)
+        );
+        keyperModule.setRole(Role.ROOT_SAFE, user, safeGroupA1, true);
+
+        vm.expectRevert(
+            abi.encodeWithSelector(KeyperModule.SetRoleForbidden.selector, 4)
+        );
+        keyperModule.setRole(Role.SUPER_SAFE, user, safeGroupA1, true);
+    }
+
     // ? Org call removeGroup for a group of another org
     // Deploy 4 keyperSafes : following structure
     //           RootOrg1                    RootOrg2
@@ -1072,40 +1119,51 @@
     //           GroupA1                      GroupA2
     // Must Revert if RootOrg1 attempt to remove GroupA2
     function testRevertRemoveGroupFromAnotherOrg() public {
-        (address orgAddr1, address groupA1) =
-            setUpRootOrgAndOneGroup(orgName, groupA1Name);
-        (address orgAddr2, address groupA2) =
+        (address orgAddr1, address safeGroupA1) =
+            setUpRootOrgAndOneGroup(orgName, groupA1Name);
+        (address orgAddr2, address safeGroupA2) =
             setUpRootOrgAndOneGroup(org2Name, groupA2Name);
 
         vm.startPrank(orgAddr1);
         vm.expectRevert(
             KeyperModule.NotAuthorizedRemoveNonChildrenGroup.selector
         );
-        keyperModule.removeGroup(orgAddr2, groupA2);
+        keyperModule.removeGroup(orgAddr2, safeGroupA2);
         vm.stopPrank();
 
         vm.startPrank(orgAddr2);
         vm.expectRevert(
             KeyperModule.NotAuthorizedRemoveNonChildrenGroup.selector
         );
-        keyperModule.removeGroup(orgAddr1, groupA1);
+        keyperModule.removeGroup(orgAddr1, safeGroupA1);
+    }
+
+    function testRevertSetRolesToOrgNotRegistered() public {
+        (, address safeGroupA1) = setUpRootOrgAndOneGroup(orgName, groupA1Name);
+
+        address user = address(0xABCDE);
+
+        vm.startPrank(safeGroupA1);
+        vm.expectRevert("UNAUTHORIZED");
+        keyperModule.setRole(Role.SAFE_LEAD, user, safeGroupA1, true);
     }
 
     // ? Check disableSafeLeadRoles method success
     // groupA1 removed and it should not have any role
     function testRemoveGroupAndCheckDisables() public {
-        (address orgAddr, address groupA1) =
-            setUpRootOrgAndOneGroup(orgName, groupA1Name);
-
-        (,,,, address superSafe) = keyperModule.getGroupInfo(orgAddr, groupA1);
+        (address orgAddr, address safeGroupA1) =
+            setUpRootOrgAndOneGroup(orgName, groupA1Name);
+
+        (,,,, address superSafe) =
+            keyperModule.getGroupInfo(orgAddr, safeGroupA1);
 
         gnosisHelper.updateSafeInterface(orgAddr);
-        bool result = gnosisHelper.createRemoveGroupTx(orgAddr, groupA1);
+        bool result = gnosisHelper.createRemoveGroupTx(orgAddr, safeGroupA1);
         assertEq(result, true);
 
         assertEq(
             keyperRolesContract.doesUserHaveRole(
-                groupA1, uint8(Role.SUPER_SAFE)
+                safeGroupA1, uint8(Role.SUPER_SAFE)
             ),
             false
         );
@@ -1126,42 +1184,45 @@
     // Deploy 4 keyperSafes : following structure
     //           RootOrg1                    RootOrg2
     //              |                            |
-    //           GroupA1                      GroupA2
-    // GroupA2 will be a safeLead of GroupA1
+    //           safeGroupA1                      GroupA2
+    // safeGroupA2 will be a safeLead of safeGroupA1
     function testModifyFromAnotherOrg() public {
-        (address orgAddr1, address groupA1) =
-            setUpRootOrgAndOneGroup(orgName, groupA1Name);
-        (, address groupA2) = setUpRootOrgAndOneGroup(org2Name, groupA2Name);
+        (address orgAddr1, address safeGroupA1) =
+            setUpRootOrgAndOneGroup(orgName, groupA1Name);
+        (, address safeGroupA2) = setUpRootOrgAndOneGroup(org2Name, groupA2Name);
 
         vm.startPrank(orgAddr1);
-        keyperModule.setRole(Role.SAFE_LEAD, groupA2, groupA1, true);
+        keyperModule.setRole(Role.SAFE_LEAD, safeGroupA2, safeGroupA1, true);
         vm.stopPrank();
 
-        assertEq(keyperModule.isSafeLead(orgAddr1, groupA1, groupA2), true);
+        assertEq(
+            keyperModule.isSafeLead(orgAddr1, safeGroupA1, safeGroupA2), true
+        );
 
         address[] memory groupA1Owners = gnosisHelper.gnosisSafe().getOwners();
         address newOwner = address(0xDEF);
         uint256 threshold = gnosisHelper.gnosisSafe().getThreshold();
 
         assertEq(
-            keyperModule.isSafeOwner(IGnosisSafe(groupA1), groupA1Owners[1]),
+            keyperModule.isSafeOwner(IGnosisSafe(safeGroupA1), groupA1Owners[1]),
             true
         );
 
-        vm.startPrank(groupA2);
+        vm.startPrank(safeGroupA2);
 
         keyperModule.addOwnerWithThreshold(
-            newOwner, threshold, groupA1, orgAddr1
-        );
-        assertEq(keyperModule.isSafeOwner(IGnosisSafe(groupA1), newOwner), true);
+            newOwner, threshold, safeGroupA1, orgAddr1
+        );
+        assertEq(
+            keyperModule.isSafeOwner(IGnosisSafe(safeGroupA1), newOwner), true
+        );
 
         keyperModule.removeOwner(
-            groupA1Owners[0], groupA1Owners[1], threshold, groupA1, orgAddr1
-        );
-        assertEq(
-            keyperModule.isSafeOwner(IGnosisSafe(groupA1), groupA1Owners[1]),
+            groupA1Owners[0], groupA1Owners[1], threshold, safeGroupA1, orgAddr1
+        );
+        assertEq(
+            keyperModule.isSafeOwner(IGnosisSafe(safeGroupA1), groupA1Owners[1]),
             false
         );
->>>>>>> 82577d28
     }
 }