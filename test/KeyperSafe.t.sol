// SPDX-License-Identifier: LGPL-3.0-only
pragma solidity ^0.8.15;

import "../src/SigningUtils.sol";
import "./helpers/DeployHelper.t.sol";
import {Constants} from "../libraries/Constants.sol";
import {DataTypes} from "../libraries/DataTypes.sol";
import {Errors} from "../libraries/Errors.sol";

contract TestKeyperSafe is SigningUtils, DeployHelper {
    function setUp() public {
        DeployHelper.deployAllContracts(90);
    }

    // ! ********************** authority Test **********************************

    // Checks if authority == keyperRoles
    function testAuthorityAddress() public {
        assertEq(
            address(keyperModule.authority()), address(keyperRolesDeployed)
        );
    }

    // ! ********************** createSafeFactory Test **************************

    // Checks if a safe is created successfully from Module
    function testCreateSafeFromModule() public {
        address newSafe = keyperHelper.createSafeProxy(4, 2);
        assertFalse(newSafe == address(0));
        // Verify newSafe has keyper modulle enabled
        GnosisSafe safe = GnosisSafe(payable(newSafe));
        bool isKeyperModuleEnabled =
            safe.isModuleEnabled(address(keyperHelper.keyper()));
        assertEq(isKeyperModuleEnabled, true);
    }

    // ! ********************** Allow/Deny list Test ********************

    // Revert AddresNotAllowed() execTransactionOnBehalf (safeSquadA1 is not on AllowList)
    // Caller Info: Role-> SUPER_SAFE, Type -> SAFE, Hierarchy -> Squad, Name -> safeSquadA1
    // Target Info: Type-> SAFE, Name -> safeSubSquadA1, Hierarchy related to caller -> NOT_ALLOW_LIST
    function testRevertSuperSafeExecOnBehalfIsNotAllowList() public {
        (uint256 rootId, uint256 squadA1Id, uint256 subSquadA1Id) =
        keyperSafeBuilder.setupOrgThreeTiersTree(
            orgName, squadA1Name, subSquadA1Name
        );

        address rootAddr = keyperModule.getSquadSafeAddress(rootId);
        address squadA1Addr = keyperModule.getSquadSafeAddress(squadA1Id);
        address subSquadA1Addr = keyperModule.getSquadSafeAddress(subSquadA1Id);

        // Send ETH to squad&subsquad
        vm.deal(squadA1Addr, 100 gwei);
        vm.deal(subSquadA1Addr, 100 gwei);

        /// Enable allowlist
        vm.startPrank(rootAddr);
        keyperModule.enableAllowlist();
        vm.stopPrank();

        // Set keyperhelper gnosis safe to safeSquadA1
        keyperHelper.setGnosisSafe(squadA1Addr);
        bytes memory emptyData;
        bytes memory signatures = keyperHelper.encodeSignaturesKeyperTx(
            squadA1Addr,
            subSquadA1Addr,
            receiver,
            2 gwei,
            emptyData,
            Enum.Operation(0)
        );

        // Execute on behalf function
        vm.startPrank(squadA1Addr);
        vm.expectRevert(Errors.AddresNotAllowed.selector);
        keyperModule.execTransactionOnBehalf(
            orgHash,
            subSquadA1Addr,
            receiver,
            2 gwei,
            emptyData,
            Enum.Operation(0),
            signatures
        );
    }

    // Revert AddressDenied() execTransactionOnBehalf (safeSquadA1 is on DeniedList)
    // Caller Info: Role-> SUPER_SAFE, Type -> SAFE, Hierarchy -> Squad, Name -> safeSquadA1
    // Target Info: Type-> SAFE, Name -> safeSubSquadA1, Hierarchy related to caller -> DENY_LIST
    function testRevertSuperSafeExecOnBehalfIsDenyList() public {
        (uint256 rootId, uint256 squadA1Id, uint256 subSquadA1Id) =
        keyperSafeBuilder.setupOrgThreeTiersTree(
            orgName, squadA1Name, subSquadA1Name
        );

        address rootAddr = keyperModule.getSquadSafeAddress(rootId);
        address squadA1Addr = keyperModule.getSquadSafeAddress(squadA1Id);
        address subSquadA1Addr = keyperModule.getSquadSafeAddress(subSquadA1Id);

        // Send ETH to squad&subsquad
        vm.deal(squadA1Addr, 100 gwei);
        vm.deal(subSquadA1Addr, 100 gwei);
        address[] memory receiverList = new address[](1);
        receiverList[0] = address(0xDDD);

        /// Enalbe allowlist
        vm.startPrank(rootAddr);
        keyperModule.enableDenylist();
        keyperModule.addToList(receiverList);
        vm.stopPrank();

        // Set keyperhelper gnosis safe to safeSquadA1
        keyperHelper.setGnosisSafe(squadA1Addr);
        bytes memory emptyData;
        bytes memory signatures = keyperHelper.encodeSignaturesKeyperTx(
            squadA1Addr,
            subSquadA1Addr,
            receiverList[0],
            2 gwei,
            emptyData,
            Enum.Operation(0)
        );

        // Execute on behalf function
        vm.startPrank(squadA1Addr);
        vm.expectRevert(Errors.AddressDenied.selector);
        keyperModule.execTransactionOnBehalf(
            orgHash,
            subSquadA1Addr,
            receiverList[0],
            2 gwei,
            emptyData,
            Enum.Operation(0),
            signatures
        );
    }

    // Revert AddressDenied() execTransactionOnBehalf (safeSquadA1 is on DeniedList)
    // Caller Info: Role-> SUPER_SAFE, Type -> SAFE, Hierarchy -> Squad, Name -> safeSquadA1
    // Target Info: Type-> SAFE, Name -> safeSubSquadA1, Hierarchy related to caller -> DENY_LIST
    function testDisableDenyHelperList() public {
        (uint256 rootId, uint256 squadA1Id, uint256 subSquadA1Id) =
        keyperSafeBuilder.setupOrgThreeTiersTree(
            orgName, squadA1Name, subSquadA1Name
        );

        address rootAddr = keyperModule.getSquadSafeAddress(rootId);
        address squadA1Addr = keyperModule.getSquadSafeAddress(squadA1Id);
        address subSquadA1Addr = keyperModule.getSquadSafeAddress(subSquadA1Id);

        // Send ETH to squad&subsquad
        vm.deal(squadA1Addr, 100 gwei);
        vm.deal(subSquadA1Addr, 100 gwei);
        address[] memory receiverList = new address[](1);
        receiverList[0] = address(0xDDD);

        /// Enable allowlist
        vm.startPrank(rootAddr);
        keyperModule.enableDenylist();
        keyperModule.addToList(receiverList);
        /// Disable allowlist
        keyperModule.disableDenyHelper();
        vm.stopPrank();

        // Set keyperhelper gnosis safe to safeSquadA1
        keyperHelper.setGnosisSafe(squadA1Addr);
        bytes memory emptyData;
        bytes memory signatures = keyperHelper.encodeSignaturesKeyperTx(
            squadA1Addr,
            subSquadA1Addr,
            receiverList[0],
            2 gwei,
            emptyData,
            Enum.Operation(0)
        );

        // Execute on behalf function
        vm.startPrank(squadA1Addr);
        keyperModule.execTransactionOnBehalf(
            orgHash,
            subSquadA1Addr,
            receiverList[0],
            2 gwei,
            emptyData,
            Enum.Operation(0),
            signatures
        );
    }

    // ! ******************** registerOrg Test *************************************

    // Revert ("UNAUTHORIZED") registerOrg (address that has no roles)
    function testRevertAuthForRegisterOrgTx() public {
        address caller = address(0x1);
        vm.expectRevert(bytes("UNAUTHORIZED"));
        keyperRolesContract.setRoleCapability(
            uint8(DataTypes.Role.SAFE_LEAD), caller, Constants.ADD_OWNER, true
        );
    }

    // ! ******************** removeSquad Test *************************************

    // Caller Info: Role-> ROOT_SAFE, Type -> SAFE, Hierarchy -> Root, Name -> rootA
    // Target Info: Type-> SAFE, Name -> safeSquadA1, Hierarchy related to caller -> SAME_TREE
    function testCan_RemoveSquad_ROOT_SAFE_as_SAFE_is_TARGETS_ROOT_SameTree()
        public
    {
        (
            uint256 rootId,
            uint256 squadA1Id,
            uint256 subSquadA1Id,
            uint256 subSubsquadA1Id
        ) = keyperSafeBuilder.setupOrgFourTiersTree(
            orgName, squadA1Name, subSquadA1Name, subSubSquadA1Name
        );

        address rootAddr = keyperModule.getSquadSafeAddress(rootId);

        gnosisHelper.updateSafeInterface(rootAddr);
        bool result = gnosisHelper.createRemoveSquadTx(subSquadA1Id);
        assertEq(result, true);
        assertEq(keyperModule.isSuperSafe(rootId, subSquadA1Id), false);

        // Check safeSubSquadA1 is now a child of org
        assertEq(keyperModule.isTreeMember(rootId, subSubsquadA1Id), true);
        // Check org is parent of safeSubSquadA1
        assertEq(keyperModule.isSuperSafe(squadA1Id, subSubsquadA1Id), true);

        // Check removed squad parent has subSafeSquad A as child an not safeSquadA1
        uint256[] memory child;
        (,,,, child,) = keyperModule.getSquadInfo(squadA1Id);
        assertEq(child.length, 1);
        assertEq(child[0] == subSquadA1Id, false);
        assertEq(child[0] == subSubsquadA1Id, true);
        assertEq(keyperModule.isTreeMember(rootId, subSquadA1Id), false);
    }

    // Caller Info: Role-> ROOT_SAFE, Type -> SAFE, Hierarchy -> Root, Name -> rootA
    // Target Info: Type-> SAFE, Name -> squadB, Hierarchy related to caller -> DIFFERENT_TREE
    function testCannot_RemoveSquad_ROOT_SAFE_as_SAFE_is_TARGETS_ROOT_DifferentTree(
    ) public {
        (uint256 rootIdA, uint256 squadAId, uint256 rootIdB, uint256 squadBId) =
        keyperSafeBuilder.setupTwoRootOrgWithOneSquadEach(
            orgName, squadA1Name, root2Name, squadBName
        );

        address rootAddr = keyperModule.getSquadSafeAddress(rootIdA);
        vm.startPrank(rootAddr);
        vm.expectRevert(Errors.NotAuthorizedRemoveSquadFromOtherTree.selector);
        keyperModule.removeSquad(squadBId);
        vm.stopPrank();

        address rootBAddr = keyperModule.getSquadSafeAddress(rootIdB);
        vm.startPrank(rootBAddr);
        vm.expectRevert(Errors.NotAuthorizedRemoveSquadFromOtherTree.selector);
        keyperModule.removeSquad(squadAId);
    }

<<<<<<< HEAD
    function testCannot_RemoveGroup_ROOT_SAFE_as_SAFE_is_TARGETS_ROOT_DifferentOrg(
    ) public {
        (uint256 rootIdA, uint256 groupAId, uint256 rootIdB, uint256 groupBId,,)
        = keyperSafeBuilder.setupTwoOrgWithOneRootOneGroupAndOneChildEach(
            orgName,
            groupA1Name,
            root2Name,
            groupBName,
            subGroupA1Name,
            subSubGroupA1Name
        );

        address rootAddr = keyperModule.getGroupSafeAddress(rootIdA);
        vm.startPrank(rootAddr);
        vm.expectRevert(Errors.NotAuthorizedRemoveGroupFromOtherTree.selector);
        keyperModule.removeGroup(groupBId);
        vm.stopPrank();

        address rootBAddr = keyperModule.getGroupSafeAddress(rootIdB);
        vm.startPrank(rootBAddr);
        vm.expectRevert(Errors.NotAuthorizedRemoveGroupFromOtherTree.selector);
        keyperModule.removeGroup(groupAId);
    }

    // Caller Info: Role-> SUPER_SAFE, Type -> SAFE, Hierarchy -> Root, Name -> groupA
    // Target Info: Type-> SAFE, Name -> subGroupA, Hierarchy related to caller -> SAME_TREE, CHILDREN
    function testCan_RemoveGroup_SUPER_SAFE_as_SAFE_is_SUPER_SAFE_SameTree()
=======
    // Caller Info: Role-> SUPER_SAFE, Type -> SAFE, Hierarchy -> Root, Name -> squadA
    // Target Info: Type-> SAFE, Name -> subSquadA, Hierarchy related to caller -> SAME_TREE, CHILDREN
    function testCan_RemoveSquad_SUPER_SAFE_as_SAFE_is_SUPER_SAFE_SameTree()
>>>>>>> eb652586
        public
    {
        (uint256 rootId, uint256 squadA1Id, uint256 subSquadA1Id) =
        keyperSafeBuilder.setupOrgThreeTiersTree(
            orgName, squadA1Name, subSquadA1Name
        );

        address squadAAddr = keyperModule.getSquadSafeAddress(squadA1Id);

        gnosisHelper.updateSafeInterface(squadAAddr);
        bool result = gnosisHelper.createRemoveSquadTx(subSquadA1Id);
        assertEq(result, true);
        assertEq(keyperModule.isSuperSafe(squadA1Id, subSquadA1Id), false);
        assertEq(keyperModule.isSuperSafe(rootId, subSquadA1Id), false);
        assertEq(keyperModule.isTreeMember(rootId, subSquadA1Id), false);

        // Check supersafe has not any children
        (,,,, uint256[] memory child,) = keyperModule.getSquadInfo(squadA1Id);
        assertEq(child.length, 0);
    }

    // Caller Info: Role-> SUPER_SAFE, Type -> SAFE, Hierarchy -> Root, Name -> squadA
    // Target Info: Type-> SAFE, Name -> squadB, Hierarchy related to caller -> DIFFERENT_TREE,NOT_DIRECT_CHILDREN
    function testCannot_RemoveSquad_SUPER_SAFE_as_SAFE_is_not_TARGET_SUPER_SAFE_DifferentTree(
    ) public {
        (, uint256 squadAId,, uint256 squadBId,,) = keyperSafeBuilder
            .setupTwoOrgWithOneRootOneSquadAndOneChildEach(
            orgName,
            squadA1Name,
            root2Name,
            squadBName,
            subSquadA1Name,
            subSquadB1Name
        );

<<<<<<< HEAD
        address groupAAddr = keyperModule.getGroupSafeAddress(groupAId);
        vm.startPrank(groupAAddr);
        vm.expectRevert(Errors.NotAuthorizedAsNotSuperSafe.selector);
        keyperModule.removeGroup(groupBId);
        vm.stopPrank();

        address groupBAddr = keyperModule.getGroupSafeAddress(groupBId);
        vm.startPrank(groupBAddr);
        vm.expectRevert(Errors.NotAuthorizedAsNotSuperSafe.selector);
        keyperModule.removeGroup(groupAId);
=======
        address squadAAddr = keyperModule.getSquadSafeAddress(squadAId);
        vm.startPrank(squadAAddr);
        vm.expectRevert(Errors.NotAuthorizedRemoveSquadFromOtherOrg.selector);
        keyperModule.removeSquad(squadBId);
        vm.stopPrank();

        address squadBAddr = keyperModule.getSquadSafeAddress(squadBId);
        vm.startPrank(squadBAddr);
        vm.expectRevert(Errors.NotAuthorizedRemoveSquadFromOtherOrg.selector);
        keyperModule.removeSquad(squadAId);
>>>>>>> eb652586
    }

    // Caller Info: Role-> SUPER_SAFE, Type -> SAFE, Hierarchy -> Squad, Name -> squadA
    // Target Info: Type-> SAFE, Name -> subsubSquadA, Hierarchy related to caller -> SAME_TREE,NOT_DIRECT_CHILDREN
    function testCannot_RemoveSquad_SUPER_SAFE_as_SAFE_is_not_TARGET_SUPER_SAFE_SameTree(
    ) public {
        (, uint256 squadAId,, uint256 subSubSquadA1) = keyperSafeBuilder
            .setupOrgFourTiersTree(
            orgName, squadA1Name, subSquadA1Name, subSubSquadA1Name
        );

        address squadAAddr = keyperModule.getSquadSafeAddress(squadAId);
        vm.startPrank(squadAAddr);
        vm.expectRevert(Errors.NotAuthorizedAsNotSuperSafe.selector);
        keyperModule.removeSquad(subSubSquadA1);
        vm.stopPrank();
    }

    // Caller Info: Role-> ROOT_SAFE, Type -> SAFE, Hierarchy -> Root, Name -> rootA
    // Target Info: Type-> SAFE, Name -> squadA, Hierarchy related to caller -> SAME_TREE, CHILDREN
    function testRemoveSquadAndCheckDisables() public {
        (uint256 rootId, uint256 squadA1Id) =
            keyperSafeBuilder.setupRootOrgAndOneSquad(orgName, squadA1Name);

        address rootAddr = keyperModule.getSquadSafeAddress(rootId);
        address squadA1Addr = keyperModule.getSquadSafeAddress(squadA1Id);

        (,,,,, uint256 superSafe) = keyperModule.getSquadInfo(squadA1Id);
        (,, address superSafeAddr,,) = keyperModule.squads(orgHash, superSafe);

        gnosisHelper.updateSafeInterface(rootAddr);
        bool result = gnosisHelper.createRemoveSquadTx(squadA1Id);
        assertEq(result, true);

        assertEq(
            keyperRolesContract.doesUserHaveRole(
                squadA1Addr, uint8(DataTypes.Role.SUPER_SAFE)
            ),
            false
        );
        assertEq(
            keyperRolesContract.doesUserHaveRole(
                superSafeAddr,
                uint8(DataTypes.Role.SAFE_LEAD_EXEC_ON_BEHALF_ONLY)
            ),
            false
        );
        assertEq(
            keyperRolesContract.doesUserHaveRole(
                superSafeAddr,
                uint8(DataTypes.Role.SAFE_LEAD_MODIFY_OWNERS_ONLY)
            ),
            false
        );
    }

    function testCan_hasNotPermissionOverTarget_is_root_of_target() public {
        (uint256 rootId, uint256 squadA1Id) =
            keyperSafeBuilder.setupRootOrgAndOneSquad(orgName, squadA1Name);

        address rootAddr = keyperModule.getSquadSafeAddress(rootId);
        address squadAddr = keyperModule.getSquadSafeAddress(squadA1Id);

        bool result = keyperModule.hasNotPermissionOverTarget(
            rootAddr, orgHash, squadAddr
        );
        assertFalse(result);
    }

    function testCan_hasNotPermissionOverTarget_is_not_root_of_target()
        public
    {
        (uint256 rootId, uint256 squadA1Id) =
            keyperSafeBuilder.setupRootOrgAndOneSquad(orgName, squadA1Name);

        address rootAddr = keyperModule.getSquadSafeAddress(rootId);
        address squadAddr = keyperModule.getSquadSafeAddress(squadA1Id);

        bool result = keyperModule.hasNotPermissionOverTarget(
            squadAddr, orgHash, rootAddr
        );
        assertTrue(result);
    }

    function testCan_hasNotPermissionOverTarget_is_super_safe_of_target()
        public
    {
        (, uint256 squadA1Id, uint256 subSquadA1Id) = keyperSafeBuilder
            .setupOrgThreeTiersTree(orgName, squadA1Name, subSquadA1Name);

        address squadAddr = keyperModule.getSquadSafeAddress(squadA1Id);
        address subSquadAddr = keyperModule.getSquadSafeAddress(subSquadA1Id);

        bool result = keyperModule.hasNotPermissionOverTarget(
            squadAddr, orgHash, subSquadAddr
        );
        assertFalse(result);
    }

    function testCan_hasNotPermissionOverTarget_is_not_super_safe_of_target()
        public
    {
        (, uint256 squadA1Id, uint256 subSquadA1Id) = keyperSafeBuilder
            .setupOrgThreeTiersTree(orgName, squadA1Name, subSquadA1Name);

        address squadAddr = keyperModule.getSquadSafeAddress(squadA1Id);
        address subSquadAddr = keyperModule.getSquadSafeAddress(subSquadA1Id);

        bool result = keyperModule.hasNotPermissionOverTarget(
            subSquadAddr, orgHash, squadAddr
        );
        assertTrue(result);
    }
}<|MERGE_RESOLUTION|>--- conflicted
+++ resolved
@@ -256,39 +256,33 @@
         keyperModule.removeSquad(squadAId);
     }
 
-<<<<<<< HEAD
-    function testCannot_RemoveGroup_ROOT_SAFE_as_SAFE_is_TARGETS_ROOT_DifferentOrg(
+    function testCannot_RemoveSquad_ROOT_SAFE_as_SAFE_is_TARGETS_ROOT_DifferentOrg(
     ) public {
-        (uint256 rootIdA, uint256 groupAId, uint256 rootIdB, uint256 groupBId,,)
-        = keyperSafeBuilder.setupTwoOrgWithOneRootOneGroupAndOneChildEach(
+        (uint256 rootIdA, uint256 squadAId, uint256 rootIdB, uint256 squadBId,,)
+        = keyperSafeBuilder.setupTwoOrgWithOneRootOneSquadAndOneChildEach(
             orgName,
-            groupA1Name,
+            squadA1Name,
             root2Name,
-            groupBName,
-            subGroupA1Name,
-            subSubGroupA1Name
-        );
-
-        address rootAddr = keyperModule.getGroupSafeAddress(rootIdA);
+            squadBName,
+            subSquadA1Name,
+            subSubSquadA1Name
+        );
+
+        address rootAddr = keyperModule.getSquadSafeAddress(rootIdA);
         vm.startPrank(rootAddr);
-        vm.expectRevert(Errors.NotAuthorizedRemoveGroupFromOtherTree.selector);
-        keyperModule.removeGroup(groupBId);
-        vm.stopPrank();
-
-        address rootBAddr = keyperModule.getGroupSafeAddress(rootIdB);
+        vm.expectRevert(Errors.NotAuthorizedRemoveSquadFromOtherOrg.selector);
+        keyperModule.removeSquad(squadBId);
+        vm.stopPrank();
+
+        address rootBAddr = keyperModule.getSquadSafeAddress(rootIdB);
         vm.startPrank(rootBAddr);
-        vm.expectRevert(Errors.NotAuthorizedRemoveGroupFromOtherTree.selector);
-        keyperModule.removeGroup(groupAId);
-    }
-
-    // Caller Info: Role-> SUPER_SAFE, Type -> SAFE, Hierarchy -> Root, Name -> groupA
-    // Target Info: Type-> SAFE, Name -> subGroupA, Hierarchy related to caller -> SAME_TREE, CHILDREN
-    function testCan_RemoveGroup_SUPER_SAFE_as_SAFE_is_SUPER_SAFE_SameTree()
-=======
+        vm.expectRevert(Errors.NotAuthorizedRemoveSquadFromOtherOrg.selector);
+        keyperModule.removeSquad(squadAId);
+    }
+
     // Caller Info: Role-> SUPER_SAFE, Type -> SAFE, Hierarchy -> Root, Name -> squadA
     // Target Info: Type-> SAFE, Name -> subSquadA, Hierarchy related to caller -> SAME_TREE, CHILDREN
     function testCan_RemoveSquad_SUPER_SAFE_as_SAFE_is_SUPER_SAFE_SameTree()
->>>>>>> eb652586
         public
     {
         (uint256 rootId, uint256 squadA1Id, uint256 subSquadA1Id) =
@@ -324,18 +318,6 @@
             subSquadB1Name
         );
 
-<<<<<<< HEAD
-        address groupAAddr = keyperModule.getGroupSafeAddress(groupAId);
-        vm.startPrank(groupAAddr);
-        vm.expectRevert(Errors.NotAuthorizedAsNotSuperSafe.selector);
-        keyperModule.removeGroup(groupBId);
-        vm.stopPrank();
-
-        address groupBAddr = keyperModule.getGroupSafeAddress(groupBId);
-        vm.startPrank(groupBAddr);
-        vm.expectRevert(Errors.NotAuthorizedAsNotSuperSafe.selector);
-        keyperModule.removeGroup(groupAId);
-=======
         address squadAAddr = keyperModule.getSquadSafeAddress(squadAId);
         vm.startPrank(squadAAddr);
         vm.expectRevert(Errors.NotAuthorizedRemoveSquadFromOtherOrg.selector);
@@ -346,7 +328,6 @@
         vm.startPrank(squadBAddr);
         vm.expectRevert(Errors.NotAuthorizedRemoveSquadFromOtherOrg.selector);
         keyperModule.removeSquad(squadAId);
->>>>>>> eb652586
     }
 
     // Caller Info: Role-> SUPER_SAFE, Type -> SAFE, Hierarchy -> Squad, Name -> squadA
