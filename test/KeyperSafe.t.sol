// SPDX-License-Identifier: UNLICENSED
pragma solidity ^0.8.13;

import "forge-std/Test.sol";
import "../src/SigningUtils.sol";
import "./GnosisSafeHelper.t.sol";
import "./KeyperModuleHelper.t.sol";
import {KeyperModule, IGnosisSafe} from "../src/KeyperModule.sol";
import {KeyperRoles} from "../src/KeyperRoles.sol";
import {CREATE3Factory} from "@create3/CREATE3Factory.sol";
import {console} from "forge-std/console.sol";

contract TestKeyperSafe is Test, SigningUtils, Constants {
    KeyperModule keyperModule;
    GnosisSafeHelper gnosisHelper;
    KeyperModuleHelper keyperHelper;
    KeyperRoles keyperRolesContract;

    address gnosisSafeAddr;
    address keyperModuleAddr;
    address keyperRolesDeployed;

    address masterCopy;
    address safeFactory;

    // Helper mapping to keep track safes associated with a role
    mapping(string => address) keyperSafes;
    string orgName = "Main Org";
    string orgBName = "Second Org";
    string groupAName = "GroupA";
    string groupBName = "GroupB";
    string subGroupAName = "SubGroupA";

    function setUp() public {
        CREATE3Factory factory = new CREATE3Factory();
        bytes32 salt = keccak256(abi.encode(0xafff));
        // Predict the future address of keyper roles
        keyperRolesDeployed = factory.getDeployed(address(this), salt);

        // Init a new safe as main organization (3 owners, 1 threshold)
        gnosisHelper = new GnosisSafeHelper();
        gnosisSafeAddr = gnosisHelper.setupSafeEnv(0);

        // setting keyperRoles Address
        gnosisHelper.setKeyperRoles(keyperRolesDeployed);

        // Init KeyperModule
        masterCopy = gnosisHelper.gnosisMasterCopy();
        safeFactory = address(gnosisHelper.safeFactory());

        keyperModule = new KeyperModule(
            masterCopy,
            safeFactory,
            address(keyperRolesDeployed)
        );
        keyperModuleAddr = address(keyperModule);
        // Init keyperModuleHelper
        keyperHelper = new KeyperModuleHelper();
        keyperHelper.initHelper(keyperModule, 30);
        // Update gnosisHelper
        gnosisHelper.setKeyperModule(keyperModuleAddr);
        // Enable keyper module
        gnosisHelper.enableModuleTx(gnosisSafeAddr);

        bytes memory args = abi.encode(address(keyperModuleAddr));

        bytes memory bytecode =
            abi.encodePacked(vm.getCode("KeyperRoles.sol:KeyperRoles"), args);

        keyperRolesContract = KeyperRoles(factory.deploy(salt, bytecode));
    }

    function testCreateSafeFromModule() public {
        address newSafe = keyperHelper.createSafeProxy(4, 2);
        assertFalse(newSafe == address(0));
        // Verify newSafe has keyper modulle enabled
        GnosisSafe safe = GnosisSafe(payable(newSafe));
        bool isKeyperModuleEnabled =
            safe.isModuleEnabled(address(keyperHelper.keyper()));
        assertEq(isKeyperModuleEnabled, true);
    }

    function testRegisterOrgFromSafe() public {
        // Create registerOrg calldata
        bool result = gnosisHelper.registerOrgTx(orgName);
        assertEq(result, true);
<<<<<<< HEAD
        (
            string memory name,
            address admin,
            address safe,
            address[] memory childs,
            address parent
        ) = keyperModule.getOrg(gnosisSafeAddr);

=======
        (string memory name, address lead, address safe,, address superSafe) =
            keyperModule.getOrg(gnosisSafeAddr);
>>>>>>> 28719df3
        assertEq(name, orgName);
        assertEq(lead, gnosisSafeAddr);
        assertEq(safe, gnosisSafeAddr);
<<<<<<< HEAD
        assertEq(parent, address(0));

        address child;
        for (uint256 i = 0; i < childs.length; i++) {
            childs[i] = child;
        }
        assertEq(child, address(0));
=======
        assertEq(superSafe, address(0));
>>>>>>> 28719df3
    }

    function testCreateGroupFromSafe() public {
        // Set initialsafe as org
        bool result = gnosisHelper.registerOrgTx(orgName);
        keyperSafes[orgName] = address(gnosisHelper.gnosisSafe());
        vm.label(keyperSafes[orgName], orgName);

        // Create new safe with setup called while creating contract
        address groupSafe = gnosisHelper.newKeyperSafe(4, 2);
        // Create Group calldata
        string memory groupName = groupAName;
        keyperSafes[groupName] = address(groupSafe);
        vm.label(keyperSafes[groupName], groupName);

        address orgAddr = keyperSafes[orgName];
        result = gnosisHelper.createAddGroupTx(orgAddr, orgAddr, groupName);
        assertEq(result, true);

        (
            string memory name,
            address lead,
            address safe,
            address[] memory child,
            address superSafe
        ) = keyperModule.getGroupInfo(orgAddr, groupSafe);

        (, address orgLead,,,) = keyperModule.getOrg(orgAddr);

        assertEq(name, groupName);
        assertEq(lead, orgLead);
        assertEq(safe, groupSafe);
        assertEq(child.length, 0);
        assertEq(superSafe, orgAddr);
    }

<<<<<<< HEAD
    // Just deploy a root org and a Group
    //           RootOrg
    //              |
    //           GroupA
	// TODO: Add Tests that checks that this roles has been assigned following this rules
    // registerOrg => Give ROOT_SAFE role to safe registered
    // addGroup => Give SUPER_SAFE role to added safe
    // setRole(SAFE_LEAD,...., user) => Give SAFE_LEAD to role added
    function setUpRootOrgAndOneGroup() public returns (address, address) {
        // Set initial safe as a rootOrg
=======
    function testRevertChildAlreadyExistAddGroup() public {
        (address orgAddr, address groupSafe) = setUpRootOrgAndOneGroup();

        address subGroupSafe = gnosisHelper.newKeyperSafe(2, 1);
        string memory subGroupName = subGroupAName;
        keyperSafes[subGroupName] = address(subGroupSafe);

        bool result =
            gnosisHelper.createAddGroupTx(orgAddr, groupSafe, subGroupName);
        assertEq(result, true);

        vm.startPrank(subGroupSafe);
        vm.expectRevert(KeyperModule.ChildAlreadyExist.selector);
        keyperModule.addGroup(orgAddr, groupSafe, subGroupName);

        // TODO: Until this point the test is working, so I must check why this
        // is not working with the following code:
        // vm.deal(subGroupSafe, 100 gwei);
        // gnosisHelper.updateSafeInterface(subGroupSafe);

        // vm.expectRevert(KeyperModule.ChildAlreadyExist.selector);
        // result = gnosisHelper.createAddGroupTx(orgAddr, groupSafe, subGroupName);
    }

    function testLeadExecOnBehalf() public {
        // Set initialsafe as org
>>>>>>> 28719df3
        bool result = gnosisHelper.registerOrgTx(orgName);
        keyperSafes[orgName] = address(gnosisHelper.gnosisSafe());

        // Create a safe
        address safeGroupA = gnosisHelper.newKeyperSafe(4, 2);
        string memory nameGroupA = groupAName;
        keyperSafes[nameGroupA] = address(safeGroupA);

        address orgAddr = keyperSafes[orgName];
        result = gnosisHelper.createAddGroupTx(orgAddr, orgAddr, nameGroupA);

        vm.deal(orgAddr, 100 gwei);
        vm.deal(safeGroupA, 100 gwei);

        return (orgAddr, safeGroupA);
    }

    function setAdminOfOrg() public returns (address, address) {
        bool result = gnosisHelper.registerOrgTx(orgName);
        keyperSafes[orgName] = address(gnosisHelper.gnosisSafe());
        vm.label(keyperSafes[orgName], orgName);
        assertEq(result, true);

        address orgAddr = keyperSafes[orgName];
        address userAdmin = address(0x123);
        bool userEnabled = true;

        vm.startPrank(orgAddr);
        keyperModule.setRole(ROOT_SAFE, userAdmin, orgAddr, userEnabled);
        vm.stopPrank();

        return (orgAddr, userAdmin);
    }

    function testAdminExecOnBehalf() public {
        (address orgAddr, address groupSafe) = setUpRootOrgAndOneGroup();

        address receiver = address(0xABC);

        // Set keyperhelper gnosis safe to org
        keyperHelper.setGnosisSafe(orgAddr);
        bytes memory emptyData;
        bytes memory signatures = keyperHelper.encodeSignaturesKeyperTx(
            orgAddr, groupSafe, receiver, 2 gwei, emptyData, Enum.Operation(0)
        );
        // Execute on behalf function
        vm.startPrank(orgAddr);
        bool result = keyperModule.execTransactionOnBehalf(
            orgAddr,
            groupSafe,
            receiver,
            2 gwei,
            emptyData,
            Enum.Operation(0),
            signatures
        );
        assertEq(result, true);
        assertEq(receiver.balance, 2 gwei);
    }

    // function testRevertNotAuthorizedExecTransactionOnBehalf() public {
    //     (address orgAddr, address groupSafe) = setUpRootOrgAndOneGroup();

    //     // Random wallet instead of a safe
    //     address fakeCaller = address(0xFED);
    //     address receiver = address(0xABC);

    //     // Set keyperhelper gnosis safe to org
    //     keyperHelper.setGnosisSafe(orgAddr);
    //     bytes memory emptyData;
    //     bytes memory signatures = keyperHelper.encodeSignaturesKeyperTx(
    //         orgAddr, groupSafe, receiver, 2 gwei, emptyData, Enum.Operation(0)
    //     );
    //     // Execute on behalf function from a not authorized caller
    //     vm.startPrank(fakeCaller);
    //     vm.expectRevert(KeyperModule.NotAuthorizedExecOnBehalf.selector);
    //     keyperModule.execTransactionOnBehalf(
    //         orgAddr,
    //         groupSafe,
    //         receiver,
    //         2 gwei,
    //         emptyData,
    //         Enum.Operation(0),
    //         signatures
    //     );
    // }

    function testRevertInvalidSignatureExecOnBehalf() public {
        (address orgAddr, address groupSafe) = setUpRootOrgAndOneGroup();

        address receiver = address(0xABC);

        // Try onbehalf with incorrect signers
        keyperHelper.setGnosisSafe(orgAddr);
        bytes memory emptyData;
        bytes memory signatures = keyperHelper.encodeInvalidSignaturesKeyperTx(
            orgAddr, groupSafe, receiver, 2 gwei, emptyData, Enum.Operation(0)
        );

        vm.expectRevert("GS026");
        // Execute invalid OnBehalf function
        vm.startPrank(orgAddr);
        bool result = keyperModule.execTransactionOnBehalf(
            orgAddr,
            groupSafe,
            receiver,
            2 gwei,
            emptyData,
            Enum.Operation(0),
            signatures
        );
        assertEq(result, false);
    }

    // Deploy 4 keyperSafes : following structure
    //           RootOrg
    //          |      |
    //      GroupA   GroupB
    //        |
    //  SubGroupA
    function setUpBaseOrgTree() public {
        // Set initialsafe as org
        bool result = gnosisHelper.registerOrgTx(orgName);
        keyperSafes[orgName] = address(gnosisHelper.gnosisSafe());

        // Create new safe with setup called while creating contract
        address safeGroupA = gnosisHelper.newKeyperSafe(3, 1);
        // Create AddGroup calldata
        string memory nameGroupA = groupAName;
        keyperSafes[nameGroupA] = address(safeGroupA);

        address orgAddr = keyperSafes[orgName];
        result = gnosisHelper.createAddGroupTx(orgAddr, orgAddr, nameGroupA);

        // Create new safe with setup called while creating contract
        address safeGroupB = gnosisHelper.newKeyperSafe(2, 1);
        // Create AddGroup calldata
        string memory nameGroupB = groupBName;
        keyperSafes[nameGroupB] = address(safeGroupB);

        orgAddr = keyperSafes[orgName];
        result = gnosisHelper.createAddGroupTx(orgAddr, orgAddr, nameGroupB);

        // Create new safe with setup called while creating contract
        address safeSubGroupA = gnosisHelper.newKeyperSafe(2, 1);
        // Create AddGroup calldata
        string memory nameSubGroupA = subGroupAName;
        keyperSafes[nameSubGroupA] = address(safeSubGroupA);

        orgAddr = keyperSafes[orgName];
        result =
            gnosisHelper.createAddGroupTx(orgAddr, safeGroupA, nameSubGroupA);
    }

    function testSuperSafeExecOnBehalf() public {
        setUpBaseOrgTree();
        address orgAddr = keyperSafes[orgName];
        address groupA = keyperSafes[groupAName];
        address subGroupA = keyperSafes[subGroupAName];

        // Send ETH to group&subgroup
        vm.deal(groupA, 100 gwei);
        vm.deal(subGroupA, 100 gwei);
        address receiver = address(0xABC);

        // Set keyperhelper gnosis safe to groupA
        keyperHelper.setGnosisSafe(groupA);
        bytes memory emptyData;
        bytes memory signatures = keyperHelper.encodeSignaturesKeyperTx(
            groupA, subGroupA, receiver, 2 gwei, emptyData, Enum.Operation(0)
        );

        // Execute on behalf function
        vm.startPrank(groupA);
        bool result = keyperModule.execTransactionOnBehalf(
            orgAddr,
            subGroupA,
            receiver,
            2 gwei,
            emptyData,
            Enum.Operation(0),
            signatures
        );
        assertEq(result, true);
        assertEq(receiver.balance, 2 gwei);
    }

    // TODO: @Cristian implement this usecases
    // function testSafeLeadExecOnBehalf()
    //                  --> Case 1: Lead is a Safe
    //                  --> Case 2: Lead is an EOA
    //                  --> Case 3: Lead is an EOA but tries to call the function for a group that he's not the lead
    // function testRootSafeExecOnBehalf
    // function testRevertExecOnBehalfNoRole

    function testRevertSuperSafeExecOnBehalf() public {
        setUpBaseOrgTree();
        address orgAddr = keyperSafes[orgName];
        address groupA = keyperSafes[groupAName];
        address subGroupA = keyperSafes[subGroupAName];

        // Send ETH to org&subgroup
        vm.deal(orgAddr, 100 gwei);
        vm.deal(groupA, 100 gwei);
        address receiver = address(0xABC);

        // Set keyperhelper gnosis safe to subGroupA
        keyperHelper.setGnosisSafe(subGroupA);
        bytes memory emptyData;
        bytes memory signatures = keyperHelper.encodeSignaturesKeyperTx(
            subGroupA, groupA, receiver, 2 gwei, emptyData, Enum.Operation(0)
        );

        vm.expectRevert(KeyperModule.NotAuthorizedExecOnBehalf.selector);
        // Execute OnBehalf function with a safe that is not authorized
        vm.startPrank(subGroupA);
        bool result = keyperModule.execTransactionOnBehalf(
            orgAddr,
            groupA,
            receiver,
            2 gwei,
            emptyData,
            Enum.Operation(0),
            signatures
        );
        assertEq(result, false);
    }

    function testAuthorityAddress() public {
        assertEq(
            address(keyperModule.authority()), address(keyperRolesDeployed)
        );
    }

    function testRevertAuthForRegisterOrgTx() public {
        address caller = address(0x1);
        vm.expectRevert(bytes("UNAUTHORIZED"));
        keyperRolesContract.setRoleCapability(
            uint8(Role.SAFE_LEAD), caller, ADD_OWNER, true
        );
    }

    function testsetSafeLead() public {
        setUpBaseOrgTree();
        address orgAddr = keyperSafes[orgName];
        address groupA = keyperSafes[groupAName];
        address userLead = address(0x123);

        vm.startPrank(orgAddr);
        keyperModule.setRole(Role.SAFE_LEAD, userLead, groupA, true);

        assertEq(
            keyperRolesContract.doesUserHaveRole(
                userLead, uint8(Role.SAFE_LEAD)
            ),
            true
        );
    }

    function testAddOwnerWithThreshold() public {
        setUpBaseOrgTree();
        address orgAddr = keyperSafes[orgName];
        address groupA = keyperSafes[groupAName];
        address userLeadModifyOwnersOnly = address(0x123);

        vm.startPrank(orgAddr);
        keyperModule.setRole(
            Role.SAFE_LEAD_MODIFY_OWNERS_ONLY,
            userLeadModifyOwnersOnly,
            groupA,
            true
        );
        vm.stopPrank();

        gnosisHelper.updateSafeInterface(groupA);
        uint256 threshold = gnosisHelper.gnosisSafe().getThreshold();

        address[] memory prevOwnersList = gnosisHelper.gnosisSafe().getOwners();

        vm.startPrank(userLeadModifyOwnersOnly);
        address newOwner = address(0xaaaf);
        keyperModule.addOwnerWithThreshold(
            newOwner, threshold + 1, groupA, orgAddr
        );

        assertEq(gnosisHelper.gnosisSafe().getThreshold(), threshold + 1);

        address[] memory ownersList = gnosisHelper.gnosisSafe().getOwners();
        assertEq(ownersList.length, prevOwnersList.length + 1);

        address ownerTest;
        for (uint256 i = 0; i < ownersList.length; i++) {
            if (ownersList[i] == newOwner) {
                ownerTest = ownersList[i];
            }
        }
        assertEq(ownerTest, newOwner);
    }

    // function testIsUserAdminWithThreshold() public {
    //     (address orgAddr, address userAdmin) = setAdminOfOrg();

    //     assertEq(keyperModule.isUserAdmin(orgAddr, userAdmin), true);

    //     address[] memory owners = gnosisHelper.gnosisSafe().getOwners();
    //     address newOwner;

    //     for (uint256 i = 0; i < owners.length; i++) {
    //         newOwner = owners[i];
    //     }

    //     uint256 threshold = gnosisHelper.gnosisSafe().getThreshold();

    //     vm.startPrank(userAdmin);
    //     vm.expectRevert(KeyperModule.OwnerAlreadyExists.selector);
    //     keyperModule.addOwnerWithThreshold(newOwner, threshold + 1, orgAddr, orgAddr);
    // }

    // addOwnerWithThreshold => NotAuthorizedAsNotAnAdmin is triggered
    // TODO: Pending check, because already exists a modifier asking for
    // auth, so it's probable the revertion is not necessary. This test
    // is commented for now.
    // function testRevertNotAuthorizedAsNotAnAdminAddOwnerWithThreshold() public {

    //     (address orgAddr,) = setAdminOfOrg();
    //     (address orgAddrB, ) = setAdminOfOrg();

    //     address fakeAdmin = address(0xfff);
    //     address newOwner = address(0xaaaf);
    //     uint256 threshold = gnosisHelper.gnosisSafe().getThreshold();

    //     vm.startPrank(fakeAdmin);
    //     vm.expectRevert(KeyperModule.NotAuthorizedAsNotAnAdmin.selector);
    //     keyperModule.addOwnerWithThreshold(newOwner, threshold + 1, orgAddr);

    // }

    // function testRevertInvalidThresholdAddOwnerWithThreshold() public {
    //     (address orgAddr, address userAdmin) = setAdminOfOrg();

    //     address newOwner = address(0xf1f1f1);
    //     uint256 wrongThreshold = 0;

    //     vm.startPrank(orgAddr);
    //     vm.expectRevert(KeyperModule.InvalidThreshold.selector);
    //     keyperModule.addOwnerWithThreshold(newOwner, wrongThreshold, orgAddr, orgAddr);
    // }

    function testRemoveOwner() public {
        setUpBaseOrgTree();
        address orgAddr = keyperSafes[orgName];
        address groupA = keyperSafes[groupAName];
        address userLead = address(0x123);

        vm.startPrank(orgAddr);
        keyperModule.setRole(Role.SAFE_LEAD, userLead, groupA, true);
        vm.stopPrank();

        gnosisHelper.updateSafeInterface(groupA);
        address[] memory ownersList = gnosisHelper.gnosisSafe().getOwners();

        address prevOwner = ownersList[0];
        address owner = ownersList[1];
        uint256 threshold = gnosisHelper.gnosisSafe().getThreshold();

        vm.startPrank(userLead);
        keyperModule.removeOwner(prevOwner, owner, threshold, groupA, orgAddr);

        address[] memory postRemoveOwnersList =
            gnosisHelper.gnosisSafe().getOwners();

        assertEq(postRemoveOwnersList.length, ownersList.length - 1);
        assertEq(gnosisHelper.gnosisSafe().isOwner(owner), false);
        assertEq(gnosisHelper.gnosisSafe().getThreshold(), threshold);
    }

    function testRevertRootSafesAttemptToAddToExternalSafeOrg() public {
        bool result = gnosisHelper.registerOrgTx(orgName);
        keyperSafes[orgName] = address(gnosisHelper.gnosisSafe());

        gnosisHelper.newKeyperSafe(4, 2);
        result = gnosisHelper.registerOrgTx(orgBName);
        keyperSafes[orgBName] = address(gnosisHelper.gnosisSafe());

        address orgAAddr = keyperSafes[orgName];
        address orgBAddr = keyperSafes[orgBName];

        address newOwnerOnOrgA = address(0xF1F1);
        uint256 threshold = gnosisHelper.gnosisSafe().getThreshold();
        vm.expectRevert(KeyperModule.NotAuthorizedAsNotSafeLead.selector);

        vm.startPrank(orgBAddr);
        keyperModule.addOwnerWithThreshold(
            newOwnerOnOrgA, threshold, orgAAddr, orgAAddr
        );
    }

    function testRevertRootSafesToAttemptToRemoveFromExternalOrg() public {
        bool result = gnosisHelper.registerOrgTx(orgName);
        keyperSafes[orgName] = address(gnosisHelper.gnosisSafe());

        gnosisHelper.newKeyperSafe(4, 2);
        result = gnosisHelper.registerOrgTx(orgBName);
        keyperSafes[orgBName] = address(gnosisHelper.gnosisSafe());

        address orgAAddr = keyperSafes[orgName];
        address orgBAddr = keyperSafes[orgBName];

        address prevOwnerToRemoveOnOrgA =
            gnosisHelper.gnosisSafe().getOwners()[0];
        address ownerToRemove = gnosisHelper.gnosisSafe().getOwners()[1];
        uint256 threshold = gnosisHelper.gnosisSafe().getThreshold();

        vm.expectRevert(KeyperModule.NotAuthorizedAsNotSafeLead.selector);

        vm.startPrank(orgBAddr);
        keyperModule.removeOwner(
            prevOwnerToRemoveOnOrgA,
            ownerToRemove,
            threshold,
            orgAAddr,
            orgAAddr
        );
    }

<<<<<<< HEAD
    function testRemoveGroupFromOrg() public {
        setUpBaseOrgTree();
=======
    function setUpRootOrgAndOneGroup() public returns (address, address) {
        // Set initial safe as a rootOrg
        bool result = gnosisHelper.registerOrgTx(orgName);
        keyperSafes[orgName] = address(gnosisHelper.gnosisSafe());

        // Create a safe
        address safeGroupA = gnosisHelper.newKeyperSafe(4, 2);
        string memory nameGroupA = groupAName;
        keyperSafes[nameGroupA] = address(safeGroupA);

>>>>>>> 28719df3
        address orgAddr = keyperSafes[orgName];
        address groupA = keyperSafes[groupAName];
        address subGroupA = keyperSafes[subGroupAName];

        gnosisHelper.updateSafeInterface(orgAddr);
        bool result = gnosisHelper.createRemoveGroupTx(orgAddr, groupA);
        assertEq(result, true);
        assertEq(keyperModule.isParent(orgAddr, orgAddr, groupA), false);

        // Check subGroupA is now a child of org
        assertEq(keyperModule.isChild(orgAddr, orgAddr, subGroupA), true);
        // Check org is parent of subGroupA
        assertEq(keyperModule.isParent(orgAddr, orgAddr, subGroupA), true);
    }

<<<<<<< HEAD
    function testRemoveGroupFromOtherGroup() public {
        setUpBaseOrgTree();
        address orgAddr = keyperSafes[orgName];
        address groupA = keyperSafes[groupAName];
        address subGroupA = keyperSafes[subGroupAName];
=======
    /// removeGroup when org == superSafe
    function testRemoveGroupFromSafeOrgEqSuperSafe() public {
        (address orgAddr, address groupSafe) = setUpRootOrgAndOneGroup();
        // Create a sub safe
        address subSafeGroupA = gnosisHelper.newKeyperSafe(3, 2);
        keyperSafes[subGroupAName] = address(subSafeGroupA);
        gnosisHelper.createAddGroupTx(orgAddr, groupSafe, subGroupAName);
>>>>>>> 28719df3

        gnosisHelper.updateSafeInterface(orgAddr);
        bool result =
            gnosisHelper.createRemoveGroupTx(orgAddr, subGroupA);

<<<<<<< HEAD
        assertEq(result, true);
        assertEq(keyperModule.isChild(orgAddr, groupA, subGroupA), false);
=======
        result = keyperModule.isSuperSafe(orgAddr, orgAddr, groupSafe);
        assertEq(result, false);
>>>>>>> 28719df3

        address[] memory child;
        (,,, child,) = keyperModule.getGroupInfo(orgAddr, groupA);
        // Check removed group parent has not more child
        assertEq(child.length, 0);
        assertEq(keyperModule.isChild(orgAddr, groupA, subGroupA), false);
    }

    // TODO : test following usecases
    // remove Group:
    // Usecases for revert from Remove group
    // -> Org call removeGRoup for a group of another org
    // -> Group call removeGroup for a group that is not his children
    // Role related usecases:
    // -> Check that the roles have been disabled for the group/org and for his safe lead

    // UseCases missing (similar usecase testRevert...) :
    // Create 2 Org: each with 1 group + 1 subgroup, then set a safe as safe_lead
    // then try with that safe to modify from another org

    // Add Tests that checks that this roles has been assigned following this rules
    // registerOrg => Give ROOT_SAFE role to safe registered
    // addGroup => Give SUPER_SAFE role to added safe
    // setRole(SAFE_LEAD,...., user) => Give SAFE_LEAD to role added
}<|MERGE_RESOLUTION|>--- conflicted
+++ resolved
@@ -84,33 +84,12 @@
         // Create registerOrg calldata
         bool result = gnosisHelper.registerOrgTx(orgName);
         assertEq(result, true);
-<<<<<<< HEAD
-        (
-            string memory name,
-            address admin,
-            address safe,
-            address[] memory childs,
-            address parent
-        ) = keyperModule.getOrg(gnosisSafeAddr);
-
-=======
         (string memory name, address lead, address safe,, address superSafe) =
             keyperModule.getOrg(gnosisSafeAddr);
->>>>>>> 28719df3
         assertEq(name, orgName);
         assertEq(lead, gnosisSafeAddr);
         assertEq(safe, gnosisSafeAddr);
-<<<<<<< HEAD
-        assertEq(parent, address(0));
-
-        address child;
-        for (uint256 i = 0; i < childs.length; i++) {
-            childs[i] = child;
-        }
-        assertEq(child, address(0));
-=======
         assertEq(superSafe, address(0));
->>>>>>> 28719df3
     }
 
     function testCreateGroupFromSafe() public {
@@ -147,18 +126,6 @@
         assertEq(superSafe, orgAddr);
     }
 
-<<<<<<< HEAD
-    // Just deploy a root org and a Group
-    //           RootOrg
-    //              |
-    //           GroupA
-	// TODO: Add Tests that checks that this roles has been assigned following this rules
-    // registerOrg => Give ROOT_SAFE role to safe registered
-    // addGroup => Give SUPER_SAFE role to added safe
-    // setRole(SAFE_LEAD,...., user) => Give SAFE_LEAD to role added
-    function setUpRootOrgAndOneGroup() public returns (address, address) {
-        // Set initial safe as a rootOrg
-=======
     function testRevertChildAlreadyExistAddGroup() public {
         (address orgAddr, address groupSafe) = setUpRootOrgAndOneGroup();
 
@@ -185,7 +152,6 @@
 
     function testLeadExecOnBehalf() public {
         // Set initialsafe as org
->>>>>>> 28719df3
         bool result = gnosisHelper.registerOrgTx(orgName);
         keyperSafes[orgName] = address(gnosisHelper.gnosisSafe());
 
@@ -611,10 +577,6 @@
         );
     }
 
-<<<<<<< HEAD
-    function testRemoveGroupFromOrg() public {
-        setUpBaseOrgTree();
-=======
     function setUpRootOrgAndOneGroup() public returns (address, address) {
         // Set initial safe as a rootOrg
         bool result = gnosisHelper.registerOrgTx(orgName);
@@ -625,29 +587,15 @@
         string memory nameGroupA = groupAName;
         keyperSafes[nameGroupA] = address(safeGroupA);
 
->>>>>>> 28719df3
-        address orgAddr = keyperSafes[orgName];
-        address groupA = keyperSafes[groupAName];
-        address subGroupA = keyperSafes[subGroupAName];
-
-        gnosisHelper.updateSafeInterface(orgAddr);
-        bool result = gnosisHelper.createRemoveGroupTx(orgAddr, groupA);
-        assertEq(result, true);
-        assertEq(keyperModule.isParent(orgAddr, orgAddr, groupA), false);
-
-        // Check subGroupA is now a child of org
-        assertEq(keyperModule.isChild(orgAddr, orgAddr, subGroupA), true);
-        // Check org is parent of subGroupA
-        assertEq(keyperModule.isParent(orgAddr, orgAddr, subGroupA), true);
-    }
-
-<<<<<<< HEAD
-    function testRemoveGroupFromOtherGroup() public {
-        setUpBaseOrgTree();
-        address orgAddr = keyperSafes[orgName];
-        address groupA = keyperSafes[groupAName];
-        address subGroupA = keyperSafes[subGroupAName];
-=======
+        address orgAddr = keyperSafes[orgName];
+        result = gnosisHelper.createAddGroupTx(orgAddr, orgAddr, nameGroupA);
+
+        vm.deal(orgAddr, 100 gwei);
+        vm.deal(safeGroupA, 100 gwei);
+
+        return (orgAddr, safeGroupA);
+    }
+
     /// removeGroup when org == superSafe
     function testRemoveGroupFromSafeOrgEqSuperSafe() public {
         (address orgAddr, address groupSafe) = setUpRootOrgAndOneGroup();
@@ -655,19 +603,27 @@
         address subSafeGroupA = gnosisHelper.newKeyperSafe(3, 2);
         keyperSafes[subGroupAName] = address(subSafeGroupA);
         gnosisHelper.createAddGroupTx(orgAddr, groupSafe, subGroupAName);
->>>>>>> 28719df3
+
+        gnosisHelper.updateSafeInterface(orgAddr);
+        bool result = gnosisHelper.createRemoveGroupTx(orgAddr, groupA);
+        assertEq(result, true);
+        assertEq(keyperModule.isParent(orgAddr, orgAddr, groupA), false);
+
+        result = keyperModule.isSuperSafe(orgAddr, orgAddr, groupSafe);
+        assertEq(result, false);
+
+    function testRemoveGroupFromOtherGroup() public {
+        setUpBaseOrgTree();
+        address orgAddr = keyperSafes[orgName];
+        address groupA = keyperSafes[groupAName];
+        address subGroupA = keyperSafes[subGroupAName];
 
         gnosisHelper.updateSafeInterface(orgAddr);
         bool result =
             gnosisHelper.createRemoveGroupTx(orgAddr, subGroupA);
 
-<<<<<<< HEAD
         assertEq(result, true);
         assertEq(keyperModule.isChild(orgAddr, groupA, subGroupA), false);
-=======
-        result = keyperModule.isSuperSafe(orgAddr, orgAddr, groupSafe);
-        assertEq(result, false);
->>>>>>> 28719df3
 
         address[] memory child;
         (,,, child,) = keyperModule.getGroupInfo(orgAddr, groupA);
