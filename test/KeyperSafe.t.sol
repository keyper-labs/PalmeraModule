// SPDX-License-Identifier: UNLICENSED
pragma solidity ^0.8.13;

import "forge-std/Test.sol";
import "../src/SigningUtils.sol";
import "./GnosisSafeHelper.t.sol";
import "./KeyperModuleHelper.t.sol";
import {KeyperModule, IGnosisSafe} from "../src/KeyperModule.sol";
import {KeyperRoles} from "../src/KeyperRoles.sol";
import {DenyHelper} from "../src/DenyHelper.sol";
import {CREATE3Factory} from "@create3/CREATE3Factory.sol";
import {console} from "forge-std/console.sol";

contract TestKeyperSafe is Test, SigningUtils, Constants {
    KeyperModule keyperModule;
    GnosisSafeHelper gnosisHelper;
    KeyperModuleHelper keyperHelper;
    KeyperRoles keyperRolesContract;

    // DenyHelper denyHelper;

    address gnosisSafeAddr;
    address keyperModuleAddr;
    address keyperRolesDeployed;

    address masterCopy;
    address safeFactory;

    // Helper mapping to keep track safes associated with a role
    mapping(string => address) keyperSafes;
    string orgName = "Main Org";
    string orgBName = "Second Org";
    string groupAName = "GroupA";
    string groupBName = "GroupB";
    string subGroupAName = "SubGroupA";

    function setUp() public {
        CREATE3Factory factory = new CREATE3Factory();
        bytes32 salt = keccak256(abi.encode(0xafff));
        // Predict the future address of keyper roles
        keyperRolesDeployed = factory.getDeployed(address(this), salt);

        // Init a new safe as main organization (3 owners, 1 threshold)
        gnosisHelper = new GnosisSafeHelper();
        gnosisSafeAddr = gnosisHelper.setupSafeEnv(0);

        // setting keyperRoles Address
        gnosisHelper.setKeyperRoles(keyperRolesDeployed);

        // Init KeyperModule
        masterCopy = gnosisHelper.gnosisMasterCopy();
        safeFactory = address(gnosisHelper.safeFactory());

        keyperModule = new KeyperModule(
            masterCopy,
            safeFactory,
            address(keyperRolesDeployed)
        );
        keyperModuleAddr = address(keyperModule);
        // Init keyperModuleHelper
        keyperHelper = new KeyperModuleHelper();
        keyperHelper.initHelper(keyperModule, 30);
        // Update gnosisHelper
        gnosisHelper.setKeyperModule(keyperModuleAddr);
        // Enable keyper module
        gnosisHelper.enableModuleTx(gnosisSafeAddr);

        bytes memory args = abi.encode(address(keyperModuleAddr));

        bytes memory bytecode =
            abi.encodePacked(vm.getCode("KeyperRoles.sol:KeyperRoles"), args);

        keyperRolesContract = KeyperRoles(factory.deploy(salt, bytecode));
    }

    function testValidGnosisSafeAddresses() public {
        assertEq(keyperModule.isContract(address(masterCopy)), true);
        assertEq(keyperModule.isContract(address(safeFactory)), true);
    }

    function testCreateSafeFromModule() public {
        address newSafe = keyperHelper.createSafeProxy(4, 2);
        assertFalse(newSafe == address(0));
        // Verify newSafe has keyper modulle enabled
        GnosisSafe safe = GnosisSafe(payable(newSafe));
        bool isKeyperModuleEnabled =
            safe.isModuleEnabled(address(keyperHelper.keyper()));
        assertEq(isKeyperModuleEnabled, true);
    }

    function testRegisterOrgFromSafe() public {
        // Create registerOrg calldata
        bool result = gnosisHelper.registerOrgTx(orgName);
        assertEq(result, true);
        (
            string memory name,
            address admin,
            address safe,
            address[] memory childs,
            address parent
        ) = keyperModule.getOrg(gnosisSafeAddr);

        assertEq(name, orgName);
        assertEq(admin, gnosisSafeAddr);
        assertEq(safe, gnosisSafeAddr);
        assertEq(parent, address(0));

        address child;
        for (uint256 i = 0; i < childs.length; i++) {
            childs[i] = child;
        }
        assertEq(child, address(0));
    }

    function testCreateGroupFromSafe() public {
        // Set initialsafe as org
        bool result = gnosisHelper.registerOrgTx(orgName);
        keyperSafes[orgName] = address(gnosisHelper.gnosisSafe());
        vm.label(keyperSafes[orgName], orgName);

        // Create new safe with setup called while creating contract
        address groupSafe = gnosisHelper.newKeyperSafe(4, 2);
        // Create Group calldata
        string memory groupName = groupAName;
        keyperSafes[groupName] = address(groupSafe);
        vm.label(keyperSafes[groupName], groupName);

        address orgAddr = keyperSafes[orgName];
        result = gnosisHelper.createAddGroupTx(orgAddr, orgAddr, groupName);
        assertEq(result, true);
    }

    // Just deploy a root org and a Group
    //           RootOrg
    //              |
    //           GroupA
<<<<<<< HEAD
	// TODO: Add Tests that checks that this roles has been assigned following this rules
    // registerOrg => Give ROOT_SAFE role to safe registered
    // addGroup => Give SUPER_SAFE role to added safe
    // setRole(SAFE_LEAD,...., user) => Give SAFE_LEAD to role added
=======
>>>>>>> bdff30b5
    function setUpRootOrgAndOneGroup() public returns (address, address) {
        // Set initial safe as a rootOrg
        bool result = gnosisHelper.registerOrgTx(orgName);
        keyperSafes[orgName] = address(gnosisHelper.gnosisSafe());

        // Create a safe
        address safeGroupA = gnosisHelper.newKeyperSafe(4, 2);
        string memory nameGroupA = groupAName;
        keyperSafes[nameGroupA] = address(safeGroupA);

        address orgAddr = keyperSafes[orgName];
        result = gnosisHelper.createAddGroupTx(orgAddr, orgAddr, nameGroupA);

        vm.deal(orgAddr, 100 gwei);
        vm.deal(safeGroupA, 100 gwei);

        return (orgAddr, safeGroupA);
    }

    function setAdminOfOrg() public returns (address, address) {
        bool result = gnosisHelper.registerOrgTx(orgName);
        keyperSafes[orgName] = address(gnosisHelper.gnosisSafe());
        vm.label(keyperSafes[orgName], orgName);
        assertEq(result, true);

        address orgAddr = keyperSafes[orgName];
        address userAdmin = address(0x123);
        bool userEnabled = true;

        vm.startPrank(orgAddr);
<<<<<<< HEAD
        keyperModule.setRole(ROOT_SAFE, userAdmin, orgAddr, userEnabled);
=======
        keyperModule.setUserAdmin(userAdmin, userEnabled);
>>>>>>> bdff30b5
        vm.stopPrank();

        return (orgAddr, userAdmin);
    }

    function testAdminExecOnBehalf() public {
        (address orgAddr, address groupSafe) = setUpRootOrgAndOneGroup();

        address receiver = address(0xABC);

        // Set keyperhelper gnosis safe to org
        keyperHelper.setGnosisSafe(orgAddr);
        bytes memory emptyData;
        bytes memory signatures = keyperHelper.encodeSignaturesKeyperTx(
            orgAddr, groupSafe, receiver, 2 gwei, emptyData, Enum.Operation(0)
        );
        // Execute on behalf function
        vm.startPrank(orgAddr);
        bool result = keyperModule.execTransactionOnBehalf(
            orgAddr,
            groupSafe,
            receiver,
            2 gwei,
            emptyData,
            Enum.Operation(0),
            signatures
        );
        assertEq(result, true);
        assertEq(receiver.balance, 2 gwei);
    }

<<<<<<< HEAD
    function testRevertZeroAddressProvidedExecTransactionOnBehalf() public {
        (address orgAddr, address groupSafe) = setUpRootOrgAndOneGroup();

        address receiver = address(0);

        // Set keyperhelper gnosis safe to org
        keyperHelper.setGnosisSafe(orgAddr);
        bytes memory emptyData;
        bytes memory signatures = keyperHelper.encodeSignaturesKeyperTx(
            orgAddr, groupSafe, receiver, 2 gwei, emptyData, Enum.Operation(0)
        );
        // Execute on behalf function
        vm.startPrank(orgAddr);
        vm.expectRevert(DenyHelper.ZeroAddressProvided.selector);
        keyperModule.execTransactionOnBehalf(
            orgAddr,
            groupSafe,
            receiver,
            2 gwei,
            emptyData,
            Enum.Operation(0),
            signatures
        );
    }

    function testRevertInvalidGnosisSafeExecTransactionOnBehalf() public {
        (address orgAddr, address groupSafe) = setUpRootOrgAndOneGroup();

        // Random wallet instead of a safe
        address fakeGroupSafe = address(0xFED);
        address receiver = address(0xABC);

        // Set keyperhelper gnosis safe to org
        keyperHelper.setGnosisSafe(orgAddr);
        bytes memory emptyData;
        bytes memory signatures = keyperHelper.encodeSignaturesKeyperTx(
            orgAddr, groupSafe, receiver, 2 gwei, emptyData, Enum.Operation(0)
        );
        // Execute on behalf function
        vm.startPrank(orgAddr);
        vm.expectRevert(KeyperModule.InvalidGnosisSafe.selector);
        keyperModule.execTransactionOnBehalf(
            orgAddr,
            fakeGroupSafe,
            receiver,
            2 gwei,
            emptyData,
            Enum.Operation(0),
            signatures
        );
    }

    function testRevertNotAuthorizedExecTransactionOnBehalf() public {
        (address orgAddr, address groupSafe) = setUpRootOrgAndOneGroup();

=======
    function testRevertNotAuthorizedExecTransactionOnBehalf() public {
        (address orgAddr, address groupSafe) = setUpRootOrgAndOneGroup();

>>>>>>> bdff30b5
        // Random wallet instead of a safe
        address fakeCaller = address(0xFED);
        address receiver = address(0xABC);

        // Set keyperhelper gnosis safe to org
        keyperHelper.setGnosisSafe(orgAddr);
        bytes memory emptyData;
        bytes memory signatures = keyperHelper.encodeSignaturesKeyperTx(
            orgAddr, groupSafe, receiver, 2 gwei, emptyData, Enum.Operation(0)
        );
        // Execute on behalf function from a not authorized caller
        vm.startPrank(fakeCaller);
        vm.expectRevert(KeyperModule.NotAuthorizedExecOnBehalf.selector);
        keyperModule.execTransactionOnBehalf(
            orgAddr,
            groupSafe,
            receiver,
            2 gwei,
            emptyData,
            Enum.Operation(0),
            signatures
        );
    }

    function testRevertInvalidSignatureExecOnBehalf() public {
        (address orgAddr, address groupSafe) = setUpRootOrgAndOneGroup();

        address receiver = address(0xABC);

        // Try onbehalf with incorrect signers
        keyperHelper.setGnosisSafe(orgAddr);
        bytes memory emptyData;
        bytes memory signatures = keyperHelper.encodeInvalidSignaturesKeyperTx(
            orgAddr, groupSafe, receiver, 2 gwei, emptyData, Enum.Operation(0)
        );

        vm.expectRevert("GS026");
        // Execute invalid OnBehalf function
        vm.startPrank(orgAddr);
        bool result = keyperModule.execTransactionOnBehalf(
            orgAddr,
            groupSafe,
            receiver,
            2 gwei,
            emptyData,
            Enum.Operation(0),
            signatures
        );
        assertEq(result, false);
    }

    // Deploy 4 keyperSafes : following structure
    //           RootOrg
    //          |      |
    //      GroupA   GroupB
    //        |
    //  SubGroupA
    function setUpBaseOrgTree() public {
        // Set initialsafe as org
        bool result = gnosisHelper.registerOrgTx(orgName);
        keyperSafes[orgName] = address(gnosisHelper.gnosisSafe());

        // Create new safe with setup called while creating contract
        address safeGroupA = gnosisHelper.newKeyperSafe(3, 1);
        // Create AddGroup calldata
        string memory nameGroupA = groupAName;
        keyperSafes[nameGroupA] = address(safeGroupA);

        address orgAddr = keyperSafes[orgName];
        result = gnosisHelper.createAddGroupTx(orgAddr, orgAddr, nameGroupA);

        // Create new safe with setup called while creating contract
        address safeGroupB = gnosisHelper.newKeyperSafe(2, 1);
        // Create AddGroup calldata
        string memory nameGroupB = groupBName;
        keyperSafes[nameGroupB] = address(safeGroupB);

        orgAddr = keyperSafes[orgName];
        result = gnosisHelper.createAddGroupTx(orgAddr, orgAddr, nameGroupB);

        // Create new safe with setup called while creating contract
        address safeSubGroupA = gnosisHelper.newKeyperSafe(2, 1);
        // Create AddGroup calldata
        string memory nameSubGroupA = subGroupAName;
        keyperSafes[nameSubGroupA] = address(safeSubGroupA);

        orgAddr = keyperSafes[orgName];
        result =
            gnosisHelper.createAddGroupTx(orgAddr, safeGroupA, nameSubGroupA);
    }

    function testParentExecOnBehalf() public {
        setUpBaseOrgTree();
        address orgAddr = keyperSafes[orgName];
        address groupA = keyperSafes[groupAName];
        address subGroupA = keyperSafes[subGroupAName];

        // Send ETH to group&subgroup
        vm.deal(groupA, 100 gwei);
        vm.deal(subGroupA, 100 gwei);
        address receiver = address(0xABC);

        // Set keyperhelper gnosis safe to groupA
        keyperHelper.setGnosisSafe(groupA);
        bytes memory emptyData;
        bytes memory signatures = keyperHelper.encodeSignaturesKeyperTx(
            groupA, subGroupA, receiver, 2 gwei, emptyData, Enum.Operation(0)
        );

        // Execute on behalf function
        vm.startPrank(groupA);
        bool result = keyperModule.execTransactionOnBehalf(
            orgAddr,
            subGroupA,
            receiver,
            2 gwei,
            emptyData,
            Enum.Operation(0),
            signatures
        );
        assertEq(result, true);
        assertEq(receiver.balance, 2 gwei);
    }

    // TODO: @Cristian implement this usecases
    // function testSafeLeadExecOnBehalf()
    //                  --> Case 1: Lead is a Safe
    //                  --> Case 2: Lead is an EOA
    // function testRootSafeExecOnBehalf
    // function testRevertExecOnBehalfNoRole

    function testRevertParentExecOnBehalf() public {
        setUpBaseOrgTree();
        address orgAddr = keyperSafes[orgName];
        address groupA = keyperSafes[groupAName];
        address subGroupA = keyperSafes[subGroupAName];

        // Send ETH to org&subgroup
        vm.deal(orgAddr, 100 gwei);
        vm.deal(groupA, 100 gwei);
        address receiver = address(0xABC);

        // Set keyperhelper gnosis safe to subGroupA
        keyperHelper.setGnosisSafe(subGroupA);
        bytes memory emptyData;
        bytes memory signatures = keyperHelper.encodeSignaturesKeyperTx(
            subGroupA, groupA, receiver, 2 gwei, emptyData, Enum.Operation(0)
        );

        vm.expectRevert(KeyperModule.NotAuthorizedExecOnBehalf.selector);
        // Execute OnBehalf function with a safe that is not authorized
        vm.startPrank(subGroupA);
        bool result = keyperModule.execTransactionOnBehalf(
            orgAddr,
            groupA,
            receiver,
            2 gwei,
            emptyData,
            Enum.Operation(0),
            signatures
        );
        assertEq(result, false);
    }

    function testAuthorityAddress() public {
        assertEq(
            address(keyperModule.authority()), address(keyperRolesDeployed)
        );
    }

    function testRevertAuthForRegisterOrgTx() public {
        address caller = address(0x1);
        vm.expectRevert(bytes("UNAUTHORIZED"));
        keyperRolesContract.setRoleCapability(
            SAFE_LEAD, caller, ADD_OWNER, true
        );
    }

<<<<<<< HEAD
    function testsetSafeLead() public {
        setUpBaseOrgTree();
=======
    function testSetUserAdmin() public {
        bool result = gnosisHelper.registerOrgTx(orgName);
        keyperSafes[orgName] = address(gnosisHelper.gnosisSafe());
        vm.label(keyperSafes[orgName], orgName);
        assertEq(result, true);

>>>>>>> bdff30b5
        address orgAddr = keyperSafes[orgName];
        address groupA = keyperSafes[groupAName];
        address userLead = address(0x123);

        vm.startPrank(orgAddr);
        keyperModule.setRole(SAFE_LEAD, userLead, groupA, true);

        assertEq(
            keyperRolesContract.doesUserHaveRole(userLead, SAFE_LEAD), true
        );
    }

    function testAddOwnerWithThreshold() public {
<<<<<<< HEAD
        setUpBaseOrgTree();
        address orgAddr = keyperSafes[orgName];
        address groupA = keyperSafes[groupAName];
        address userLeadModifyOwnersOnly = address(0x123);

        vm.startPrank(orgAddr);
        keyperModule.setRole(
            SAFE_LEAD_MODIFY_OWNERS_ONLY, userLeadModifyOwnersOnly, groupA, true
        );
        vm.stopPrank();
=======
        (address orgAddr, address userAdmin) = setAdminOfOrg();

        assertEq(keyperModule.isUserAdmin(orgAddr, userAdmin), true);
>>>>>>> bdff30b5

        gnosisHelper.updateSafeInterface(groupA);
        uint256 threshold = gnosisHelper.gnosisSafe().getThreshold();

        address[] memory prevOwnersList = gnosisHelper.gnosisSafe().getOwners();

        vm.startPrank(userLeadModifyOwnersOnly);
        address newOwner = address(0xaaaf);
        keyperModule.addOwnerWithThreshold(
            newOwner, threshold + 1, groupA, orgAddr
        );

        assertEq(gnosisHelper.gnosisSafe().getThreshold(), threshold + 1);

        address[] memory ownersList = gnosisHelper.gnosisSafe().getOwners();
        assertEq(ownersList.length, prevOwnersList.length + 1);

        address ownerTest;
        for (uint256 i = 0; i < ownersList.length; i++) {
            if (ownersList[i] == newOwner) {
                ownerTest = ownersList[i];
            }
        }
        assertEq(ownerTest, newOwner);
    }

    function testIsUserAdminWithThreshold() public {
        (address orgAddr, address userAdmin) = setAdminOfOrg();

        assertEq(keyperModule.isUserAdmin(orgAddr, userAdmin), true);

        address[] memory owners = gnosisHelper.gnosisSafe().getOwners();
        address newOwner;

        for (uint256 i = 0; i < owners.length; i++) {
            newOwner = owners[i];
        }

        uint256 threshold = gnosisHelper.gnosisSafe().getThreshold();

        vm.startPrank(userAdmin);
        vm.expectRevert(KeyperModule.OwnerAlreadyExists.selector);
<<<<<<< HEAD
        keyperModule.addOwnerWithThreshold(newOwner, threshold + 1, orgAddr, orgAddr);
=======
        keyperModule.addOwnerWithThreshold(newOwner, threshold + 1, orgAddr);
>>>>>>> bdff30b5
    }

    // addOwnerWithThreshold => NotAuthorizedAsNotAnAdmin is triggered
    // TODO: Pending check, because already exists a modifier asking for
    // auth, so it's probable the revertion is not necessary. This test
    // is commented for now.
    // function testRevertNotAuthorizedAsNotAnAdminAddOwnerWithThreshold() public {

    //     (address orgAddr,) = setAdminOfOrg();
    //     (address orgAddrB, ) = setAdminOfOrg();

    //     address fakeAdmin = address(0xfff);
    //     address newOwner = address(0xaaaf);
    //     uint256 threshold = gnosisHelper.gnosisSafe().getThreshold();

    //     vm.startPrank(fakeAdmin);
    //     vm.expectRevert(KeyperModule.NotAuthorizedAsNotAnAdmin.selector);
    //     keyperModule.addOwnerWithThreshold(newOwner, threshold + 1, orgAddr);

    // }

    function testRevertInvalidThresholdAddOwnerWithThreshold() public {
        (address orgAddr, address userAdmin) = setAdminOfOrg();
<<<<<<< HEAD
=======

        address newOwner = address(0xf1f1f1);
        uint256 wrongThreshold = 0;

        vm.startPrank(userAdmin);
        vm.expectRevert(KeyperModule.InvalidThreshold.selector);
        keyperModule.addOwnerWithThreshold(newOwner, wrongThreshold, orgAddr);
    }

    function testRemoveOwner() public {
        bool result = gnosisHelper.registerOrgTx(orgName);
        keyperSafes[orgName] = address(gnosisHelper.gnosisSafe());
        vm.label(keyperSafes[orgName], orgName);
        assertEq(result, true);
>>>>>>> bdff30b5

        address newOwner = address(0xf1f1f1);
        uint256 wrongThreshold = 0;

        vm.startPrank(userAdmin);
        vm.expectRevert(KeyperModule.InvalidThreshold.selector);
        keyperModule.addOwnerWithThreshold(newOwner, wrongThreshold, orgAddr, orgAddr);
    }

    function testRemoveOwner() public {
        setUpBaseOrgTree();
        address orgAddr = keyperSafes[orgName];
        address groupA = keyperSafes[groupAName];
        address userLead = address(0x123);

        vm.startPrank(orgAddr);
        keyperModule.setRole(SAFE_LEAD, userLead, groupA, true);
        vm.stopPrank();

        gnosisHelper.updateSafeInterface(groupA);
        address[] memory ownersList = gnosisHelper.gnosisSafe().getOwners();

        address prevOwner = ownersList[0];
        address owner = ownersList[1];
        uint256 threshold = gnosisHelper.gnosisSafe().getThreshold();

        vm.startPrank(userLead);
        keyperModule.removeOwner(prevOwner, owner, threshold, groupA, orgAddr);

        address[] memory postRemoveOwnersList =
            gnosisHelper.gnosisSafe().getOwners();

        assertEq(postRemoveOwnersList.length, ownersList.length - 1);
        assertEq(gnosisHelper.gnosisSafe().isOwner(owner), false);
        assertEq(gnosisHelper.gnosisSafe().getThreshold(), threshold);
    }

    function testRevertRootSafesAttemptToAddToExternalSafeOrg() public {
        bool result = gnosisHelper.registerOrgTx(orgName);
        keyperSafes[orgName] = address(gnosisHelper.gnosisSafe());

        gnosisHelper.newKeyperSafe(4, 2);
        result = gnosisHelper.registerOrgTx(orgBName);
        keyperSafes[orgBName] = address(gnosisHelper.gnosisSafe());

        address orgAAddr = keyperSafes[orgName];
        address orgBAddr = keyperSafes[orgBName];

        address newOwnerOnOrgA = address(0xF1F1);
        uint256 threshold = gnosisHelper.gnosisSafe().getThreshold();
        vm.expectRevert(KeyperModule.NotAuthorizedAsNotSafeLead.selector);

        vm.startPrank(orgBAddr);
        keyperModule.addOwnerWithThreshold(
            newOwnerOnOrgA, threshold, orgAAddr, orgAAddr
        );
    }

    function testRevertRootSafesToAttemptToRemoveFromExternalOrg() public {
        bool result = gnosisHelper.registerOrgTx(orgName);
        keyperSafes[orgName] = address(gnosisHelper.gnosisSafe());

        gnosisHelper.newKeyperSafe(4, 2);
        result = gnosisHelper.registerOrgTx(orgBName);
        keyperSafes[orgBName] = address(gnosisHelper.gnosisSafe());

        address orgAAddr = keyperSafes[orgName];
        address orgBAddr = keyperSafes[orgBName];

        address prevOwnerToRemoveOnOrgA =
            gnosisHelper.gnosisSafe().getOwners()[0];
        address ownerToRemove = gnosisHelper.gnosisSafe().getOwners()[1];
        uint256 threshold = gnosisHelper.gnosisSafe().getThreshold();

        vm.expectRevert(KeyperModule.NotAuthorizedAsNotSafeLead.selector);

        vm.startPrank(orgBAddr);
        keyperModule.removeOwner(
            prevOwnerToRemoveOnOrgA,
            ownerToRemove,
            threshold,
            orgAAddr,
            orgAAddr
        );
    }

<<<<<<< HEAD
    // UseCases missing (similar usecase testRevert...) :
    // Create 2 Org: each with 1 group + 1 subgroup, then set a safe as safe_lead
    // then try with that safe to modify from another org

=======
    function testRemoveGroupFromOrg() public {
        setUpBaseOrgTree();
        address orgAddr = keyperSafes[orgName];
        address groupA = keyperSafes[groupAName];
        address subGroupA = keyperSafes[subGroupAName];

        gnosisHelper.updateSafeInterface(orgAddr);
        bool result = gnosisHelper.createRemoveGroupTx(orgAddr, groupA);
        assertEq(result, true);
        assertEq(keyperModule.isParent(orgAddr, orgAddr, groupA), false);

        // Check subGroupA is now a child of org
        assertEq(keyperModule.isChild(orgAddr, orgAddr, subGroupA), true);
        // Check org is parent of subGroupA
        assertEq(keyperModule.isParent(orgAddr, orgAddr, subGroupA), true);
    }
>>>>>>> bdff30b5

    function testRemoveGroupFromOtherGroup() public {
        setUpBaseOrgTree();
        address orgAddr = keyperSafes[orgName];
        address groupA = keyperSafes[groupAName];
        address subGroupA = keyperSafes[subGroupAName];

        gnosisHelper.updateSafeInterface(orgAddr);
        bool result =
            gnosisHelper.createRemoveGroupTx(orgAddr, subGroupA);

        assertEq(result, true);
        assertEq(keyperModule.isChild(orgAddr, groupA, subGroupA), false);

        address[] memory child;
        (,,, child,) = keyperModule.getGroupInfo(orgAddr, groupA);
        // Check removed group parent has not more child
        assertEq(child.length, 0);
        assertEq(keyperModule.isChild(orgAddr, groupA, subGroupA), false);
    }

    // TODO remove Group:
    // Usecases for revert from Remove group
    // -> Org call removeGRoup for a group of another org
    // -> Group call removeGroup for a group that is not his children
}<|MERGE_RESOLUTION|>--- conflicted
+++ resolved
@@ -7,7 +7,6 @@
 import "./KeyperModuleHelper.t.sol";
 import {KeyperModule, IGnosisSafe} from "../src/KeyperModule.sol";
 import {KeyperRoles} from "../src/KeyperRoles.sol";
-import {DenyHelper} from "../src/DenyHelper.sol";
 import {CREATE3Factory} from "@create3/CREATE3Factory.sol";
 import {console} from "forge-std/console.sol";
 
@@ -16,8 +15,6 @@
     GnosisSafeHelper gnosisHelper;
     KeyperModuleHelper keyperHelper;
     KeyperRoles keyperRolesContract;
-
-    // DenyHelper denyHelper;
 
     address gnosisSafeAddr;
     address keyperModuleAddr;
@@ -73,11 +70,6 @@
         keyperRolesContract = KeyperRoles(factory.deploy(salt, bytecode));
     }
 
-    function testValidGnosisSafeAddresses() public {
-        assertEq(keyperModule.isContract(address(masterCopy)), true);
-        assertEq(keyperModule.isContract(address(safeFactory)), true);
-    }
-
     function testCreateSafeFromModule() public {
         address newSafe = keyperHelper.createSafeProxy(4, 2);
         assertFalse(newSafe == address(0));
@@ -134,13 +126,10 @@
     //           RootOrg
     //              |
     //           GroupA
-<<<<<<< HEAD
 	// TODO: Add Tests that checks that this roles has been assigned following this rules
     // registerOrg => Give ROOT_SAFE role to safe registered
     // addGroup => Give SUPER_SAFE role to added safe
     // setRole(SAFE_LEAD,...., user) => Give SAFE_LEAD to role added
-=======
->>>>>>> bdff30b5
     function setUpRootOrgAndOneGroup() public returns (address, address) {
         // Set initial safe as a rootOrg
         bool result = gnosisHelper.registerOrgTx(orgName);
@@ -171,11 +160,7 @@
         bool userEnabled = true;
 
         vm.startPrank(orgAddr);
-<<<<<<< HEAD
         keyperModule.setRole(ROOT_SAFE, userAdmin, orgAddr, userEnabled);
-=======
-        keyperModule.setUserAdmin(userAdmin, userEnabled);
->>>>>>> bdff30b5
         vm.stopPrank();
 
         return (orgAddr, userAdmin);
@@ -207,67 +192,9 @@
         assertEq(receiver.balance, 2 gwei);
     }
 
-<<<<<<< HEAD
-    function testRevertZeroAddressProvidedExecTransactionOnBehalf() public {
-        (address orgAddr, address groupSafe) = setUpRootOrgAndOneGroup();
-
-        address receiver = address(0);
-
-        // Set keyperhelper gnosis safe to org
-        keyperHelper.setGnosisSafe(orgAddr);
-        bytes memory emptyData;
-        bytes memory signatures = keyperHelper.encodeSignaturesKeyperTx(
-            orgAddr, groupSafe, receiver, 2 gwei, emptyData, Enum.Operation(0)
-        );
-        // Execute on behalf function
-        vm.startPrank(orgAddr);
-        vm.expectRevert(DenyHelper.ZeroAddressProvided.selector);
-        keyperModule.execTransactionOnBehalf(
-            orgAddr,
-            groupSafe,
-            receiver,
-            2 gwei,
-            emptyData,
-            Enum.Operation(0),
-            signatures
-        );
-    }
-
-    function testRevertInvalidGnosisSafeExecTransactionOnBehalf() public {
-        (address orgAddr, address groupSafe) = setUpRootOrgAndOneGroup();
-
-        // Random wallet instead of a safe
-        address fakeGroupSafe = address(0xFED);
-        address receiver = address(0xABC);
-
-        // Set keyperhelper gnosis safe to org
-        keyperHelper.setGnosisSafe(orgAddr);
-        bytes memory emptyData;
-        bytes memory signatures = keyperHelper.encodeSignaturesKeyperTx(
-            orgAddr, groupSafe, receiver, 2 gwei, emptyData, Enum.Operation(0)
-        );
-        // Execute on behalf function
-        vm.startPrank(orgAddr);
-        vm.expectRevert(KeyperModule.InvalidGnosisSafe.selector);
-        keyperModule.execTransactionOnBehalf(
-            orgAddr,
-            fakeGroupSafe,
-            receiver,
-            2 gwei,
-            emptyData,
-            Enum.Operation(0),
-            signatures
-        );
-    }
-
     function testRevertNotAuthorizedExecTransactionOnBehalf() public {
         (address orgAddr, address groupSafe) = setUpRootOrgAndOneGroup();
 
-=======
-    function testRevertNotAuthorizedExecTransactionOnBehalf() public {
-        (address orgAddr, address groupSafe) = setUpRootOrgAndOneGroup();
-
->>>>>>> bdff30b5
         // Random wallet instead of a safe
         address fakeCaller = address(0xFED);
         address receiver = address(0xABC);
@@ -446,17 +373,8 @@
         );
     }
 
-<<<<<<< HEAD
     function testsetSafeLead() public {
         setUpBaseOrgTree();
-=======
-    function testSetUserAdmin() public {
-        bool result = gnosisHelper.registerOrgTx(orgName);
-        keyperSafes[orgName] = address(gnosisHelper.gnosisSafe());
-        vm.label(keyperSafes[orgName], orgName);
-        assertEq(result, true);
-
->>>>>>> bdff30b5
         address orgAddr = keyperSafes[orgName];
         address groupA = keyperSafes[groupAName];
         address userLead = address(0x123);
@@ -470,7 +388,6 @@
     }
 
     function testAddOwnerWithThreshold() public {
-<<<<<<< HEAD
         setUpBaseOrgTree();
         address orgAddr = keyperSafes[orgName];
         address groupA = keyperSafes[groupAName];
@@ -481,11 +398,6 @@
             SAFE_LEAD_MODIFY_OWNERS_ONLY, userLeadModifyOwnersOnly, groupA, true
         );
         vm.stopPrank();
-=======
-        (address orgAddr, address userAdmin) = setAdminOfOrg();
-
-        assertEq(keyperModule.isUserAdmin(orgAddr, userAdmin), true);
->>>>>>> bdff30b5
 
         gnosisHelper.updateSafeInterface(groupA);
         uint256 threshold = gnosisHelper.gnosisSafe().getThreshold();
@@ -528,11 +440,7 @@
 
         vm.startPrank(userAdmin);
         vm.expectRevert(KeyperModule.OwnerAlreadyExists.selector);
-<<<<<<< HEAD
         keyperModule.addOwnerWithThreshold(newOwner, threshold + 1, orgAddr, orgAddr);
-=======
-        keyperModule.addOwnerWithThreshold(newOwner, threshold + 1, orgAddr);
->>>>>>> bdff30b5
     }
 
     // addOwnerWithThreshold => NotAuthorizedAsNotAnAdmin is triggered
@@ -556,23 +464,6 @@
 
     function testRevertInvalidThresholdAddOwnerWithThreshold() public {
         (address orgAddr, address userAdmin) = setAdminOfOrg();
-<<<<<<< HEAD
-=======
-
-        address newOwner = address(0xf1f1f1);
-        uint256 wrongThreshold = 0;
-
-        vm.startPrank(userAdmin);
-        vm.expectRevert(KeyperModule.InvalidThreshold.selector);
-        keyperModule.addOwnerWithThreshold(newOwner, wrongThreshold, orgAddr);
-    }
-
-    function testRemoveOwner() public {
-        bool result = gnosisHelper.registerOrgTx(orgName);
-        keyperSafes[orgName] = address(gnosisHelper.gnosisSafe());
-        vm.label(keyperSafes[orgName], orgName);
-        assertEq(result, true);
->>>>>>> bdff30b5
 
         address newOwner = address(0xf1f1f1);
         uint256 wrongThreshold = 0;
@@ -659,12 +550,6 @@
         );
     }
 
-<<<<<<< HEAD
-    // UseCases missing (similar usecase testRevert...) :
-    // Create 2 Org: each with 1 group + 1 subgroup, then set a safe as safe_lead
-    // then try with that safe to modify from another org
-
-=======
     function testRemoveGroupFromOrg() public {
         setUpBaseOrgTree();
         address orgAddr = keyperSafes[orgName];
@@ -681,7 +566,6 @@
         // Check org is parent of subGroupA
         assertEq(keyperModule.isParent(orgAddr, orgAddr, subGroupA), true);
     }
->>>>>>> bdff30b5
 
     function testRemoveGroupFromOtherGroup() public {
         setUpBaseOrgTree();
