--- conflicted
+++ resolved
@@ -453,7 +453,6 @@
         );
     }
 
-<<<<<<< HEAD
     // UseCases missing (similar usecase testRevert...) :
     // Create 2 Org: each with 1 group + 1 subgroup, then set a safe as safe_lead
     // then try with that safe to modify from another org
@@ -462,7 +461,7 @@
     // registerOrg => Give ROOT_SAFE role to safe registered
     // addGroup => Give SUPER_SAFE role to added safe
     // setRole(SAFE_LEAD,...., user) => Give SAFE_LEAD to role added
-=======
+
     function setUpRootOrgAndOneGroup() public returns (address, address) {
         // Set initial safe as a rootOrg
         bool result = gnosisHelper.registerOrgTx(orgName);
@@ -502,5 +501,4 @@
         (,,, newChild,) = keyperModule.getOrg(orgAddr);
         assertEq(newChild[0], subSafeGroupA);
     }
->>>>>>> 2e55d574
 }