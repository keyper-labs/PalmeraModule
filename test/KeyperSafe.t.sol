--- conflicted
+++ resolved
@@ -92,33 +92,12 @@
         // Create registerOrg calldata
         bool result = gnosisHelper.registerOrgTx(orgName);
         assertEq(result, true);
-<<<<<<< HEAD
-        (
-            string memory name,
-            address admin,
-            address safe,
-            address[] memory childs,
-            address parent
-        ) = keyperModule.getOrg(gnosisSafeAddr);
-
-=======
         (string memory name, address lead, address safe,, address superSafe) =
             keyperModule.getOrg(gnosisSafeAddr);
->>>>>>> e334dd00
         assertEq(name, orgName);
         assertEq(lead, gnosisSafeAddr);
         assertEq(safe, gnosisSafeAddr);
-<<<<<<< HEAD
-        assertEq(parent, address(0));
-
-        address child;
-        for (uint256 i = 0; i < childs.length; i++) {
-            childs[i] = child;
-        }
-        assertEq(child, address(0));
-=======
         assertEq(superSafe, address(0));
->>>>>>> e334dd00
     }
 
     function testCreateGroupFromSafe() public {
@@ -139,17 +118,8 @@
         assertEq(result, true);
     }
 
-<<<<<<< HEAD
-    // Just deploy a root org and a Group
-    //           RootOrg
-    //              |
-    //           GroupA
-    function setUpRootOrgAndOneGroup() public returns (address, address) {
-        // Set initial safe as a rootOrg
-=======
     function testLeadExecOnBehalf() public {
         // Set initialsafe as org
->>>>>>> e334dd00
         bool result = gnosisHelper.registerOrgTx(orgName);
         keyperSafes[orgName] = address(gnosisHelper.gnosisSafe());
 
@@ -444,17 +414,8 @@
         );
     }
 
-<<<<<<< HEAD
-    function testSetUserAdmin() public {
-        bool result = gnosisHelper.registerOrgTx(orgName);
-        keyperSafes[orgName] = address(gnosisHelper.gnosisSafe());
-        vm.label(keyperSafes[orgName], orgName);
-        assertEq(result, true);
-
-=======
     function testsetSafeLead() public {
         setUpBaseOrgTree();
->>>>>>> e334dd00
         address orgAddr = keyperSafes[orgName];
         address groupA = keyperSafes[groupAName];
         address userLead = address(0x123);
@@ -471,11 +432,6 @@
     }
 
     function testAddOwnerWithThreshold() public {
-<<<<<<< HEAD
-        (address orgAddr, address userAdmin) = setAdminOfOrg();
-
-        assertEq(keyperModule.isUserAdmin(orgAddr, userAdmin), true);
-=======
         setUpBaseOrgTree();
         address orgAddr = keyperSafes[orgName];
         address groupA = keyperSafes[groupAName];
@@ -489,7 +445,6 @@
             true
         );
         vm.stopPrank();
->>>>>>> e334dd00
 
         gnosisHelper.updateSafeInterface(groupA);
         uint256 threshold = gnosisHelper.gnosisSafe().getThreshold();
@@ -566,15 +521,7 @@
     }
 
     function testRemoveOwner() public {
-<<<<<<< HEAD
-        bool result = gnosisHelper.registerOrgTx(orgName);
-        keyperSafes[orgName] = address(gnosisHelper.gnosisSafe());
-        vm.label(keyperSafes[orgName], orgName);
-        assertEq(result, true);
-
-=======
         setUpBaseOrgTree();
->>>>>>> e334dd00
         address orgAddr = keyperSafes[orgName];
         address groupA = keyperSafes[groupAName];
         address userLead = address(0x123);
@@ -650,91 +597,6 @@
         );
     }
 
-<<<<<<< HEAD
-    /// removeGroup when org == parent
-    function testRemoveGroupFromSafeOrgEqParent() public {
-        (address orgAddr, address groupSafe) = setUpRootOrgAndOneGroup();
-
-        assertEq(keyperModule.isOrgRegistered(orgAddr), true);
-
-        address parent;
-        (,,,, parent) = keyperModule.getGroupInfo(orgAddr, groupSafe);
-
-        assertEq(orgAddr, parent);
-
-        gnosisHelper.updateSafeInterface(orgAddr);
-        bool result =
-            gnosisHelper.createRemoveGroupTx(orgAddr, orgAddr, groupSafe);
-
-        assertEq(result, true);
-
-        result = keyperModule.isParent(orgAddr, orgAddr, groupSafe);
-        assertEq(result, false);
-    }
-
-    // Deploy 4 keyperSafes : following structure
-    //           RootOrg
-    //          |      |
-    //      GroupA   GroupB
-    //        |
-    //  SubGroupA
-    // SubGroupA is going to be removed
-    function testRemoveChild() public {
-        setUpBaseOrgTree();
-        address orgAddr = keyperSafes[orgName];
-        address groupA = keyperSafes[groupAName];
-        address subGroupA = keyperSafes[subGroupAName];
-
-        assertEq(keyperModule.isChild(orgAddr, groupA, subGroupA), true);
-        assertEq(keyperModule.isAdmin(orgAddr, subGroupA), true);
-        assertEq(keyperModule.isAdmin(groupA, subGroupA), false);
-
-        gnosisHelper.updateSafeInterface(orgAddr);
-
-        bool result =
-            gnosisHelper.createRemoveGroupTx(orgAddr, groupA, subGroupA);
-
-        assertEq(result, true);
-        assertEq(keyperModule.isChild(orgAddr, groupA, subGroupA), false);
-
-        address[] memory children;
-        (,,, children,) = keyperModule.getGroupInfo(orgAddr, groupA);
-        address newChild;
-
-        for (uint256 i = 0; i < children.length; i++) {
-            children[i] == newChild;
-        }
-
-        bool comparison = newChild == subGroupA ? true : false;
-        assertEq(comparison, false);
-    }
-
-    // Deploy 4 keyperSafes : following structure
-    //           RootOrg
-    //          |      |
-    //      GroupA   GroupB
-    //        |
-    //  SubGroupA
-    // GroupA is going to be removed
-    function testRemoveGroupWithChildren() public {
-        setUpBaseOrgTree();
-        address orgAddr = keyperSafes[orgName];
-        address groupA = keyperSafes[groupAName];
-        address subGroupA = keyperSafes[subGroupAName];
-
-        assertEq(keyperModule.isChild(orgAddr, orgAddr, groupA), true);
-
-        gnosisHelper.updateSafeInterface(orgAddr);
-        bool result = gnosisHelper.createRemoveGroupTx(orgAddr, orgAddr, groupA);
-
-        assertEq(result, true);
-        assertEq(keyperModule.isChild(orgAddr, orgAddr, groupA), false);
-
-        // TODO: Check why isChild is not working for this test, but isParent is.
-        // assertEq(keyperModule.isChild(orgAddr, orgAddr, subGroupA), true);
-        assertEq(keyperModule.isParent(orgAddr, orgAddr, subGroupA), true);
-    }
-=======
     function setUpRootOrgAndOneGroup() public returns (address, address) {
         // Set initial safe as a rootOrg
         bool result = gnosisHelper.registerOrgTx(orgName);
@@ -791,5 +653,4 @@
     // registerOrg => Give ROOT_SAFE role to safe registered
     // addGroup => Give SUPER_SAFE role to added safe
     // setRole(SAFE_LEAD,...., user) => Give SAFE_LEAD to role added
->>>>>>> e334dd00
 }