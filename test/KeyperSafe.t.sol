--- conflicted
+++ resolved
@@ -20,9 +20,6 @@
     address keyperModuleAddr;
     address keyperRolesDeployed;
 
-    address masterCopy;
-    address safeFactory;
-
     // Helper mapping to keep track safes associated with a role
     mapping(string => address) keyperSafes;
     string orgName = "Main Org";
@@ -39,14 +36,14 @@
 
         // Init a new safe as main organization (3 owners, 1 threshold)
         gnosisHelper = new GnosisSafeHelper();
-        gnosisSafeAddr = gnosisHelper.setupSafeEnv(0);
+        gnosisSafeAddr = gnosisHelper.setupSafeEnv();
 
         // setting keyperRoles Address
         gnosisHelper.setKeyperRoles(keyperRolesDeployed);
 
         // Init KeyperModule
-        masterCopy = gnosisHelper.gnosisMasterCopy();
-        safeFactory = address(gnosisHelper.safeFactory());
+        address masterCopy = gnosisHelper.gnosisMasterCopy();
+        address safeFactory = address(gnosisHelper.safeFactory());
 
         keyperModule = new KeyperModule(
             masterCopy,
@@ -84,34 +81,12 @@
         // Create registerOrg calldata
         bool result = gnosisHelper.registerOrgTx(orgName);
         assertEq(result, true);
-<<<<<<< HEAD
         (string memory name, address lead, address safe,, address superSafe) =
             keyperModule.getOrg(gnosisSafeAddr);
-=======
-        (
-            string memory name,
-            address admin,
-            address safe,
-            address[] memory children,
-            address parent
-        ) = keyperModule.getOrg(gnosisSafeAddr);
-
->>>>>>> 28c11845
         assertEq(name, orgName);
         assertEq(lead, gnosisSafeAddr);
         assertEq(safe, gnosisSafeAddr);
-<<<<<<< HEAD
         assertEq(superSafe, address(0));
-=======
-        assertEq(parent, address(0));
-
-        address child;
-        for (uint256 i = 0; i < children.length; i++) {
-            children[i] = child;
-        }
-        assertEq(child, address(0));
-        assertEq(keyperModule.isOrgRegistered(gnosisSafeAddr), true);
->>>>>>> 28c11845
     }
 
     function testCreateGroupFromSafe() public {
@@ -132,10 +107,10 @@
         assertEq(result, true);
 
         (
-            string memory name, 
-            address admin, 
-            address safe, 
-            address[] memory child, 
+            string memory name,
+            address admin,
+            address safe,
+            address[] memory child,
             address parent
         ) = keyperModule.getGroupInfo(orgAddr, groupSafe);
 
@@ -146,12 +121,8 @@
         assertEq(parent, orgAddr);
     }
 
-<<<<<<< HEAD
-    function testLeadExecOnBehalf() public {
-        // Set initialsafe as org
-=======
     function testRevertChildAlreadyExistAddGroup() public {
-        
+
         (address orgAddr, address groupSafe) = setUpRootOrgAndOneGroup();
 
         address subGroupSafe = gnosisHelper.newKeyperSafe(2, 1);
@@ -166,58 +137,31 @@
         keyperModule.addGroup(orgAddr, groupSafe, subGroupName);
 
         // TODO: Until this point the test is working, so I must check why this
-        // is not working with the following code: 
+        // is not working with the following code:
         // vm.deal(subGroupSafe, 100 gwei);
-        // gnosisHelper.updateSafeInterface(subGroupSafe); 
-        
+        // gnosisHelper.updateSafeInterface(subGroupSafe);
+
         // vm.expectRevert(KeyperModule.ChildAlreadyExist.selector);
         // result = gnosisHelper.createAddGroupTx(orgAddr, groupSafe, subGroupName);
     }
 
-    // Just deploy a root org and a Group
-    //           RootOrg
-    //              |
-    //           GroupA
-    function setUpRootOrgAndOneGroup() public returns (address, address) {
-        // Set initial safe as a rootOrg
->>>>>>> 28c11845
-        bool result = gnosisHelper.registerOrgTx(orgName);
-        keyperSafes[orgName] = address(gnosisHelper.gnosisSafe());
-
-        // Create a safe
-        address safeGroupA = gnosisHelper.newKeyperSafe(4, 2);
-        string memory nameGroupA = groupAName;
-        keyperSafes[nameGroupA] = address(safeGroupA);
-
-        address orgAddr = keyperSafes[orgName];
-        result = gnosisHelper.createAddGroupTx(orgAddr, orgAddr, nameGroupA);
-
+    function testLeadExecOnBehalf() public {
+        // Set initialsafe as org
+        bool result = gnosisHelper.registerOrgTx(orgName);
+        keyperSafes[orgName] = address(gnosisHelper.gnosisSafe());
+
+        // Create new safe with setup called while creating contract
+        address groupSafe = gnosisHelper.newKeyperSafe(4, 2);
+        // Create Group calldata
+        string memory groupName = groupAName;
+        keyperSafes[groupName] = address(groupSafe);
+
+        address orgAddr = keyperSafes[orgName];
+        result = gnosisHelper.createAddGroupTx(orgAddr, orgAddr, groupName);
+
+        // Send ETH to org&subgroup
         vm.deal(orgAddr, 100 gwei);
-        vm.deal(safeGroupA, 100 gwei);
-
-        return (orgAddr, safeGroupA);
-    }
-
-    function setAdminOfOrg() public returns (address, address) {
-        bool result = gnosisHelper.registerOrgTx(orgName);
-        keyperSafes[orgName] = address(gnosisHelper.gnosisSafe());
-        vm.label(keyperSafes[orgName], orgName);
-        assertEq(result, true);
-
-        address orgAddr = keyperSafes[orgName];
-        address userAdmin = address(0x123);
-        bool userEnabled = true;
-
-        vm.startPrank(orgAddr);
-        keyperModule.setUserAdmin(userAdmin, userEnabled);
-        vm.stopPrank();
-
-        return (orgAddr, userAdmin);
-    }
-
-    function testAdminExecOnBehalf() public {
-        (address orgAddr, address groupSafe) = setUpRootOrgAndOneGroup();
-
+        vm.deal(groupSafe, 100 gwei);
         address receiver = address(0xABC);
 
         // Set keyperhelper gnosis safe to org
@@ -228,7 +172,7 @@
         );
         // Execute on behalf function
         vm.startPrank(orgAddr);
-        bool result = keyperModule.execTransactionOnBehalf(
+        result = keyperModule.execTransactionOnBehalf(
             orgAddr,
             groupSafe,
             receiver,
@@ -241,36 +185,22 @@
         assertEq(receiver.balance, 2 gwei);
     }
 
-    function testRevertNotAuthorizedExecTransactionOnBehalf() public {
-        (address orgAddr, address groupSafe) = setUpRootOrgAndOneGroup();
-
-        // Random wallet instead of a safe
-        address fakeCaller = address(0xFED);
-        address receiver = address(0xABC);
-
-        // Set keyperhelper gnosis safe to org
-        keyperHelper.setGnosisSafe(orgAddr);
-        bytes memory emptyData;
-        bytes memory signatures = keyperHelper.encodeSignaturesKeyperTx(
-            orgAddr, groupSafe, receiver, 2 gwei, emptyData, Enum.Operation(0)
-        );
-        // Execute on behalf function from a not authorized caller
-        vm.startPrank(fakeCaller);
-        vm.expectRevert(KeyperModule.NotAuthorizedExecOnBehalf.selector);
-        keyperModule.execTransactionOnBehalf(
-            orgAddr,
-            groupSafe,
-            receiver,
-            2 gwei,
-            emptyData,
-            Enum.Operation(0),
-            signatures
-        );
-    }
-
     function testRevertInvalidSignatureExecOnBehalf() public {
-        (address orgAddr, address groupSafe) = setUpRootOrgAndOneGroup();
-
+        // Set initialsafe as org
+        bool result = gnosisHelper.registerOrgTx(orgName);
+        keyperSafes[orgName] = address(gnosisHelper.gnosisSafe());
+
+        // Create new safe with setup called while creating contract
+        address groupSafe = gnosisHelper.newKeyperSafe(4, 2);
+        // Create Group calldata
+        string memory groupName = groupAName;
+        keyperSafes[groupName] = address(groupSafe);
+
+        address orgAddr = keyperSafes[orgName];
+        result = gnosisHelper.createAddGroupTx(orgAddr, orgAddr, groupName);
+        // Send ETH to org&subgroup
+        vm.deal(orgAddr, 100 gwei);
+        vm.deal(groupSafe, 100 gwei);
         address receiver = address(0xABC);
 
         // Try onbehalf with incorrect signers
@@ -283,7 +213,7 @@
         vm.expectRevert("GS026");
         // Execute invalid OnBehalf function
         vm.startPrank(orgAddr);
-        bool result = keyperModule.execTransactionOnBehalf(
+        result = keyperModule.execTransactionOnBehalf(
             orgAddr,
             groupSafe,
             receiver,
@@ -423,17 +353,8 @@
         );
     }
 
-<<<<<<< HEAD
     function testsetSafeLead() public {
         setUpBaseOrgTree();
-=======
-    function testSetUserAdmin() public {
-        bool result = gnosisHelper.registerOrgTx(orgName);
-        keyperSafes[orgName] = address(gnosisHelper.gnosisSafe());
-        vm.label(keyperSafes[orgName], orgName);
-        assertEq(result, true);
-
->>>>>>> 28c11845
         address orgAddr = keyperSafes[orgName];
         address groupA = keyperSafes[groupAName];
         address userLead = address(0x123);
@@ -450,7 +371,6 @@
     }
 
     function testAddOwnerWithThreshold() public {
-<<<<<<< HEAD
         setUpBaseOrgTree();
         address orgAddr = keyperSafes[orgName];
         address groupA = keyperSafes[groupAName];
@@ -464,11 +384,6 @@
             true
         );
         vm.stopPrank();
-=======
-        (address orgAddr, address userAdmin) = setAdminOfOrg();
-
-        assertEq(keyperModule.isUserAdmin(orgAddr, userAdmin), true);
->>>>>>> 28c11845
 
         gnosisHelper.updateSafeInterface(groupA);
         uint256 threshold = gnosisHelper.gnosisSafe().getThreshold();
@@ -495,79 +410,8 @@
         assertEq(ownerTest, newOwner);
     }
 
-    function testIsUserAdminWithThreshold() public {
-        (address orgAddr, address userAdmin) = setAdminOfOrg();
-
-        assertEq(keyperModule.isUserAdmin(orgAddr, userAdmin), true);
-
-        address[] memory owners = gnosisHelper.gnosisSafe().getOwners();
-        address newOwner;
-
-        for (uint256 i = 0; i < owners.length; i++) {
-            newOwner = owners[i];
-        }
-
-        uint256 threshold = gnosisHelper.gnosisSafe().getThreshold();
-
-        vm.startPrank(userAdmin);
-        vm.expectRevert(KeyperModule.OwnerAlreadyExists.selector);
-        keyperModule.addOwnerWithThreshold(newOwner, threshold + 1, orgAddr);
-    }
-
-    // addOwnerWithThreshold => NotAuthorizedAsNotAnAdmin is triggered
-    // TODO: Pending check, because already exists a modifier asking for
-    // auth, so it's probable the revertion is not necessary. This test
-    // is commented for now.
-    // function testRevertNotAuthorizedAsNotAnAdminAddOwnerWithThreshold() public {
-
-    //     (address orgAddr,) = setAdminOfOrg();
-    //     (address orgAddrB, ) = setAdminOfOrg();
-
-    //     address fakeAdmin = address(0xfff);
-    //     address newOwner = address(0xaaaf);
-    //     uint256 threshold = gnosisHelper.gnosisSafe().getThreshold();
-
-    //     vm.startPrank(fakeAdmin);
-    //     vm.expectRevert(KeyperModule.NotAuthorizedAsNotAnAdmin.selector);
-    //     keyperModule.addOwnerWithThreshold(newOwner, threshold + 1, orgAddr);
-
-    // }
-
-    // When threshold < 1
-    function testRevertInvalidThresholdAddOwnerWithThresholdScenarioOne() public {
-        (address orgAddr, address userAdmin) = setAdminOfOrg();
-
-        address newOwner = address(0xf1f1f1);
-        uint256 wrongThreshold = 0;
-
-        vm.startPrank(userAdmin);
-        vm.expectRevert(KeyperModule.InvalidThreshold.selector);
-        keyperModule.addOwnerWithThreshold(newOwner, wrongThreshold, orgAddr);
-    }
-
-    // When threshold > (IGnosisSafe(targetSafe).getOwners().length.add(1))
-    function testRevertInvalidThresholdAddOwnerWithThresholdScenarioTwo() public {
-
-        (address orgAddr, address userAdmin) = setAdminOfOrg();
-
-        address newOwner = address(0xf1f1f1);
-        uint256 wrongThreshold = gnosisHelper.gnosisSafe().getOwners().length + 2;
-
-        vm.startPrank(userAdmin);
-        vm.expectRevert(KeyperModule.InvalidThreshold.selector);
-        keyperModule.addOwnerWithThreshold(newOwner, wrongThreshold, orgAddr);
-    }
-
     function testRemoveOwner() public {
-<<<<<<< HEAD
         setUpBaseOrgTree();
-=======
-        bool result = gnosisHelper.registerOrgTx(orgName);
-        keyperSafes[orgName] = address(gnosisHelper.gnosisSafe());
-        vm.label(keyperSafes[orgName], orgName);
-        assertEq(result, true);
-
->>>>>>> 28c11845
         address orgAddr = keyperSafes[orgName];
         address groupA = keyperSafes[groupAName];
         address userLead = address(0x123);
@@ -643,24 +487,25 @@
         );
     }
 
-    function testRemoveGroupFromOrg() public {
-        setUpBaseOrgTree();
-        address orgAddr = keyperSafes[orgName];
-        address groupA = keyperSafes[groupAName];
-        address subGroupA = keyperSafes[subGroupAName];
-
-        gnosisHelper.updateSafeInterface(orgAddr);
-        bool result = gnosisHelper.createRemoveGroupTx(orgAddr, groupA);
-        assertEq(result, true);
-        assertEq(keyperModule.isParent(orgAddr, orgAddr, groupA), false);
-
-        // Check subGroupA is now a child of org
-        assertEq(keyperModule.isChild(orgAddr, orgAddr, subGroupA), true);
-        // Check org is parent of subGroupA
-        assertEq(keyperModule.isParent(orgAddr, orgAddr, subGroupA), true);
-    }
-
-<<<<<<< HEAD
+    function setUpRootOrgAndOneGroup() public returns (address, address) {
+        // Set initial safe as a rootOrg
+        bool result = gnosisHelper.registerOrgTx(orgName);
+        keyperSafes[orgName] = address(gnosisHelper.gnosisSafe());
+
+        // Create a safe
+        address safeGroupA = gnosisHelper.newKeyperSafe(4, 2);
+        string memory nameGroupA = groupAName;
+        keyperSafes[nameGroupA] = address(safeGroupA);
+
+        address orgAddr = keyperSafes[orgName];
+        result = gnosisHelper.createAddGroupTx(orgAddr, orgAddr, nameGroupA);
+
+        vm.deal(orgAddr, 100 gwei);
+        vm.deal(safeGroupA, 100 gwei);
+
+        return (orgAddr, safeGroupA);
+    }
+
     /// removeGroup when org == superSafe
     function testRemoveGroupFromSafeOrgEqSuperSafe() public {
         (address orgAddr, address groupSafe) = setUpRootOrgAndOneGroup();
@@ -668,31 +513,18 @@
         address subSafeGroupA = gnosisHelper.newKeyperSafe(3, 2);
         keyperSafes[subGroupAName] = address(subSafeGroupA);
         gnosisHelper.createAddGroupTx(orgAddr, groupSafe, subGroupAName);
-=======
-    function testRemoveGroupFromOtherGroup() public {
-        setUpBaseOrgTree();
-        address orgAddr = keyperSafes[orgName];
-        address groupA = keyperSafes[groupAName];
-        address subGroupA = keyperSafes[subGroupAName];
->>>>>>> 28c11845
 
         gnosisHelper.updateSafeInterface(orgAddr);
-        bool result =
-            gnosisHelper.createRemoveGroupTx(orgAddr, subGroupA);
-
-<<<<<<< HEAD
+        bool result = gnosisHelper.createRemoveGroupTx(orgAddr, groupSafe);
+        assertEq(result, true);
+
         result = keyperModule.isSuperSafe(orgAddr, orgAddr, groupSafe);
         assertEq(result, false);
-=======
-        assertEq(result, true);
-        assertEq(keyperModule.isChild(orgAddr, groupA, subGroupA), false);
->>>>>>> 28c11845
-
-        address[] memory child;
-        (,,, child,) = keyperModule.getGroupInfo(orgAddr, groupA);
-        // Check removed group parent has not more child
-        assertEq(child.length, 0);
-        assertEq(keyperModule.isChild(orgAddr, groupA, subGroupA), false);
+
+        // Check sub safe is a child of org
+        address[] memory newChild;
+        (,,, newChild,) = keyperModule.getOrg(orgAddr);
+        assertEq(newChild[0], subSafeGroupA);
     }
 
     // TODO : test following usecases
