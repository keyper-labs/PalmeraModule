--- conflicted
+++ resolved
@@ -640,90 +640,6 @@
         );
     }
 
-<<<<<<< HEAD
-    /// removeGroup when org == parent
-    function testRemoveGroupFromSafeOrgEqParent() public {
-        (address orgAddr, address groupSafe) = setUpRootOrgAndOneGroup();
-
-        assertEq(keyperModule.isOrgRegistered(orgAddr), true);
-
-        address parent;
-        (,,,, parent) = keyperModule.getGroupInfo(orgAddr, groupSafe);
-
-        assertEq(orgAddr, parent);
-
-        gnosisHelper.updateSafeInterface(orgAddr);
-        bool result =
-            gnosisHelper.createRemoveGroupTx(orgAddr, orgAddr, groupSafe);
-
-        assertEq(result, true);
-
-        result = keyperModule.isParent(orgAddr, orgAddr, groupSafe);
-        assertEq(result, false);
-    }
-
-    // Deploy 4 keyperSafes : following structure
-    //           RootOrg
-    //          |      |
-    //      GroupA   GroupB
-    //        |
-    //  SubGroupA
-    // SubGroupA is going to be removed
-    function testRemoveChild() public {
-        setUpBaseOrgTree();
-        address orgAddr = keyperSafes[orgName];
-        address groupA = keyperSafes[groupAName];
-        address subGroupA = keyperSafes[subGroupAName];
-
-        assertEq(keyperModule.isChild(orgAddr, groupA, subGroupA), true);
-        assertEq(keyperModule.isAdmin(orgAddr, subGroupA), true);
-        assertEq(keyperModule.isAdmin(groupA, subGroupA), false);
-
-        gnosisHelper.updateSafeInterface(orgAddr);
-
-        bool result =
-            gnosisHelper.createRemoveGroupTx(orgAddr, groupA, subGroupA);
-
-        assertEq(result, true);
-        assertEq(keyperModule.isChild(orgAddr, groupA, subGroupA), false);
-
-        address[] memory children;
-        (,,, children,) = keyperModule.getGroupInfo(orgAddr, groupA);
-        address newChild;
-
-        for (uint256 i = 0; i < children.length; i++) {
-            children[i] == newChild;
-        }
-
-        bool comparison = newChild == subGroupA ? true : false;
-        assertEq(comparison, false);
-    }
-
-    // Deploy 4 keyperSafes : following structure
-    //           RootOrg
-    //          |      |
-    //      GroupA   GroupB
-    //        |
-    //  SubGroupA
-    // GroupA is going to be removed
-    function testRemoveGroupWithChildren() public {
-        setUpBaseOrgTree();
-        address orgAddr = keyperSafes[orgName];
-        address groupA = keyperSafes[groupAName];
-        address subGroupA = keyperSafes[subGroupAName];
-
-        assertEq(keyperModule.isChild(orgAddr, orgAddr, groupA), true);
-
-        gnosisHelper.updateSafeInterface(orgAddr);
-        bool result = gnosisHelper.createRemoveGroupTx(orgAddr, orgAddr, groupA);
-
-        assertEq(result, true);
-        assertEq(keyperModule.isChild(orgAddr, orgAddr, groupA), false);
-
-        // TODO: Check why isChild is not working for this test, but isParent is.
-        // assertEq(keyperModule.isChild(orgAddr, orgAddr, subGroupA), true);
-        assertEq(keyperModule.isParent(orgAddr, orgAddr, subGroupA), true);
-=======
     function setUpRootOrgAndOneGroup() public returns (address, address) {
         // Set initial safe as a rootOrg
         bool result = gnosisHelper.registerOrgTx(orgName);
@@ -762,6 +678,5 @@
         address[] memory newChild;
         (,,, newChild,) = keyperModule.getOrg(orgAddr);
         assertEq(newChild[0], subSafeGroupA);
->>>>>>> c0db9472
     }
 }