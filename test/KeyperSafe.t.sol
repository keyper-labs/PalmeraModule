// SPDX-License-Identifier: UNLICENSED
pragma solidity ^0.8.13;

import "forge-std/Test.sol";
import "../src/SigningUtils.sol";
import "./GnosisSafeHelper.t.sol";
import "./KeyperModuleHelper.t.sol";
import {KeyperModule, IGnosisSafe} from "../src/KeyperModule.sol";
import {KeyperRoles} from "../src/KeyperRoles.sol";
import {DenyHelper} from "../src/DenyHelper.sol";
import {CREATE3Factory} from "@create3/CREATE3Factory.sol";
import {console} from "forge-std/console.sol";

contract TestKeyperSafe is Test, SigningUtils, Constants {
    KeyperModule keyperModule;
    GnosisSafeHelper gnosisHelper;
    KeyperModuleHelper keyperHelper;
    KeyperRoles keyperRolesContract;

    // DenyHelper denyHelper;

    address gnosisSafeAddr;
    address keyperModuleAddr;
    address keyperRolesDeployed;

    address masterCopy;
    address safeFactory;

    // Helper mapping to keep track safes associated with a role
    mapping(string => address) keyperSafes;
    string orgName = "Main Org";
    string orgBName = "Second Org";
    string groupAName = "GroupA";
    string groupBName = "GroupB";
    string subGroupAName = "SubGroupA";

    function setUp() public {
        CREATE3Factory factory = new CREATE3Factory();
        bytes32 salt = keccak256(abi.encode(0xafff));
        // Predict the future address of keyper roles
        keyperRolesDeployed = factory.getDeployed(address(this), salt);

        // Init a new safe as main organization (3 owners, 1 threshold)
        gnosisHelper = new GnosisSafeHelper();
        gnosisSafeAddr = gnosisHelper.setupSafeEnv(0);

        // setting keyperRoles Address
        gnosisHelper.setKeyperRoles(keyperRolesDeployed);

        // Init KeyperModule
        masterCopy = gnosisHelper.gnosisMasterCopy();
        safeFactory = address(gnosisHelper.safeFactory());

        keyperModule = new KeyperModule(
            masterCopy,
            safeFactory,
            address(keyperRolesDeployed)
        );
        keyperModuleAddr = address(keyperModule);
        // Init keyperModuleHelper
        keyperHelper = new KeyperModuleHelper();
        keyperHelper.initHelper(keyperModule, 30);
        // Update gnosisHelper
        gnosisHelper.setKeyperModule(keyperModuleAddr);
        // Enable keyper module
        gnosisHelper.enableModuleTx(gnosisSafeAddr);

        bytes memory args = abi.encode(address(keyperModuleAddr));

        bytes memory bytecode =
            abi.encodePacked(vm.getCode("KeyperRoles.sol:KeyperRoles"), args);

        keyperRolesContract = KeyperRoles(factory.deploy(salt, bytecode));
    }

    function testValidGnosisSafeAddresses() public {
        assertEq(keyperModule.isContract(address(masterCopy)), true);
        assertEq(keyperModule.isContract(address(safeFactory)), true);
    }

    function testCreateSafeFromModule() public {
        address newSafe = keyperHelper.createSafeProxy(4, 2);
        assertFalse(newSafe == address(0));
        // Verify newSafe has keyper modulle enabled
        GnosisSafe safe = GnosisSafe(payable(newSafe));
        bool isKeyperModuleEnabled =
            safe.isModuleEnabled(address(keyperHelper.keyper()));
        assertEq(isKeyperModuleEnabled, true);
    }

    function testRegisterOrgFromSafe() public {
        // Create registerOrg calldata
        bool result = gnosisHelper.registerOrgTx(orgName);
        assertEq(result, true);
        (
            string memory name,
            address admin,
            address safe,
            address[] memory child,
            address parent
        ) = keyperModule.getOrg(gnosisSafeAddr);

        assertEq(name, orgName);
        assertEq(admin, gnosisSafeAddr);
        assertEq(safe, gnosisSafeAddr);
        assertEq(parent, address(0));

        address child;
        for (uint256 i = 0; i < childs.length; i++) {
            childs[i] = child;
        }
        assertEq(child, address(0));
    }

    function testCreateGroupFromSafe() public {
        // Set initialsafe as org
        bool result = gnosisHelper.registerOrgTx(orgName);
        keyperSafes[orgName] = address(gnosisHelper.gnosisSafe());
        vm.label(keyperSafes[orgName], orgName);

        // Create new safe with setup called while creating contract
        address groupSafe = gnosisHelper.newKeyperSafe(4, 2);
        // Create Group calldata
        string memory groupName = groupAName;
        keyperSafes[groupName] = address(groupSafe);
        vm.label(keyperSafes[groupName], groupName);

        address orgAddr = keyperSafes[orgName];
        result = gnosisHelper.createAddGroupTx(orgAddr, orgAddr, groupName);
        assertEq(result, true);
    }

    // Just deploy a root org and a Group
    //           RootOrg
    //              |
    //           GroupA
    function setUpRootOrgAndOneGroup() public returns (address, address) {
        // Set initial safe as a rootOrg
        bool result = gnosisHelper.registerOrgTx(orgName);
        keyperSafes[orgName] = address(gnosisHelper.gnosisSafe());

        // Create a safe
        address safeGroupA = gnosisHelper.newKeyperSafe(4, 2);
        string memory nameGroupA = groupAName;
        keyperSafes[nameGroupA] = address(safeGroupA);

        address orgAddr = keyperSafes[orgName];
        result = gnosisHelper.createAddGroupTx(orgAddr, orgAddr, nameGroupA);

        vm.deal(orgAddr, 100 gwei);
        vm.deal(safeGroupA, 100 gwei);

        return (orgAddr, safeGroupA);
    }

    function setAdminOfOrg() public returns (address, address) {
        bool result = gnosisHelper.registerOrgTx(orgName);
        keyperSafes[orgName] = address(gnosisHelper.gnosisSafe());
        vm.label(keyperSafes[orgName], orgName);
        assertEq(result, true);

        address orgAddr = keyperSafes[orgName];
        address userAdmin = address(0x123);
        bool userEnabled = true;

        vm.startPrank(orgAddr);
        keyperModule.setUserAdmin(userAdmin, userEnabled);
        vm.stopPrank();

        return (orgAddr, userAdmin);
    }

    function testAdminExecOnBehalf() public {
        (address orgAddr, address groupSafe) = setUpRootOrgAndOneGroup();

        address receiver = address(0xABC);

        // Set keyperhelper gnosis safe to org
        keyperHelper.setGnosisSafe(orgAddr);
        bytes memory emptyData;
        bytes memory signatures = keyperHelper.encodeSignaturesKeyperTx(
            orgAddr, groupSafe, receiver, 2 gwei, emptyData, Enum.Operation(0)
        );
        // Execute on behalf function
        vm.startPrank(orgAddr);
        bool result = keyperModule.execTransactionOnBehalf(
            orgAddr,
            groupSafe,
            receiver,
            2 gwei,
            emptyData,
            Enum.Operation(0),
            signatures
        );
        assertEq(result, true);
        assertEq(receiver.balance, 2 gwei);
    }

    function testRevertZeroAddressProvidedExecTransactionOnBehalf() public {
        (address orgAddr, address groupSafe) = setUpRootOrgAndOneGroup();

        address receiver = address(0);

        // Set keyperhelper gnosis safe to org
        keyperHelper.setGnosisSafe(orgAddr);
        bytes memory emptyData;
        bytes memory signatures = keyperHelper.encodeSignaturesKeyperTx(
            orgAddr, groupSafe, receiver, 2 gwei, emptyData, Enum.Operation(0)
        );
        // Execute on behalf function
        vm.startPrank(orgAddr);
        vm.expectRevert(DenyHelper.ZeroAddressProvided.selector);
        keyperModule.execTransactionOnBehalf(
            orgAddr,
            groupSafe,
            receiver,
            2 gwei,
            emptyData,
            Enum.Operation(0),
            signatures
        );
    }

    function testRevertInvalidGnosisSafeExecTransactionOnBehalf() public {
        (address orgAddr, address groupSafe) = setUpRootOrgAndOneGroup();

        // Random wallet instead of a safe
        address fakeGroupSafe = address(0xFED);
        address receiver = address(0xABC);

        // Set keyperhelper gnosis safe to org
        keyperHelper.setGnosisSafe(orgAddr);
        bytes memory emptyData;
        bytes memory signatures = keyperHelper.encodeSignaturesKeyperTx(
            orgAddr, groupSafe, receiver, 2 gwei, emptyData, Enum.Operation(0)
        );
        // Execute on behalf function
        vm.startPrank(orgAddr);
        vm.expectRevert(KeyperModule.InvalidGnosisSafe.selector);
        keyperModule.execTransactionOnBehalf(
            orgAddr,
            fakeGroupSafe,
            receiver,
            2 gwei,
            emptyData,
            Enum.Operation(0),
            signatures
        );
    }

    function testRevertNotAuthorizedExecTransactionOnBehalf() public {
        (address orgAddr, address groupSafe) = setUpRootOrgAndOneGroup();

        // Random wallet instead of a safe
        address fakeCaller = address(0xFED);
        address receiver = address(0xABC);

        // Set keyperhelper gnosis safe to org
        keyperHelper.setGnosisSafe(orgAddr);
        bytes memory emptyData;
        bytes memory signatures = keyperHelper.encodeSignaturesKeyperTx(
            orgAddr, groupSafe, receiver, 2 gwei, emptyData, Enum.Operation(0)
        );
        // Execute on behalf function from a not authorized caller
        vm.startPrank(fakeCaller);
        vm.expectRevert(KeyperModule.NotAuthorizedExecOnBehalf.selector);
        keyperModule.execTransactionOnBehalf(
            orgAddr,
            groupSafe,
            receiver,
            2 gwei,
            emptyData,
            Enum.Operation(0),
            signatures
        );
    }

    function testRevertInvalidSignatureExecOnBehalf() public {
        (address orgAddr, address groupSafe) = setUpRootOrgAndOneGroup();

        address receiver = address(0xABC);

        // Try onbehalf with incorrect signers
        keyperHelper.setGnosisSafe(orgAddr);
        bytes memory emptyData;
        bytes memory signatures = keyperHelper.encodeInvalidSignaturesKeyperTx(
            orgAddr, groupSafe, receiver, 2 gwei, emptyData, Enum.Operation(0)
        );

        vm.expectRevert("GS026");
        // Execute invalid OnBehalf function
        vm.startPrank(orgAddr);
        bool result = keyperModule.execTransactionOnBehalf(
            orgAddr,
            groupSafe,
            receiver,
            2 gwei,
            emptyData,
            Enum.Operation(0),
            signatures
        );
        assertEq(result, false);
    }

    // Deploy 4 keyperSafes : following structure
    //           RootOrg
    //          |      |
    //      GroupA   GroupB
    //        |
    //  SubGroupA
    function setUpBaseOrgTree() public {
        // Set initialsafe as org
        bool result = gnosisHelper.registerOrgTx(orgName);
        keyperSafes[orgName] = address(gnosisHelper.gnosisSafe());

        // Create new safe with setup called while creating contract
        address safeGroupA = gnosisHelper.newKeyperSafe(3, 1);
        // Create AddGroup calldata
        string memory nameGroupA = groupAName;
        keyperSafes[nameGroupA] = address(safeGroupA);

        address orgAddr = keyperSafes[orgName];
        result = gnosisHelper.createAddGroupTx(orgAddr, orgAddr, nameGroupA);

        // Create new safe with setup called while creating contract
        address safeGroupB = gnosisHelper.newKeyperSafe(2, 1);
        // Create AddGroup calldata
        string memory nameGroupB = groupBName;
        keyperSafes[nameGroupB] = address(safeGroupB);

        orgAddr = keyperSafes[orgName];
        result = gnosisHelper.createAddGroupTx(orgAddr, orgAddr, nameGroupB);

        // Create new safe with setup called while creating contract
        address safeSubGroupA = gnosisHelper.newKeyperSafe(2, 1);
        // Create AddGroup calldata
        string memory nameSubGroupA = subGroupAName;
        keyperSafes[nameSubGroupA] = address(safeSubGroupA);

        orgAddr = keyperSafes[orgName];
        result =
            gnosisHelper.createAddGroupTx(orgAddr, safeGroupA, nameSubGroupA);
    }

    function testParentExecOnBehalf() public {
        setUpBaseOrgTree();
        address orgAddr = keyperSafes[orgName];
        address groupA = keyperSafes[groupAName];
        address subGroupA = keyperSafes[subGroupAName];

        // Send ETH to group&subgroup
        vm.deal(groupA, 100 gwei);
        vm.deal(subGroupA, 100 gwei);
        address receiver = address(0xABC);

        // Set keyperhelper gnosis safe to groupA
        keyperHelper.setGnosisSafe(groupA);
        bytes memory emptyData;
        bytes memory signatures = keyperHelper.encodeSignaturesKeyperTx(
            groupA, subGroupA, receiver, 2 gwei, emptyData, Enum.Operation(0)
        );

        // Execute on behalf function
        vm.startPrank(groupA);
        bool result = keyperModule.execTransactionOnBehalf(
            orgAddr,
            subGroupA,
            receiver,
            2 gwei,
            emptyData,
            Enum.Operation(0),
            signatures
        );
        assertEq(result, true);
        assertEq(receiver.balance, 2 gwei);
    }

    // TODO: @Cristian implement this usecases
    // function testSafeLeadExecOnBehalf()
    //                  --> Case 1: Lead is a Safe
    //                  --> Case 2: Lead is an EOA
    // function testRootSafeExecOnBehalf
    // function testRevertExecOnBehalfNoRole

    function testRevertParentExecOnBehalf() public {
        setUpBaseOrgTree();
        address orgAddr = keyperSafes[orgName];
        address groupA = keyperSafes[groupAName];
        address subGroupA = keyperSafes[subGroupAName];

        // Send ETH to org&subgroup
        vm.deal(orgAddr, 100 gwei);
        vm.deal(groupA, 100 gwei);
        address receiver = address(0xABC);

        // Set keyperhelper gnosis safe to subGroupA
        keyperHelper.setGnosisSafe(subGroupA);
        bytes memory emptyData;
        bytes memory signatures = keyperHelper.encodeSignaturesKeyperTx(
            subGroupA, groupA, receiver, 2 gwei, emptyData, Enum.Operation(0)
        );

        vm.expectRevert(KeyperModule.NotAuthorizedExecOnBehalf.selector);
        // Execute OnBehalf function with a safe that is not authorized
        vm.startPrank(subGroupA);
        bool result = keyperModule.execTransactionOnBehalf(
            orgAddr,
            groupA,
            receiver,
            2 gwei,
            emptyData,
            Enum.Operation(0),
            signatures
        );
        assertEq(result, false);
    }

    function testAuthorityAddress() public {
        assertEq(
            address(keyperModule.authority()), address(keyperRolesDeployed)
        );
    }

    function testRevertAuthForRegisterOrgTx() public {
        address caller = address(0x1);
        vm.expectRevert(bytes("UNAUTHORIZED"));
        keyperRolesContract.setRoleCapability(
            SAFE_LEAD, caller, ADD_OWNER, true
        );
    }

<<<<<<< HEAD
    function testSetUserAdmin() public {
        bool result = gnosisHelper.registerOrgTx(orgName);
        keyperSafes[orgName] = address(gnosisHelper.gnosisSafe());
        vm.label(keyperSafes[orgName], orgName);
        assertEq(result, true);

=======
    function testsetSafeLead() public {
        setUpBaseOrgTree();
>>>>>>> 79f415fa
        address orgAddr = keyperSafes[orgName];
        address groupA = keyperSafes[groupAName];
        address userLead = address(0x123);

        vm.startPrank(orgAddr);
        keyperModule.setRole(SAFE_LEAD, userLead, groupA, true);

        assertEq(
            keyperRolesContract.doesUserHaveRole(userLead, SAFE_LEAD), true
        );
    }

    function testAddOwnerWithThreshold() public {
<<<<<<< HEAD
        (address orgAddr, address userAdmin) = setAdminOfOrg();

        assertEq(keyperModule.isUserAdmin(orgAddr, userAdmin), true);
=======
        setUpBaseOrgTree();
        address orgAddr = keyperSafes[orgName];
        address groupA = keyperSafes[groupAName];
        address userLeadModifyOwnersOnly = address(0x123);

        vm.startPrank(orgAddr);
        keyperModule.setRole(
            SAFE_LEAD_MODIFY_OWNERS_ONLY, userLeadModifyOwnersOnly, groupA, true
        );
        vm.stopPrank();
>>>>>>> 79f415fa

        gnosisHelper.updateSafeInterface(groupA);
        uint256 threshold = gnosisHelper.gnosisSafe().getThreshold();

        address[] memory prevOwnersList = gnosisHelper.gnosisSafe().getOwners();

        vm.startPrank(userLeadModifyOwnersOnly);
        address newOwner = address(0xaaaf);
        keyperModule.addOwnerWithThreshold(
            newOwner, threshold + 1, groupA, orgAddr
        );

        assertEq(gnosisHelper.gnosisSafe().getThreshold(), threshold + 1);

        address[] memory ownersList = gnosisHelper.gnosisSafe().getOwners();
        assertEq(ownersList.length, prevOwnersList.length + 1);

        address ownerTest;
        for (uint256 i = 0; i < ownersList.length; i++) {
            if (ownersList[i] == newOwner) {
                ownerTest = ownersList[i];
            }
        }
        assertEq(ownerTest, newOwner);
    }

    function testIsUserAdminWithThreshold() public {
        (address orgAddr, address userAdmin) = setAdminOfOrg();

        assertEq(keyperModule.isUserAdmin(orgAddr, userAdmin), true);

        address[] memory owners = gnosisHelper.gnosisSafe().getOwners();
        address newOwner;

        for (uint256 i = 0; i < owners.length; i++) {
            newOwner = owners[i];
        }

        uint256 threshold = gnosisHelper.gnosisSafe().getThreshold();

        vm.startPrank(userAdmin);
        vm.expectRevert(KeyperModule.OwnerAlreadyExists.selector);
        keyperModule.addOwnerWithThreshold(newOwner, threshold + 1, orgAddr);
    }

    // addOwnerWithThreshold => NotAuthorizedAsNotAnAdmin is triggered
    // TODO: Pending check, because already exists a modifier asking for
    // auth, so it's probable the revertion is not necessary. This test
    // is commented for now.
    // function testRevertNotAuthorizedAsNotAnAdminAddOwnerWithThreshold() public {

    //     (address orgAddr,) = setAdminOfOrg();
    //     (address orgAddrB, ) = setAdminOfOrg();

    //     address fakeAdmin = address(0xfff);
    //     address newOwner = address(0xaaaf);
    //     uint256 threshold = gnosisHelper.gnosisSafe().getThreshold();

    //     vm.startPrank(fakeAdmin);
    //     vm.expectRevert(KeyperModule.NotAuthorizedAsNotAnAdmin.selector);
    //     keyperModule.addOwnerWithThreshold(newOwner, threshold + 1, orgAddr);

    // }

    function testRevertInvalidThresholdAddOwnerWithThreshold() public {
        (address orgAddr, address userAdmin) = setAdminOfOrg();

        address newOwner = address(0xf1f1f1);
        uint256 wrongThreshold = 0;

        vm.startPrank(userAdmin);
        vm.expectRevert(KeyperModule.InvalidThreshold.selector);
        keyperModule.addOwnerWithThreshold(newOwner, wrongThreshold, orgAddr);
    }

    function testRemoveOwner() public {
<<<<<<< HEAD
        bool result = gnosisHelper.registerOrgTx(orgName);
        keyperSafes[orgName] = address(gnosisHelper.gnosisSafe());
        vm.label(keyperSafes[orgName], orgName);
        assertEq(result, true);

=======
        setUpBaseOrgTree();
>>>>>>> 79f415fa
        address orgAddr = keyperSafes[orgName];
        address groupA = keyperSafes[groupAName];
        address userLead = address(0x123);

        vm.startPrank(orgAddr);
        keyperModule.setRole(SAFE_LEAD, userLead, groupA, true);
        vm.stopPrank();

        gnosisHelper.updateSafeInterface(groupA);
        address[] memory ownersList = gnosisHelper.gnosisSafe().getOwners();

        address prevOwner = ownersList[0];
        address owner = ownersList[1];
        uint256 threshold = gnosisHelper.gnosisSafe().getThreshold();

        vm.startPrank(userLead);
        keyperModule.removeOwner(prevOwner, owner, threshold, groupA, orgAddr);

        address[] memory postRemoveOwnersList =
            gnosisHelper.gnosisSafe().getOwners();

        assertEq(postRemoveOwnersList.length, ownersList.length - 1);
        assertEq(gnosisHelper.gnosisSafe().isOwner(owner), false);
        assertEq(gnosisHelper.gnosisSafe().getThreshold(), threshold);
    }

    function testRevertRootSafesAttemptToAddToExternalSafeOrg() public {
        bool result = gnosisHelper.registerOrgTx(orgName);
        keyperSafes[orgName] = address(gnosisHelper.gnosisSafe());

        gnosisHelper.newKeyperSafe(4, 2);
        result = gnosisHelper.registerOrgTx(orgBName);
        keyperSafes[orgBName] = address(gnosisHelper.gnosisSafe());

        address orgAAddr = keyperSafes[orgName];
        address orgBAddr = keyperSafes[orgBName];

        address newOwnerOnOrgA = address(0xF1F1);
        uint256 threshold = gnosisHelper.gnosisSafe().getThreshold();
        vm.expectRevert(KeyperModule.NotAuthorizedAsNotSafeLead.selector);

        vm.startPrank(orgBAddr);
        keyperModule.addOwnerWithThreshold(
            newOwnerOnOrgA, threshold, orgAAddr, orgAAddr
        );
    }

    function testRevertRootSafesToAttemptToRemoveFromExternalOrg() public {
        bool result = gnosisHelper.registerOrgTx(orgName);
        keyperSafes[orgName] = address(gnosisHelper.gnosisSafe());

        gnosisHelper.newKeyperSafe(4, 2);
        result = gnosisHelper.registerOrgTx(orgBName);
        keyperSafes[orgBName] = address(gnosisHelper.gnosisSafe());

        address orgAAddr = keyperSafes[orgName];
        address orgBAddr = keyperSafes[orgBName];

        address prevOwnerToRemoveOnOrgA =
            gnosisHelper.gnosisSafe().getOwners()[0];
        address ownerToRemove = gnosisHelper.gnosisSafe().getOwners()[1];
        uint256 threshold = gnosisHelper.gnosisSafe().getThreshold();

        vm.expectRevert(KeyperModule.NotAuthorizedAsNotSafeLead.selector);

        vm.startPrank(orgBAddr);
        keyperModule.removeOwner(
            prevOwnerToRemoveOnOrgA,
            ownerToRemove,
            threshold,
            orgAAddr,
            orgAAddr
        );
    }

<<<<<<< HEAD
=======
    // UseCases missing (similar usecase testRevert...) :
    // Create 2 Org: each with 1 group + 1 subgroup, then set a safe as safe_lead
    // then try with that safe to modify from another org

    // TODO: Add Tests that checks that this roles has been assigned following this rules
    // registerOrg => Give ROOT_SAFE role to safe registered
    // addGroup => Give SUPER_SAFE role to added safe
    // setRole(SAFE_LEAD,...., user) => Give SAFE_LEAD to role added

    function setUpRootOrgAndOneGroup() public returns (address, address) {
        // Set initial safe as a rootOrg
        bool result = gnosisHelper.registerOrgTx(orgName);
        keyperSafes[orgName] = address(gnosisHelper.gnosisSafe());

        // Create a safe
        address safeGroupA = gnosisHelper.newKeyperSafe(4, 2);
        string memory nameGroupA = groupAName;
        keyperSafes[nameGroupA] = address(safeGroupA);

        address orgAddr = keyperSafes[orgName];
        result = gnosisHelper.createAddGroupTx(orgAddr, orgAddr, nameGroupA);

        vm.deal(orgAddr, 100 gwei);
        vm.deal(safeGroupA, 100 gwei);

        return (orgAddr, safeGroupA);
    }

>>>>>>> 79f415fa
    /// removeGroup when org == parent
    function testRemoveGroupFromSafeOrgEqParent() public {
        (address orgAddr, address groupSafe) = setUpRootOrgAndOneGroup();
        // Create a sub safe
        address subSafeGroupA = gnosisHelper.newKeyperSafe(3, 2);
        keyperSafes[subGroupAName] = address(subSafeGroupA);
        gnosisHelper.createAddGroupTx(orgAddr, groupSafe, subGroupAName);

        gnosisHelper.updateSafeInterface(orgAddr);
        bool result = gnosisHelper.createRemoveGroupTx(orgAddr, groupSafe);
        assertEq(result, true);

        result = keyperModule.isParent(orgAddr, orgAddr, groupSafe);
        assertEq(result, false);

        // Check sub safe is a child of org
        address[] memory newChild;
        (,,, newChild,) = keyperModule.getOrg(orgAddr);
        assertEq(newChild[0], subSafeGroupA);
    }

    // TODO remove Group:
    // Usecases for revert from Remove group
    // -> Org call removeGRoup for a group of another org
    // -> Group call removeGroup for a group that is not his children
}<|MERGE_RESOLUTION|>--- conflicted
+++ resolved
@@ -96,7 +96,7 @@
             string memory name,
             address admin,
             address safe,
-            address[] memory child,
+            address[] memory childs,
             address parent
         ) = keyperModule.getOrg(gnosisSafeAddr);
 
@@ -134,6 +134,10 @@
     //           RootOrg
     //              |
     //           GroupA
+	// TODO: Add Tests that checks that this roles has been assigned following this rules
+    // registerOrg => Give ROOT_SAFE role to safe registered
+    // addGroup => Give SUPER_SAFE role to added safe
+    // setRole(SAFE_LEAD,...., user) => Give SAFE_LEAD to role added
     function setUpRootOrgAndOneGroup() public returns (address, address) {
         // Set initial safe as a rootOrg
         bool result = gnosisHelper.registerOrgTx(orgName);
@@ -164,7 +168,7 @@
         bool userEnabled = true;
 
         vm.startPrank(orgAddr);
-        keyperModule.setUserAdmin(userAdmin, userEnabled);
+        keyperModule.setRole(ROOT_SAFE, userAdmin, orgAddr, userEnabled);
         vm.stopPrank();
 
         return (orgAddr, userAdmin);
@@ -429,17 +433,8 @@
         );
     }
 
-<<<<<<< HEAD
-    function testSetUserAdmin() public {
-        bool result = gnosisHelper.registerOrgTx(orgName);
-        keyperSafes[orgName] = address(gnosisHelper.gnosisSafe());
-        vm.label(keyperSafes[orgName], orgName);
-        assertEq(result, true);
-
-=======
     function testsetSafeLead() public {
         setUpBaseOrgTree();
->>>>>>> 79f415fa
         address orgAddr = keyperSafes[orgName];
         address groupA = keyperSafes[groupAName];
         address userLead = address(0x123);
@@ -453,11 +448,6 @@
     }
 
     function testAddOwnerWithThreshold() public {
-<<<<<<< HEAD
-        (address orgAddr, address userAdmin) = setAdminOfOrg();
-
-        assertEq(keyperModule.isUserAdmin(orgAddr, userAdmin), true);
-=======
         setUpBaseOrgTree();
         address orgAddr = keyperSafes[orgName];
         address groupA = keyperSafes[groupAName];
@@ -468,7 +458,6 @@
             SAFE_LEAD_MODIFY_OWNERS_ONLY, userLeadModifyOwnersOnly, groupA, true
         );
         vm.stopPrank();
->>>>>>> 79f415fa
 
         gnosisHelper.updateSafeInterface(groupA);
         uint256 threshold = gnosisHelper.gnosisSafe().getThreshold();
@@ -511,7 +500,7 @@
 
         vm.startPrank(userAdmin);
         vm.expectRevert(KeyperModule.OwnerAlreadyExists.selector);
-        keyperModule.addOwnerWithThreshold(newOwner, threshold + 1, orgAddr);
+        keyperModule.addOwnerWithThreshold(newOwner, threshold + 1, orgAddr, orgAddr);
     }
 
     // addOwnerWithThreshold => NotAuthorizedAsNotAnAdmin is triggered
@@ -541,19 +530,11 @@
 
         vm.startPrank(userAdmin);
         vm.expectRevert(KeyperModule.InvalidThreshold.selector);
-        keyperModule.addOwnerWithThreshold(newOwner, wrongThreshold, orgAddr);
+        keyperModule.addOwnerWithThreshold(newOwner, wrongThreshold, orgAddr, orgAddr);
     }
 
     function testRemoveOwner() public {
-<<<<<<< HEAD
-        bool result = gnosisHelper.registerOrgTx(orgName);
-        keyperSafes[orgName] = address(gnosisHelper.gnosisSafe());
-        vm.label(keyperSafes[orgName], orgName);
-        assertEq(result, true);
-
-=======
         setUpBaseOrgTree();
->>>>>>> 79f415fa
         address orgAddr = keyperSafes[orgName];
         address groupA = keyperSafes[groupAName];
         address userLead = address(0x123);
@@ -629,37 +610,11 @@
         );
     }
 
-<<<<<<< HEAD
-=======
     // UseCases missing (similar usecase testRevert...) :
     // Create 2 Org: each with 1 group + 1 subgroup, then set a safe as safe_lead
     // then try with that safe to modify from another org
 
-    // TODO: Add Tests that checks that this roles has been assigned following this rules
-    // registerOrg => Give ROOT_SAFE role to safe registered
-    // addGroup => Give SUPER_SAFE role to added safe
-    // setRole(SAFE_LEAD,...., user) => Give SAFE_LEAD to role added
-
-    function setUpRootOrgAndOneGroup() public returns (address, address) {
-        // Set initial safe as a rootOrg
-        bool result = gnosisHelper.registerOrgTx(orgName);
-        keyperSafes[orgName] = address(gnosisHelper.gnosisSafe());
-
-        // Create a safe
-        address safeGroupA = gnosisHelper.newKeyperSafe(4, 2);
-        string memory nameGroupA = groupAName;
-        keyperSafes[nameGroupA] = address(safeGroupA);
-
-        address orgAddr = keyperSafes[orgName];
-        result = gnosisHelper.createAddGroupTx(orgAddr, orgAddr, nameGroupA);
-
-        vm.deal(orgAddr, 100 gwei);
-        vm.deal(safeGroupA, 100 gwei);
-
-        return (orgAddr, safeGroupA);
-    }
-
->>>>>>> 79f415fa
+
     /// removeGroup when org == parent
     function testRemoveGroupFromSafeOrgEqParent() public {
         (address orgAddr, address groupSafe) = setUpRootOrgAndOneGroup();
